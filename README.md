<p align="center">
    <a href="https://github.com/odigos-io/odigos/actions/workflows/release.yml" target="_blank">
        <img src="https://github.com/odigos-io/odigos/actions/workflows/release.yml/badge.svg" alt="Release Odigos CLI" style="margin-right: 10px; border: 1px solid #007acc; border-radius: 4px; padding: 5px;">
    </a>
    <a href="https://goreportcard.com/report/github.com/odigos-io/odigos/cli" target="_blank">
        <img src="https://goreportcard.com/badge/github.com/odigos-io/odigos/cli" alt="Go Report Card" style="margin-right: 10px; border: 1px solid #4CAF50; border-radius: 4px; padding: 5px;">
    </a>
    <a href="https://godoc.org/github.com/odigos-io/odigos/cli" target="_blank">
        <img src="https://godoc.org/github.com/odigos-io/odigos/cli?status.svg" alt="GoDoc" style="border: 1px solid #f39c12; border-radius: 4px; padding: 5px;">
    </a>
</p>

<p align="center">
<img src="assets/logo.png" width="350" /></br>
<h2>Generate distributed traces for any application in Kubernetes without code changes.</h2>
If you find Odigos helpful, please ⭐ this repository to show your support!
</p>

<h2 align="center">
    <a href="https://www.youtube.com/watch?v=nynyV7FC4VI">Demo Video</a> • <a href="https://docs.odigos.io">Documentation</a> • <a href="https://join.slack.com/t/odigos/shared_invite/zt-1d7egaz29-Rwv2T8kyzc3mWP8qKobz~A">Join Slack Community</a>
</h2>

## What is Odigos?

Odigos is an open-source distributed tracing solution that simplifyes and improves observability for Kubernetes environments. It provides instant tracing capabilities without requiring any code changes to your applications.

## Key Features

- **Code-Free Instrumentation** : Set up distributed tracing in minutes, eliminating manual code modifications.
- **Multi-Language Support** : Works with Java, Python, .NET, Node.js, and Go applications.
- **eBPF-Powered** : Utilizes eBPF technology for high-performance instrumentation of Go applications. eBPF-based instrumentation for Java, Python, and Node.js is available in the enterprise edition.
- **OpenTelemetry Compatible** : Generates traces in OpenTelemetry format for broad tool compatibility.
- **Vendor Agnostic** : Integrates with various monitoring solutions, avoiding vendor lock-in.
- **Automatic Scaling** : Manages and scales OpenTelemetry collectors based on data volume.
- **Opinionated Defaults** : Supplies common defaults and best practices out-of-the-box, requiring no deep knowledge of OpenTelemetry.

## Why Choose Odigos

1. **Simplicity** : Implement distributed tracing with minimal effort and complexity.
2. **Performance** : Separates data recording and processing to minimize runtime impact.
3. **Community-Backed** : With 3,000+ GitHub stars and a growing contributor base.
4. **Expertise** : Created by multiple maintainers of OpenTelemetry, ensuring deep integration and alignment with industry standards.

Odigos empowers platform engineers, DevOps professionals, and SREs to enhance their observability strategies quickly and effectively. It is an ideal solution for modern cloud-native environments, combining simplicity, performance, and industry expertise.

## Features

### ✨ Language Agnostic Auto-instrumentation

Odigos supports any application written in Java, Python, .NET, Node.js, and **Go**.
Historically, compiled languages like Go have been difficult to instrument without code changes. Odigos solves this problem by uniquely leveraging [eBPF](https://ebpf.io).

![Works on any application](docs/images/ui_choose_apps.png)

### 🤝 Keep your existing observability tools

Odigos currently supports all the popular managed and open-source destinations.
By producing data in the [OpenTelemetry](https://opentelemetry.io) format, Odigos can be used with any observability tool that supports OTLP.

For a complete list of supported destinations, see [here](#supported-destinations).

![Works with any observability tool](docs/images/ui_choose_dest.png)

### 🎛️ Collectors Management

Odigos automatically scales OpenTelemetry collectors based on observability data volume.
Manage and configure collectors via a convenient web UI.

![Collectors Management](docs/images/ui_overview.png)

## Installation

Installing Odigos takes less than 5 minutes and requires no code changes.
Download our [CLI](https://docs.odigos.io/installation) and run the following command:

```bash
odigos install
```

For more details, see our [quickstart guide](https://docs.odigos.io/intro).

## Supported Destinations

**For step-by-step instructions detailed for every destination, see these [docs](https://docs.odigos.io/backends).**

### Managed Destinations

| Destination             | Traces | Metrics | Logs |
| ----------------------- | :----: | :-----: | :--: |
| AppDynamics             |   ✅   |   ✅    |  ✅  |
| Axiom                   |   ✅   |         |  ✅  |
| AWS S3                  |   ✅   |         |  ✅  |
| Azure Blob Storage      |   ✅   |         |  ✅  |
| Better Stack            |        |   ✅    |  ✅  |
| Causely                 |   ✅   |         |      |
| Chronosphere            |   ✅   |   ✅    |      |
| Coralogix               |   ✅   |   ✅    |  ✅  |
| Datadog                 |   ✅   |   ✅    |  ✅  |
| Dynatrace               |   ✅   |   ✅    |  ✅  |
| Gigapipe                |   ✅   |         |      |
| Google Cloud Monitoring |   ✅   |   ✅    |      |
| Google Cloud Storage    |   ✅   |         |  ✅  |
| Grafana Cloud           |   ✅   |   ✅    |  ✅  |
| Groundcover inCloud     |   ✅   |   ✅    |  ✅  |
| Honeycomb               |   ✅   |   ✅    |  ✅  |
<<<<<<< HEAD
| HyperDX                 |   ✅   |   ✅    |  ✅  |
=======
| KloudMate               |   ✅   |   ✅    |  ✅  |
>>>>>>> 5dd320fc
| Last9                   |   ✅   |   ✅    |      |
| Lightstep               |   ✅   |         |      |
| Logz.io                 |   ✅   |   ✅    |  ✅  |
| Lumigo                  |   ✅   |   ✅    |  ✅  |
| New Relic               |   ✅   |   ✅    |  ✅  |
| OpsVerse                |   ✅   |   ✅    |  ✅  |
| Sentry                  |   ✅   |         |      |
| Splunk                  |   ✅   |         |      |
| Sumo Logic              |   ✅   |   ✅    |  ✅  |

## Self-Hosted (Open Source) Destinations

| Destination   | Traces | Metrics | Logs |
| ------------- | :----: | :-----: | :--: |
| ClickHouse    |   ✅   |   ✅    |  ✅  |
| Elasticsearch |   ✅   |         |  ✅  |
| Jaeger        |   ✅   |         |      |
| Loki          |        |         |  ✅  |
| OTLP          |   ✅   |   ✅    |  ✅  |
| OTLP HTTP     |   ✅   |   ✅    |  ✅  |
| Prometheus    |        |   ✅    |      |
| Quickwit      |   ✅   |         |      |
| qryn          |   ✅   |   ✅    |  ✅  |
| SigNoz        |   ✅   |   ✅    |  ✅  |
| Tempo         |   ✅   |         |      |

Can't find the destination you need? Help us by following our quick [add new destination](https://docs.odigos.io/adding-new-dest) guide and submitting a PR.

## Contributing

Please refer to the [CONTRIBUTING.md](CONTRIBUTING.md) file for information about how to get involved. We welcome issues, questions, and pull requests. Feel free to join our active [Slack Community](https://join.slack.com/t/odigos/shared_invite/zt-1d7egaz29-Rwv2T8kyzc3mWP8qKobz~A).

## All Thanks To Our Contributors

<a href="https://github.com/odigos-io/odigos/graphs/contributors">
  <img src="https://contrib.rocks/image?repo=keyval-dev/odigos" />
</a>

## License

This project is licensed under the terms of the Apache 2.0 open-source license. Please refer to [LICENSE](LICENSE) for the full terms.<|MERGE_RESOLUTION|>--- conflicted
+++ resolved
@@ -103,11 +103,8 @@
 | Grafana Cloud           |   ✅   |   ✅    |  ✅  |
 | Groundcover inCloud     |   ✅   |   ✅    |  ✅  |
 | Honeycomb               |   ✅   |   ✅    |  ✅  |
-<<<<<<< HEAD
 | HyperDX                 |   ✅   |   ✅    |  ✅  |
-=======
 | KloudMate               |   ✅   |   ✅    |  ✅  |
->>>>>>> 5dd320fc
 | Last9                   |   ✅   |   ✅    |      |
 | Lightstep               |   ✅   |         |      |
 | Logz.io                 |   ✅   |   ✅    |  ✅  |
