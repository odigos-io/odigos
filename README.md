<p align="center">
    <a href="https://github.com/odigos-io/odigos/actions/workflows/release.yml" target="_blank">
        <img src="https://github.com/odigos-io/odigos/actions/workflows/release.yml/badge.svg" alt="Release Odigos CLI" style="margin-right: 10px; border: 1px solid #007acc; border-radius: 4px; padding: 5px;">
    </a>
    <a href="https://goreportcard.com/report/github.com/odigos-io/odigos/cli" target="_blank">
        <img src="https://goreportcard.com/badge/github.com/odigos-io/odigos/cli" alt="Go Report Card" style="margin-right: 10px; border: 1px solid #4CAF50; border-radius: 4px; padding: 5px;">
    </a>
    <a href="https://godoc.org/github.com/odigos-io/odigos/cli" target="_blank">
        <img src="https://godoc.org/github.com/odigos-io/odigos/cli?status.svg" alt="GoDoc" style="border: 1px solid #f39c12; border-radius: 4px; padding: 5px;">
    </a>
</p>

<p align="center">
<img src="assets/logo.png" width="350" /></br>
<h2>Generate distributed traces for any application in Kubernetes without code changes.</h2>
If you find Odigos helpful, please ⭐ this repository to show your support!
</p>

<h2 align="center">
    <a href="https://www.youtube.com/watch?v=nynyV7FC4VI">Demo Video</a> • <a href="https://docs.odigos.io">Documentation</a> • <a href="https://join.slack.com/t/odigos/shared_invite/zt-1d7egaz29-Rwv2T8kyzc3mWP8qKobz~A">Join Slack Community</a>
</h2>

## What is Odigos?

Odigos is an open-source distributed tracing solution that simplifyes and improves observability for Kubernetes environments. It provides instant tracing capabilities without requiring any code changes to your applications.

## Key Features

- **Code-Free Instrumentation** : Set up distributed tracing in minutes, eliminating manual code modifications.
- **Multi-Language Support** : Works with Java, Python, .NET, Node.js, and Go applications.
- **eBPF-Powered** : Utilizes eBPF technology for high-performance instrumentation of Go applications. eBPF-based instrumentation for Java, Python, and Node.js is available in the enterprise edition.
- **OpenTelemetry Compatible** : Generates traces in OpenTelemetry format for broad tool compatibility.
- **Vendor Agnostic** : Integrates with various monitoring solutions, avoiding vendor lock-in.
- **Automatic Scaling** : Manages and scales OpenTelemetry collectors based on data volume.
- **Opinionated Defaults** : Supplies common defaults and best practices out-of-the-box, requiring no deep knowledge of OpenTelemetry.

## Why Choose Odigos

1. **Simplicity** : Implement distributed tracing with minimal effort and complexity.
2. **Performance** : Separates data recording and processing to minimize runtime impact.
3. **Community-Backed** : With 3,000+ GitHub stars and a growing contributor base.
4. **Expertise** : Created by multiple maintainers of OpenTelemetry, ensuring deep integration and alignment with industry standards.

Odigos empowers platform engineers, DevOps professionals, and SREs to enhance their observability strategies quickly and effectively. It is an ideal solution for modern cloud-native environments, combining simplicity, performance, and industry expertise.

## Features

### ✨ Language Agnostic Auto-instrumentation

Odigos supports any application written in Java, Python, .NET, Node.js, and **Go**.
Historically, compiled languages like Go have been difficult to instrument without code changes. Odigos solves this problem by uniquely leveraging [eBPF](https://ebpf.io).

![Works on any application](docs/images/ui_choose_apps.png)

### 🤝 Keep your existing observability tools

Odigos currently supports all the popular managed and open-source destinations.
By producing data in the [OpenTelemetry](https://opentelemetry.io) format, Odigos can be used with any observability tool that supports OTLP.

For a complete list of supported destinations, see [here](#supported-destinations).

![Works with any observability tool](docs/images/ui_choose_dest.png)

### 🎛️ Collectors Management

Odigos automatically scales OpenTelemetry collectors based on observability data volume.
Manage and configure collectors via a convenient web UI.

![Collectors Management](docs/images/ui_overview.png)

## Installation

Installing Odigos takes less than 5 minutes and requires no code changes.
Download our [CLI](https://docs.odigos.io/installation) and run the following command:

```bash
odigos install
```

For more details, see our [quickstart guide](https://docs.odigos.io/intro).

## Supported Destinations

**For step-by-step instructions detailed for every destination, see these [docs](https://docs.odigos.io/backends).**

### Managed Destinations

| Destination             | Traces | Metrics | Logs |
| ----------------------- | :----: | :-----: | :--: |
| AppDynamics             |   ✅   |   ✅    |  ✅  |
| Axiom                   |   ✅   |         |  ✅  |
| AWS S3                  |   ✅   |         |  ✅  |
| Azure Blob Storage      |   ✅   |         |  ✅  |
| Causely                 |   ✅   |         |      |
| Chronosphere            |   ✅   |   ✅    |      |
| Coralogix               |   ✅   |   ✅    |  ✅  |
| Datadog                 |   ✅   |   ✅    |  ✅  |
| Dynatrace               |   ✅   |   ✅    |  ✅  |
| Gigapipe                |   ✅   |         |      |
| Google Cloud Monitoring |   ✅   |   ✅    |      |
| Google Cloud Storage    |   ✅   |         |  ✅  |
| Grafana Cloud           |   ✅   |   ✅    |  ✅  |
| Honeycomb               |   ✅   |   ✅    |  ✅  |
| Last9                   |   ✅   |   ✅    |      |
| Lightstep               |   ✅   |         |      |
| Logz.io                 |   ✅   |   ✅    |  ✅  |
<<<<<<< HEAD
=======
| Lumigo                  |   ✅   |   ✅    |  ✅  |
>>>>>>> 93183422
| New Relic               |   ✅   |   ✅    |  ✅  |
| OpsVerse                |   ✅   |   ✅    |  ✅  |
| Sentry                  |   ✅   |         |      |
| Splunk                  |   ✅   |         |      |
| Sumo Logic              |   ✅   |   ✅    |  ✅  |

## Self-Hosted (Open Source) Destinations

| Destination   | Traces | Metrics | Logs |
| ------------- | :----: | :-----: | :--: |
| ClickHouse    |   ✅   |   ✅    |  ✅  |
| Elasticsearch |   ✅   |         |  ✅  |
| Jaeger        |   ✅   |         |      |
| Loki          |        |         |  ✅  |
| OTLP          |   ✅   |   ✅    |  ✅  |
| OTLP HTTP     |   ✅   |   ✅    |  ✅  |
| Prometheus    |        |   ✅    |      |
| Quickwit      |   ✅   |         |      |
| qryn          |   ✅   |   ✅    |  ✅  |
| SigNoz        |   ✅   |   ✅    |  ✅  |
| Tempo         |   ✅   |         |      |
<<<<<<< HEAD
| Tracetest     |   ✅   |   ✅    |  ✅  |
=======
>>>>>>> 93183422

Can't find the destination you need? Help us by following our quick [add new destination](https://docs.odigos.io/adding-new-dest) guide and submitting a PR.

## Contributing

Please refer to the [CONTRIBUTING.md](CONTRIBUTING.md) file for information about how to get involved. We welcome issues, questions, and pull requests. Feel free to join our active [Slack Community](https://join.slack.com/t/odigos/shared_invite/zt-1d7egaz29-Rwv2T8kyzc3mWP8qKobz~A).

## All Thanks To Our Contributors

<a href="https://github.com/odigos-io/odigos/graphs/contributors">
  <img src="https://contrib.rocks/image?repo=keyval-dev/odigos" />
</a>

## License

This project is licensed under the terms of the Apache 2.0 open-source license. Please refer to [LICENSE](LICENSE) for the full terms.<|MERGE_RESOLUTION|>--- conflicted
+++ resolved
@@ -104,10 +104,7 @@
 | Last9                   |   ✅   |   ✅    |      |
 | Lightstep               |   ✅   |         |      |
 | Logz.io                 |   ✅   |   ✅    |  ✅  |
-<<<<<<< HEAD
-=======
 | Lumigo                  |   ✅   |   ✅    |  ✅  |
->>>>>>> 93183422
 | New Relic               |   ✅   |   ✅    |  ✅  |
 | OpsVerse                |   ✅   |   ✅    |  ✅  |
 | Sentry                  |   ✅   |         |      |
@@ -129,10 +126,7 @@
 | qryn          |   ✅   |   ✅    |  ✅  |
 | SigNoz        |   ✅   |   ✅    |  ✅  |
 | Tempo         |   ✅   |         |      |
-<<<<<<< HEAD
 | Tracetest     |   ✅   |   ✅    |  ✅  |
-=======
->>>>>>> 93183422
 
 Can't find the destination you need? Help us by following our quick [add new destination](https://docs.odigos.io/adding-new-dest) guide and submitting a PR.
 
