--- conflicted
+++ resolved
@@ -20,11 +20,7 @@
     <a href="https://www.youtube.com/watch?v=nynyV7FC4VI">Demo Video</a> • <a href="https://docs.odigos.io">Documentation</a> • <a href="https://join.slack.com/t/odigos/shared_invite/zt-1d7egaz29-Rwv2T8kyzc3mWP8qKobz~A">Join Slack Community</a>
 </h2>
 
-<<<<<<< HEAD
-Odigos uses OpenTelemetry and eBPF to automatically build agnostic observability pipelines for all applications in a k8s cluster with no code changes.
 
-=======
->>>>>>> 732f2f72
 ### ✨ Language Agnostic Auto-instrumentation
 
 Odigos supports any application written in Java, Python, .NET, Node.js, and **Go**.  
