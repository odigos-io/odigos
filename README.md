<p align="center">
    <a href="https://github.com/odigos-io/odigos/actions/workflows/release.yml" target="_blank">
        <img src="https://github.com/odigos-io/odigos/actions/workflows/release.yml/badge.svg" alt="Release Odigos CLI" style="margin-right: 10px; border: 1px solid #007acc; border-radius: 4px; padding: 5px;">
    </a>
    <a href="https://goreportcard.com/report/github.com/odigos-io/odigos/cli" target="_blank">
        <img src="https://goreportcard.com/badge/github.com/odigos-io/odigos/cli" alt="Go Report Card" style="margin-right: 10px; border: 1px solid #4CAF50; border-radius: 4px; padding: 5px;">
    </a>
    <a href="https://godoc.org/github.com/odigos-io/odigos/cli" target="_blank">
        <img src="https://godoc.org/github.com/odigos-io/odigos/cli?status.svg" alt="GoDoc" style="border: 1px solid #f39c12; border-radius: 4px; padding: 5px;">
    </a>
</p>

<p align="center">
<img src="assets/logo.png" width="350" /></br>
<h2>Generate distributed traces for any application in Kubernetes without code changes.</h2>
</p>

<h2 align="center">
    <a href="https://www.youtube.com/watch?v=nynyV7FC4VI">Demo Video</a> • <a href="https://docs.odigos.io">Documentation</a> • <a href="https://join.slack.com/t/odigos/shared_invite/zt-1d7egaz29-Rwv2T8kyzc3mWP8qKobz~A">Join Slack Community</a>
</h2>

## What is Odigos?

Odigos is an open-source distributed tracing solution that simplifyes and improves observability for Kubernetes environments. It provides instant tracing capabilities without requiring any code changes to your applications.

## Key Features

* **Code-Free Instrumentation** : Set up distributed tracing in minutes, eliminating manual code modifications.
* **Multi-Language Support** : Works with Java, Python, .NET, Node.js, and Go applications.
* **eBPF-Powered** : Utilizes eBPF technology for high-performance instrumentation of Go applications. eBPF-based instrumentation for Java, Python, and Node.js is available in the enterprise edition.
* **OpenTelemetry Compatible** : Generates traces in OpenTelemetry format for broad tool compatibility.
* **Vendor Agnostic** : Integrates with various monitoring solutions, avoiding vendor lock-in.
* **Automatic Scaling** : Manages and scales OpenTelemetry collectors based on data volume.
* **Opinionated Defaults** : Supplies common defaults and best practices out-of-the-box, requiring no deep knowledge of OpenTelemetry.

## Why Choose Odigos

1. **Simplicity** : Implement distributed tracing with minimal effort and complexity.
2. **Performance** : Separates data recording and processing to minimize runtime impact.
3. **Community-Backed** : With 3,000+ GitHub stars and a growing contributor base.
4. **Expertise** : Created by multiple maintainers of OpenTelemetry, ensuring deep integration and alignment with industry standards.

Odigos empowers platform engineers, DevOps professionals, and SREs to enhance their observability strategies quickly and effectively. It is an ideal solution for modern cloud-native environments, combining simplicity, performance, and industry expertise.

## Features

### ✨ Language Agnostic Auto-instrumentation

Odigos supports any application written in Java, Python, .NET, Node.js, and **Go**.
Historically, compiled languages like Go have been difficult to instrument without code changes. Odigos solves this problem by uniquely leveraging [eBPF](https://ebpf.io).

![Works on any application](docs/images/ui_choose_apps.png)

### 🤝 Keep your existing observability tools
<<<<<<< HEAD
=======

>>>>>>> a435ac51
Odigos currently supports all the popular managed and open-source destinations.
By producing data in the [OpenTelemetry](https://opentelemetry.io) format, Odigos can be used with any observability tool that supports OTLP.

For a complete list of supported destinations, see [here](#supported-destinations).

![Works with any observability tool](docs/images/ui_choose_dest.png)

### 🎛️ Collectors Management

<<<<<<< HEAD
### 🎛️ Collectors Management
=======
>>>>>>> a435ac51
Odigos automatically scales OpenTelemetry collectors based on observability data volume.
Manage and configure collectors via a convenient web UI.

![Collectors Management](docs/images/ui_overview.png)

## Installation

Installing Odigos takes less than 5 minutes and requires no code changes.
Download our [CLI](https://docs.odigos.io/installation) and run the following command:

```bash
odigos install
```

For more details, see our [quickstart guide](https://docs.odigos.io/intro).

## Supported Destinations

**For step-by-step instructions detailed for every destination, see these [docs](https://docs.odigos.io/backends).**

### Managed

<<<<<<< HEAD
|                         | Traces  | Metrics | Logs |
|-------------------------| ------- | ------- |------|
| New Relic               | ✅      | ✅      | ✅    |
| Datadog                 | ✅      | ✅      | ✅    |
| Grafana Cloud           | ✅      | ✅      | ✅    |
| Honeycomb               | ✅      | ✅      | ✅    |
| Chronosphere            | ✅      | ✅      |       |
| Logz.io                 | ✅      | ✅      | ✅    |
| qryn.cloud              | ✅      | ✅      | ✅    |
| OpsVerse                | ✅      | ✅      | ✅    |
| Dynatrace               | ✅      | ✅      | ✅    |
| AWS S3                  | ✅      | ✅      | ✅    |
| Google Cloud Monitoring | ✅      |         | ✅    |
| Google Cloud Storage    | ✅      |         | ✅    |
| Azure Blob Storage      | ✅      |         | ✅    |
| Splunk                  | ✅      |         |      |
| Lightstep               | ✅      |         |      |
| Sentry                  | ✅      |         |      |
| Axiom                   | ✅      |         | ✅   |
| Sumo Logic              | ✅      | ✅      | ✅   |
| Coralogix               | ✅      | ✅      | ✅   |
| Last9                   | ✅      | ✅      | ✅   |
=======

|                         | Traces | Metrics | Logs |
| ------------------------- | -------- | --------- | ------ |
| New Relic               | ✅     | ✅      | ✅   |
| Datadog                 | ✅     | ✅      | ✅   |
| Grafana Cloud           | ✅     | ✅      | ✅   |
| Honeycomb               | ✅     | ✅      | ✅   |
| Chronosphere            | ✅     | ✅      |      |
| Logz.io                 | ✅     | ✅      | ✅   |
| qryn.cloud              | ✅     | ✅      | ✅   |
| OpsVerse                | ✅     | ✅      | ✅   |
| Dynatrace               | ✅     | ✅      | ✅   |
| AWS S3                  | ✅     | ✅      | ✅   |
| Google Cloud Monitoring | ✅     |         | ✅   |
| Google Cloud Storage    | ✅     |         | ✅   |
| Azure Blob Storage      | ✅     |         | ✅   |
| Splunk                  | ✅     |         |      |
| Lightstep               | ✅     |         |      |
| Sentry                  | ✅     |         |      |
| Axiom                   | ✅     |         | ✅   |
| Sumo Logic              | ✅     | ✅      | ✅   |
| Coralogix               | ✅     | ✅      | ✅   |
>>>>>>> a435ac51

### Open Source


|               | Traces | Metrics | Logs |
| --------------- | -------- | --------- | ------ |
| Prometheus    |        | ✅      |      |
| Tempo         | ✅     |         |      |
| Loki          |        |         | ✅   |
| Jaeger        | ✅     |         |      |
| SigNoz        | ✅     | ✅      | ✅   |
| qryn          | ✅     | ✅      | ✅   |
| Elasticsearch | ✅     |         | ✅   |
| Quickwit      | ✅     |         | ✅   |

Can't find the destination you need? Help us by following our quick [add new destination](https://docs.odigos.io/adding-new-dest) guide and submitting a PR.

## Contributing

Please refer to the [CONTRIBUTING.md](CONTRIBUTING.md) file for information about how to get involved. We welcome issues, questions, and pull requests. Feel free to join our active [Slack Community](https://join.slack.com/t/odigos/shared_invite/zt-1d7egaz29-Rwv2T8kyzc3mWP8qKobz~A).

## All Thanks To Our Contributors

<a href="https://github.com/odigos-io/odigos/graphs/contributors">
  <img src="https://contrib.rocks/image?repo=keyval-dev/odigos" />
</a>

## License

This project is licensed under the terms of the Apache 2.0 open-source license. Please refer to [LICENSE](LICENSE) for the full terms.<|MERGE_RESOLUTION|>--- conflicted
+++ resolved
@@ -52,10 +52,7 @@
 ![Works on any application](docs/images/ui_choose_apps.png)
 
 ### 🤝 Keep your existing observability tools
-<<<<<<< HEAD
-=======
 
->>>>>>> a435ac51
 Odigos currently supports all the popular managed and open-source destinations.
 By producing data in the [OpenTelemetry](https://opentelemetry.io) format, Odigos can be used with any observability tool that supports OTLP.
 
@@ -65,10 +62,6 @@
 
 ### 🎛️ Collectors Management
 
-<<<<<<< HEAD
-### 🎛️ Collectors Management
-=======
->>>>>>> a435ac51
 Odigos automatically scales OpenTelemetry collectors based on observability data volume.
 Manage and configure collectors via a convenient web UI.
 
@@ -91,30 +84,6 @@
 
 ### Managed
 
-<<<<<<< HEAD
-|                         | Traces  | Metrics | Logs |
-|-------------------------| ------- | ------- |------|
-| New Relic               | ✅      | ✅      | ✅    |
-| Datadog                 | ✅      | ✅      | ✅    |
-| Grafana Cloud           | ✅      | ✅      | ✅    |
-| Honeycomb               | ✅      | ✅      | ✅    |
-| Chronosphere            | ✅      | ✅      |       |
-| Logz.io                 | ✅      | ✅      | ✅    |
-| qryn.cloud              | ✅      | ✅      | ✅    |
-| OpsVerse                | ✅      | ✅      | ✅    |
-| Dynatrace               | ✅      | ✅      | ✅    |
-| AWS S3                  | ✅      | ✅      | ✅    |
-| Google Cloud Monitoring | ✅      |         | ✅    |
-| Google Cloud Storage    | ✅      |         | ✅    |
-| Azure Blob Storage      | ✅      |         | ✅    |
-| Splunk                  | ✅      |         |      |
-| Lightstep               | ✅      |         |      |
-| Sentry                  | ✅      |         |      |
-| Axiom                   | ✅      |         | ✅   |
-| Sumo Logic              | ✅      | ✅      | ✅   |
-| Coralogix               | ✅      | ✅      | ✅   |
-| Last9                   | ✅      | ✅      | ✅   |
-=======
 
 |                         | Traces | Metrics | Logs |
 | ------------------------- | -------- | --------- | ------ |
@@ -137,7 +106,6 @@
 | Axiom                   | ✅     |         | ✅   |
 | Sumo Logic              | ✅     | ✅      | ✅   |
 | Coralogix               | ✅     | ✅      | ✅   |
->>>>>>> a435ac51
 
 ### Open Source
 
