--- conflicted
+++ resolved
@@ -86,31 +86,6 @@
 ### Managed Destinations
 
 | Destination             | Traces | Metrics | Logs |
-<<<<<<< HEAD
-| ------------------------- | :------: | :-------: | :----: |
-| AppDynamics             |   ✅   |   ✅   |  ✅  |
-| Axiom                   |   ✅   |        |  ✅  |
-| AWS S3                  |   ✅   |        |  ✅  |
-| Azure Blob Storage      |   ✅   |        |  ✅  |
-| Causely                 |   ✅   |        |      |
-| Chronosphere            |   ✅   |   ✅   |      |
-| Coralogix               |   ✅   |   ✅   |  ✅  |
-| Datadog                 |   ✅   |   ✅   |  ✅  |
-| Dynatrace               |   ✅   |   ✅   |  ✅  |
-| Gigapipe                |   ✅   |   ✅   |  ✅   |
-| Google Cloud Monitoring |   ✅   |   ✅   |      |
-| Google Cloud Storage    |   ✅   |        |  ✅  |
-| Grafana Cloud           |   ✅   |   ✅   |  ✅  |
-| Honeycomb               |   ✅   |   ✅   |  ✅  |
-| Last9                   |   ✅   |   ✅   |      |
-| Lightstep               |   ✅   |        |      |
-| Logz.io                 |   ✅   |   ✅   |  ✅  |
-| New Relic               |   ✅   |   ✅   |  ✅  |
-| OpsVerse                |   ✅   |   ✅   |  ✅  |
-| Sentry                  |   ✅   |        |      |
-| Splunk                  |   ✅   |        |      |
-| Sumo Logic              |   ✅   |   ✅   |  ✅  |
-=======
 | ----------------------- | :----: | :-----: | :--: |
 | AppDynamics             |   ✅   |   ✅    |  ✅  |
 | Axiom                   |   ✅   |         |  ✅  |
@@ -121,7 +96,7 @@
 | Coralogix               |   ✅   |   ✅    |  ✅  |
 | Datadog                 |   ✅   |   ✅    |  ✅  |
 | Dynatrace               |   ✅   |   ✅    |  ✅  |
-| Gigapipe                |   ✅   |         |      |
+| Gigapipe                |   ✅   |   ✅    |  ✅  |
 | Google Cloud Monitoring |   ✅   |   ✅    |      |
 | Google Cloud Storage    |   ✅   |         |  ✅  |
 | Grafana Cloud           |   ✅   |   ✅    |  ✅  |
@@ -135,7 +110,6 @@
 | Sentry                  |   ✅   |         |      |
 | Splunk                  |   ✅   |         |      |
 | Sumo Logic              |   ✅   |   ✅    |  ✅  |
->>>>>>> 93183422
 
 ## Self-Hosted (Open Source) Destinations
 
