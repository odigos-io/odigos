--- conflicted
+++ resolved
@@ -14,12 +14,8 @@
      Odigos - Observability Control Plane
   </h1>
   <h2 align="center" font-weight="100">
-<<<<<<< HEAD
-     Generate distributed traces instantly for any application without code changes
-=======
      Generate distributed traces instantly for any application<br/>
      Without code changes
->>>>>>> da565ef4
   </h2>
 </p>
 
