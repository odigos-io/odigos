<p align="center">
    <a href="https://github.com/odigos-io/odigos/actions/workflows/release.yml" target="_blank">
        <img src="https://github.com/odigos-io/odigos/actions/workflows/release.yml/badge.svg" alt="Release Odigos CLI" style="margin-right: 10px; border: 1px solid #007acc; border-radius: 4px; padding: 5px;">
    </a>
    <a href="https://goreportcard.com/report/github.com/odigos-io/odigos/cli" target="_blank">
        <img src="https://goreportcard.com/badge/github.com/odigos-io/odigos/cli" alt="Go Report Card" style="margin-right: 10px; border: 1px solid #4CAF50; border-radius: 4px; padding: 5px;">
    </a>
    <a href="https://godoc.org/github.com/odigos-io/odigos/cli" target="_blank">
        <img src="https://godoc.org/github.com/odigos-io/odigos/cli?status.svg" alt="GoDoc" style="border: 1px solid #f39c12; border-radius: 4px; padding: 5px;">
    </a>
</p>

<p align="center">
<img src="assets/logo.png" width="350" /></br>
<h2>Generate distributed traces for any application in Kubernetes without code changes.</h2>
If you find Odigos helpful, please ⭐ this repository to show your support!
</p>

<h2 align="center">
    <a href="https://www.youtube.com/watch?v=nynyV7FC4VI">Demo Video</a> • <a href="https://docs.odigos.io">Documentation</a> • <a href="https://join.slack.com/t/odigos/shared_invite/zt-1d7egaz29-Rwv2T8kyzc3mWP8qKobz~A">Join Slack Community</a>
</h2>

## What is Odigos?

Odigos is an open-source distributed tracing solution that simplifyes and improves observability for Kubernetes environments. It provides instant tracing capabilities without requiring any code changes to your applications.

## Key Features

- **Code-Free Instrumentation** : Set up distributed tracing in minutes, eliminating manual code modifications.
- **Multi-Language Support** : Works with Java, Python, .NET, Node.js, and Go applications.
- **eBPF-Powered** : Utilizes eBPF technology for high-performance instrumentation of Go applications. eBPF-based instrumentation for Java, Python, and Node.js is available in the enterprise edition.
- **OpenTelemetry Compatible** : Generates traces in OpenTelemetry format for broad tool compatibility.
- **Vendor Agnostic** : Integrates with various monitoring solutions, avoiding vendor lock-in.
- **Automatic Scaling** : Manages and scales OpenTelemetry collectors based on data volume.
- **Opinionated Defaults** : Supplies common defaults and best practices out-of-the-box, requiring no deep knowledge of OpenTelemetry.

## Why Choose Odigos

1. **Simplicity** : Implement distributed tracing with minimal effort and complexity.
2. **Performance** : Separates data recording and processing to minimize runtime impact.
3. **Community-Backed** : With 3,000+ GitHub stars and a growing contributor base.
4. **Expertise** : Created by multiple maintainers of OpenTelemetry, ensuring deep integration and alignment with industry standards.

Odigos empowers platform engineers, DevOps professionals, and SREs to enhance their observability strategies quickly and effectively. It is an ideal solution for modern cloud-native environments, combining simplicity, performance, and industry expertise.

## Features

### ✨ Language Agnostic Auto-instrumentation

Odigos supports any application written in Java, Python, .NET, Node.js, and **Go**.
Historically, compiled languages like Go have been difficult to instrument without code changes. Odigos solves this problem by uniquely leveraging [eBPF](https://ebpf.io).

![Works on any application](docs/images/ui_choose_apps.png)

### 🤝 Keep your existing observability tools

Odigos currently supports all the popular managed and open-source destinations.
By producing data in the [OpenTelemetry](https://opentelemetry.io) format, Odigos can be used with any observability tool that supports OTLP.

For a complete list of supported destinations, see [here](#supported-destinations).

![Works with any observability tool](docs/images/ui_choose_dest.png)

### 🎛️ Collectors Management

Odigos automatically scales OpenTelemetry collectors based on observability data volume.
Manage and configure collectors via a convenient web UI.

![Collectors Management](docs/images/ui_overview.png)

## Installation

Installing Odigos takes less than 5 minutes and requires no code changes.
Download our [CLI](https://docs.odigos.io/installation) and run the following command:

```bash
odigos install
```

For more details, see our [quickstart guide](https://docs.odigos.io/intro).

## Supported Destinations

**For step-by-step instructions detailed for every destination, see these [docs](https://docs.odigos.io/backends).**

### Managed Destinations

| Destination             | Traces | Metrics | Logs |
| ----------------------- | :----: | :-----: | :--: |
| AppDynamics             |   ✅   |   ✅    |  ✅  |
| Axiom                   |   ✅   |         |  ✅  |
| AWS S3                  |   ✅   |         |  ✅  |
| Azure Blob Storage      |   ✅   |         |  ✅  |
<<<<<<< HEAD
| Better Stack            |        |   ✅    |  ✅  |
=======
>>>>>>> a21ffaa3
| Causely                 |   ✅   |         |      |
| Chronosphere            |   ✅   |   ✅    |      |
| Coralogix               |   ✅   |   ✅    |  ✅  |
| Datadog                 |   ✅   |   ✅    |  ✅  |
| Dynatrace               |   ✅   |   ✅    |  ✅  |
| Gigapipe                |   ✅   |         |      |
| Google Cloud Monitoring |   ✅   |   ✅    |      |
| Google Cloud Storage    |   ✅   |         |  ✅  |
| Grafana Cloud           |   ✅   |   ✅    |  ✅  |
| Honeycomb               |   ✅   |   ✅    |  ✅  |
| Last9                   |   ✅   |   ✅    |      |
| Lightstep               |   ✅   |         |      |
| Logz.io                 |   ✅   |   ✅    |  ✅  |
<<<<<<< HEAD
=======
| Lumigo                  |   ✅   |   ✅    |  ✅  |
>>>>>>> a21ffaa3
| New Relic               |   ✅   |   ✅    |  ✅  |
| OpsVerse                |   ✅   |   ✅    |  ✅  |
| Sentry                  |   ✅   |         |      |
| Splunk                  |   ✅   |         |      |
| Sumo Logic              |   ✅   |   ✅    |  ✅  |

## Self-Hosted (Open Source) Destinations

| Destination   | Traces | Metrics | Logs |
| ------------- | :----: | :-----: | :--: |
| ClickHouse    |   ✅   |   ✅    |  ✅  |
| Elasticsearch |   ✅   |         |  ✅  |
| Jaeger        |   ✅   |         |      |
| Loki          |        |         |  ✅  |
| OTLP          |   ✅   |   ✅    |  ✅  |
| OTLP HTTP     |   ✅   |   ✅    |  ✅  |
| Prometheus    |        |   ✅    |      |
| Quickwit      |   ✅   |         |      |
| qryn          |   ✅   |   ✅    |  ✅  |
| SigNoz        |   ✅   |   ✅    |  ✅  |
| Tempo         |   ✅   |         |      |

Can't find the destination you need? Help us by following our quick [add new destination](https://docs.odigos.io/adding-new-dest) guide and submitting a PR.

## Contributing

Please refer to the [CONTRIBUTING.md](CONTRIBUTING.md) file for information about how to get involved. We welcome issues, questions, and pull requests. Feel free to join our active [Slack Community](https://join.slack.com/t/odigos/shared_invite/zt-1d7egaz29-Rwv2T8kyzc3mWP8qKobz~A).

## All Thanks To Our Contributors

<a href="https://github.com/odigos-io/odigos/graphs/contributors">
  <img src="https://contrib.rocks/image?repo=keyval-dev/odigos" />
</a>

## License

This project is licensed under the terms of the Apache 2.0 open-source license. Please refer to [LICENSE](LICENSE) for the full terms.<|MERGE_RESOLUTION|>--- conflicted
+++ resolved
@@ -91,10 +91,7 @@
 | Axiom                   |   ✅   |         |  ✅  |
 | AWS S3                  |   ✅   |         |  ✅  |
 | Azure Blob Storage      |   ✅   |         |  ✅  |
-<<<<<<< HEAD
 | Better Stack            |        |   ✅    |  ✅  |
-=======
->>>>>>> a21ffaa3
 | Causely                 |   ✅   |         |      |
 | Chronosphere            |   ✅   |   ✅    |      |
 | Coralogix               |   ✅   |   ✅    |  ✅  |
@@ -108,10 +105,7 @@
 | Last9                   |   ✅   |   ✅    |      |
 | Lightstep               |   ✅   |         |      |
 | Logz.io                 |   ✅   |   ✅    |  ✅  |
-<<<<<<< HEAD
-=======
 | Lumigo                  |   ✅   |   ✅    |  ✅  |
->>>>>>> a21ffaa3
 | New Relic               |   ✅   |   ✅    |  ✅  |
 | OpsVerse                |   ✅   |   ✅    |  ✅  |
 | Sentry                  |   ✅   |         |      |
