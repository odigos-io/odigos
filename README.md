--- conflicted
+++ resolved
@@ -104,19 +104,13 @@
 | Last9                   |   ✅   |   ✅    |      |
 | Lightstep               |   ✅   |         |      |
 | Logz.io                 |   ✅   |   ✅    |  ✅  |
-<<<<<<< HEAD
-=======
 | Lumigo                  |   ✅   |   ✅    |  ✅  |
->>>>>>> 93183422
 | New Relic               |   ✅   |   ✅    |  ✅  |
 | OpsVerse                |   ✅   |   ✅    |  ✅  |
 | Sentry                  |   ✅   |         |      |
 | Splunk                  |   ✅   |         |      |
 | Sumo Logic              |   ✅   |   ✅    |  ✅  |
-<<<<<<< HEAD
 | Traceloop               |   ✅   |   ✅    |      |
-=======
->>>>>>> 93183422
 
 ## Self-Hosted (Open Source) Destinations
 
