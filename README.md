--- conflicted
+++ resolved
@@ -101,17 +101,11 @@
 | Google Cloud Storage    |   ✅   |         |  ✅  |
 | Grafana Cloud           |   ✅   |   ✅    |  ✅  |
 | Honeycomb               |   ✅   |   ✅    |  ✅  |
-<<<<<<< HEAD
 | KloudMate               |   ✅   |   ✅    |  ✅  |
 | Last9                   |   ✅   |   ✅    |      |
 | Lightstep               |   ✅   |         |      |
 | Logz.io                 |   ✅   |   ✅    |  ✅  |
-=======
-| Last9                   |   ✅   |   ✅    |      |
-| Lightstep               |   ✅   |         |      |
-| Logz.io                 |   ✅   |   ✅    |  ✅  |
 | Lumigo                  |   ✅   |   ✅    |  ✅  |
->>>>>>> a21ffaa3
 | New Relic               |   ✅   |   ✅    |  ✅  |
 | OpsVerse                |   ✅   |   ✅    |  ✅  |
 | Sentry                  |   ✅   |         |      |
