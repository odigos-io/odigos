<p align="center">
    <a href="https://github.com/odigos-io/odigos/actions/workflows/release.yml" target="_blank">
        <img src="https://github.com/odigos-io/odigos/actions/workflows/release.yml/badge.svg" alt="Release Odigos CLI" style="margin-right: 10px; border: 1px solid #007acc; border-radius: 4px; padding: 5px;">
    </a>
    <a href="https://goreportcard.com/report/github.com/odigos-io/odigos/cli" target="_blank">
        <img src="https://goreportcard.com/badge/github.com/odigos-io/odigos/cli" alt="Go Report Card" style="margin-right: 10px; border: 1px solid #4CAF50; border-radius: 4px; padding: 5px;">
    </a>
    <a href="https://godoc.org/github.com/odigos-io/odigos/cli" target="_blank">
        <img src="https://godoc.org/github.com/odigos-io/odigos/cli?status.svg" alt="GoDoc" style="border: 1px solid #f39c12; border-radius: 4px; padding: 5px;">
    </a>
</p>

<p align="center">
<img src="assets/logo.png" width="350" /></br>
<h2>Generate distributed traces for any application in Kubernetes without code changes.</h2>
If you find Odigos helpful, please ⭐ this repository to show your support!
</p>

<h2 align="center">
    <a href="https://www.youtube.com/watch?v=nynyV7FC4VI">Demo Video</a> • <a href="https://docs.odigos.io">Documentation</a> • <a href="https://join.slack.com/t/odigos/shared_invite/zt-1d7egaz29-Rwv2T8kyzc3mWP8qKobz~A">Join Slack Community</a>
</h2>

## What is Odigos?

Odigos is an open-source distributed tracing solution that simplifyes and improves observability for Kubernetes environments. It provides instant tracing capabilities without requiring any code changes to your applications.

## Key Features

- **Code-Free Instrumentation** : Set up distributed tracing in minutes, eliminating manual code modifications.
- **Multi-Language Support** : Works with Java, Python, .NET, Node.js, and Go applications.
- **eBPF-Powered** : Utilizes eBPF technology for high-performance instrumentation of Go applications. eBPF-based instrumentation for Java, Python, and Node.js is available in the enterprise edition.
- **OpenTelemetry Compatible** : Generates traces in OpenTelemetry format for broad tool compatibility.
- **Vendor Agnostic** : Integrates with various monitoring solutions, avoiding vendor lock-in.
- **Automatic Scaling** : Manages and scales OpenTelemetry collectors based on data volume.
- **Opinionated Defaults** : Supplies common defaults and best practices out-of-the-box, requiring no deep knowledge of OpenTelemetry.

## Why Choose Odigos

1. **Simplicity** : Implement distributed tracing with minimal effort and complexity.
2. **Performance** : Separates data recording and processing to minimize runtime impact.
3. **Community-Backed** : With 3,000+ GitHub stars and a growing contributor base.
4. **Expertise** : Created by multiple maintainers of OpenTelemetry, ensuring deep integration and alignment with industry standards.

Odigos empowers platform engineers, DevOps professionals, and SREs to enhance their observability strategies quickly and effectively. It is an ideal solution for modern cloud-native environments, combining simplicity, performance, and industry expertise.

## Features

### ✨ Language Agnostic Auto-instrumentation

Odigos supports any application written in Java, Python, .NET, Node.js, and **Go**.
Historically, compiled languages like Go have been difficult to instrument without code changes. Odigos solves this problem by uniquely leveraging [eBPF](https://ebpf.io).

![Works on any application](docs/images/ui_choose_apps.png)

### 🤝 Keep your existing observability tools

Odigos currently supports all the popular managed and open-source destinations.
By producing data in the [OpenTelemetry](https://opentelemetry.io) format, Odigos can be used with any observability tool that supports OTLP.

For a complete list of supported destinations, see [here](#supported-destinations).

![Works with any observability tool](docs/images/ui_choose_dest.png)

### 🎛️ Collectors Management

Odigos automatically scales OpenTelemetry collectors based on observability data volume.
Manage and configure collectors via a convenient web UI.

![Collectors Management](docs/images/ui_overview.png)

## Installation

Installing Odigos takes less than 5 minutes and requires no code changes.
Download our [CLI](https://docs.odigos.io/installation) and run the following command:

```bash
odigos install
```

For more details, see our [quickstart guide](https://docs.odigos.io/intro).

## Supported Destinations

**For step-by-step instructions detailed for every destination, see these [docs](https://docs.odigos.io/backends).**

### Managed Destinations

| Destination             | Traces | Metrics | Logs |
| ----------------------- | :----: | :-----: | :--: |
| AppDynamics             |   ✅   |   ✅    |  ✅  |
| Axiom                   |   ✅   |         |  ✅  |
| AWS S3                  |   ✅   |         |  ✅  |
| Azure Blob Storage      |   ✅   |         |  ✅  |
| Causely                 |   ✅   |         |      |
| Chronosphere            |   ✅   |   ✅    |      |
| Coralogix               |   ✅   |   ✅    |  ✅  |
| Datadog                 |   ✅   |   ✅    |  ✅  |
| Dynatrace               |   ✅   |   ✅    |  ✅  |
| Gigapipe                |   ✅   |         |      |
| Google Cloud Monitoring |   ✅   |   ✅    |      |
| Google Cloud Storage    |   ✅   |         |  ✅  |
| Grafana Cloud           |   ✅   |   ✅    |  ✅  |
<<<<<<< HEAD
| Highlight               |   ✅   |         |  ✅  |
=======
| Groundcover inCloud     |   ✅   |   ✅    |  ✅  |
>>>>>>> 709f2733
| Honeycomb               |   ✅   |   ✅    |  ✅  |
| Last9                   |   ✅   |   ✅    |      |
| Lightstep               |   ✅   |         |      |
| Logz.io                 |   ✅   |   ✅    |  ✅  |
| Lumigo                  |   ✅   |   ✅    |  ✅  |
| New Relic               |   ✅   |   ✅    |  ✅  |
| OpsVerse                |   ✅   |   ✅    |  ✅  |
| Sentry                  |   ✅   |         |      |
| Splunk                  |   ✅   |         |      |
| Sumo Logic              |   ✅   |   ✅    |  ✅  |

## Self-Hosted (Open Source) Destinations

| Destination   | Traces | Metrics | Logs |
| ------------- | :----: | :-----: | :--: |
| ClickHouse    |   ✅   |   ✅    |  ✅  |
| Elasticsearch |   ✅   |         |  ✅  |
| Jaeger        |   ✅   |         |      |
| Loki          |        |         |  ✅  |
| OTLP          |   ✅   |   ✅    |  ✅  |
| OTLP HTTP     |   ✅   |   ✅    |  ✅  |
| Prometheus    |        |   ✅    |      |
| Quickwit      |   ✅   |         |      |
| qryn          |   ✅   |   ✅    |  ✅  |
| SigNoz        |   ✅   |   ✅    |  ✅  |
| Tempo         |   ✅   |         |      |

Can't find the destination you need? Help us by following our quick [add new destination](https://docs.odigos.io/adding-new-dest) guide and submitting a PR.

## Contributing

Please refer to the [CONTRIBUTING.md](CONTRIBUTING.md) file for information about how to get involved. We welcome issues, questions, and pull requests. Feel free to join our active [Slack Community](https://join.slack.com/t/odigos/shared_invite/zt-1d7egaz29-Rwv2T8kyzc3mWP8qKobz~A).

## All Thanks To Our Contributors

<a href="https://github.com/odigos-io/odigos/graphs/contributors">
  <img src="https://contrib.rocks/image?repo=keyval-dev/odigos" />
</a>

## License

This project is licensed under the terms of the Apache 2.0 open-source license. Please refer to [LICENSE](LICENSE) for the full terms.<|MERGE_RESOLUTION|>--- conflicted
+++ resolved
@@ -100,11 +100,8 @@
 | Google Cloud Monitoring |   ✅   |   ✅    |      |
 | Google Cloud Storage    |   ✅   |         |  ✅  |
 | Grafana Cloud           |   ✅   |   ✅    |  ✅  |
-<<<<<<< HEAD
+| Groundcover inCloud     |   ✅   |   ✅    |  ✅  |
 | Highlight               |   ✅   |         |  ✅  |
-=======
-| Groundcover inCloud     |   ✅   |   ✅    |  ✅  |
->>>>>>> 709f2733
 | Honeycomb               |   ✅   |   ✅    |  ✅  |
 | Last9                   |   ✅   |   ✅    |      |
 | Lightstep               |   ✅   |         |      |
