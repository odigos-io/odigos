<p align="center">
    <a href="https://github.com/odigos-io/odigos/actions/workflows/release.yml" target="_blank">
        <img src="https://github.com/odigos-io/odigos/actions/workflows/release.yml/badge.svg" alt="Release Odigos CLI" style="margin-right: 10px; border: 1px solid #007acc; border-radius: 4px; padding: 5px;">
    </a>
    <a href="https://goreportcard.com/report/github.com/odigos-io/odigos/cli" target="_blank">
        <img src="https://goreportcard.com/badge/github.com/odigos-io/odigos/cli" alt="Go Report Card" style="margin-right: 10px; border: 1px solid #4CAF50; border-radius: 4px; padding: 5px;">
    </a>
    <a href="https://godoc.org/github.com/odigos-io/odigos/cli" target="_blank">
        <img src="https://godoc.org/github.com/odigos-io/odigos/cli?status.svg" alt="GoDoc" style="border: 1px solid #f39c12; border-radius: 4px; padding: 5px;">
    </a>
</p>

<p align="center">
<img src="assets/logo.png" width="350" /></br>
<h2>Generate distributed traces for any application in Kubernetes without code changes.</h2>
If you find Odigos helpful, please ⭐ this repository to show your support!
</p>

<h2 align="center">
    <a href="https://www.youtube.com/watch?v=nynyV7FC4VI">Demo Video</a> • <a href="https://docs.odigos.io">Documentation</a> • <a href="https://join.slack.com/t/odigos/shared_invite/zt-1d7egaz29-Rwv2T8kyzc3mWP8qKobz~A">Join Slack Community</a>
</h2>

## What is Odigos?

Odigos is an open-source distributed tracing solution that simplifyes and improves observability for Kubernetes environments. It provides instant tracing capabilities without requiring any code changes to your applications.

## Key Features

- **Code-Free Instrumentation** : Set up distributed tracing in minutes, eliminating manual code modifications.
- **Multi-Language Support** : Works with Java, Python, .NET, Node.js, and Go applications.
- **eBPF-Powered** : Utilizes eBPF technology for high-performance instrumentation of Go applications. eBPF-based instrumentation for Java, Python, and Node.js is available in the enterprise edition.
- **OpenTelemetry Compatible** : Generates traces in OpenTelemetry format for broad tool compatibility.
- **Vendor Agnostic** : Integrates with various monitoring solutions, avoiding vendor lock-in.
- **Automatic Scaling** : Manages and scales OpenTelemetry collectors based on data volume.
- **Opinionated Defaults** : Supplies common defaults and best practices out-of-the-box, requiring no deep knowledge of OpenTelemetry.

## Why Choose Odigos

1. **Simplicity** : Implement distributed tracing with minimal effort and complexity.
2. **Performance** : Separates data recording and processing to minimize runtime impact.
3. **Community-Backed** : With 3,000+ GitHub stars and a growing contributor base.
4. **Expertise** : Created by multiple maintainers of OpenTelemetry, ensuring deep integration and alignment with industry standards.

Odigos empowers platform engineers, DevOps professionals, and SREs to enhance their observability strategies quickly and effectively. It is an ideal solution for modern cloud-native environments, combining simplicity, performance, and industry expertise.

## Features

### ✨ Language Agnostic Auto-instrumentation

Odigos supports any application written in Java, Python, .NET, Node.js, and **Go**.
Historically, compiled languages like Go have been difficult to instrument without code changes. Odigos solves this problem by uniquely leveraging [eBPF](https://ebpf.io).

![Works on any application](docs/images/ui_choose_apps.png)

### 🤝 Keep your existing observability tools

Odigos currently supports all the popular managed and open-source destinations.
By producing data in the [OpenTelemetry](https://opentelemetry.io) format, Odigos can be used with any observability tool that supports OTLP.

For a complete list of supported destinations, see [here](#supported-destinations).

![Works with any observability tool](docs/images/ui_choose_dest.png)

### 🎛️ Collectors Management

Odigos automatically scales OpenTelemetry collectors based on observability data volume.
Manage and configure collectors via a convenient web UI.

![Collectors Management](docs/images/ui_overview.png)

## Installation

Installing Odigos takes less than 5 minutes and requires no code changes.
Download our [CLI](https://docs.odigos.io/installation) and run the following command:

```bash
odigos install
```

For more details, see our [quickstart guide](https://docs.odigos.io/intro).

## Supported Destinations

**For step-by-step instructions detailed for every destination, see these [docs](https://docs.odigos.io/backends).**

### Managed Destinations

| Destination             | Traces | Metrics | Logs |
| ----------------------- | :----: | :-----: | :--: |
| AppDynamics             |   ✅   |   ✅    |  ✅  |
| Axiom                   |   ✅   |         |  ✅  |
| AWS S3                  |   ✅   |         |  ✅  |
| Azure Blob Storage      |   ✅   |         |  ✅  |
| Causely                 |   ✅   |         |      |
| Chronosphere            |   ✅   |   ✅    |      |
| Coralogix               |   ✅   |   ✅    |  ✅  |
<<<<<<< HEAD
| Dash0                   |   ✅   |   ✅    |  ✅  |
=======
>>>>>>> a21ffaa3
| Datadog                 |   ✅   |   ✅    |  ✅  |
| Dynatrace               |   ✅   |   ✅    |  ✅  |
| Gigapipe                |   ✅   |         |      |
| Google Cloud Monitoring |   ✅   |   ✅    |      |
| Google Cloud Storage    |   ✅   |         |  ✅  |
| Grafana Cloud           |   ✅   |   ✅    |  ✅  |
| Honeycomb               |   ✅   |   ✅    |  ✅  |
| Last9                   |   ✅   |   ✅    |      |
| Lightstep               |   ✅   |         |      |
| Logz.io                 |   ✅   |   ✅    |  ✅  |
<<<<<<< HEAD
=======
| Lumigo                  |   ✅   |   ✅    |  ✅  |
>>>>>>> a21ffaa3
| New Relic               |   ✅   |   ✅    |  ✅  |
| OpsVerse                |   ✅   |   ✅    |  ✅  |
| Sentry                  |   ✅   |         |      |
| Splunk                  |   ✅   |         |      |
| Sumo Logic              |   ✅   |   ✅    |  ✅  |

## Self-Hosted (Open Source) Destinations

| Destination   | Traces | Metrics | Logs |
| ------------- | :----: | :-----: | :--: |
| ClickHouse    |   ✅   |   ✅    |  ✅  |
| Elasticsearch |   ✅   |         |  ✅  |
| Jaeger        |   ✅   |         |      |
| Loki          |        |         |  ✅  |
| OTLP          |   ✅   |   ✅    |  ✅  |
| OTLP HTTP     |   ✅   |   ✅    |  ✅  |
| Prometheus    |        |   ✅    |      |
| Quickwit      |   ✅   |         |      |
| qryn          |   ✅   |   ✅    |  ✅  |
| SigNoz        |   ✅   |   ✅    |  ✅  |
| Tempo         |   ✅   |         |      |

Can't find the destination you need? Help us by following our quick [add new destination](https://docs.odigos.io/adding-new-dest) guide and submitting a PR.

## Contributing

Please refer to the [CONTRIBUTING.md](CONTRIBUTING.md) file for information about how to get involved. We welcome issues, questions, and pull requests. Feel free to join our active [Slack Community](https://join.slack.com/t/odigos/shared_invite/zt-1d7egaz29-Rwv2T8kyzc3mWP8qKobz~A).

## All Thanks To Our Contributors

<a href="https://github.com/odigos-io/odigos/graphs/contributors">
  <img src="https://contrib.rocks/image?repo=keyval-dev/odigos" />
</a>

## License

This project is licensed under the terms of the Apache 2.0 open-source license. Please refer to [LICENSE](LICENSE) for the full terms.<|MERGE_RESOLUTION|>--- conflicted
+++ resolved
@@ -94,10 +94,7 @@
 | Causely                 |   ✅   |         |      |
 | Chronosphere            |   ✅   |   ✅    |      |
 | Coralogix               |   ✅   |   ✅    |  ✅  |
-<<<<<<< HEAD
 | Dash0                   |   ✅   |   ✅    |  ✅  |
-=======
->>>>>>> a21ffaa3
 | Datadog                 |   ✅   |   ✅    |  ✅  |
 | Dynatrace               |   ✅   |   ✅    |  ✅  |
 | Gigapipe                |   ✅   |         |      |
@@ -108,10 +105,7 @@
 | Last9                   |   ✅   |   ✅    |      |
 | Lightstep               |   ✅   |         |      |
 | Logz.io                 |   ✅   |   ✅    |  ✅  |
-<<<<<<< HEAD
-=======
 | Lumigo                  |   ✅   |   ✅    |  ✅  |
->>>>>>> a21ffaa3
 | New Relic               |   ✅   |   ✅    |  ✅  |
 | OpsVerse                |   ✅   |   ✅    |  ✅  |
 | Sentry                  |   ✅   |         |      |
