<p align="center">
    <a href="https://github.com/odigos-io/odigos/actions/workflows/release.yml" target="_blank">
        <img src="https://github.com/odigos-io/odigos/actions/workflows/release.yml/badge.svg" alt="Release Odigos CLI"/>
    </a>
    <a href="https://goreportcard.com/report/github.com/odigos-io/odigos/cli" target="_blank">
        <img src="https://goreportcard.com/badge/github.com/odigos-io/odigos/cli" alt="Go Report Card"/>
    </a>
    <a href="https://godoc.org/github.com/odigos-io/odigos/cli" target="_blank">
        <img src="https://godoc.org/github.com/odigos-io/odigos/cli?status.svg" alt="GoDoc"/>
    </a>
</p>

[![Logo Dark Mode](./docs/logo/logo_white.svg)](https://odigos.io#gh-dark-mode-only)
[![Logo Light Mode](./docs/logo/logo_black.svg)](https://odigos.io#gh-light-mode-only)

<div align="center">
    <h2>Generate distributed traces for any application without code changes.</h2>
    <h4>If you find Odigos helpful, please ⭐ this repository to show your support!</h4>
    <h2>
        <a href="https://www.youtube.com/watch?v=nynyV7FC4VI">Demo Video</a>
        • <a href="https://docs.odigos.io">Documentation</a>
        • <a href="https://join.slack.com/t/odigos/shared_invite/zt-1d7egaz29-Rwv2T8kyzc3mWP8qKobz~A">Join Slack Community</a>
    </h2>
</div>

## What is Odigos?

Odigos is an open-source distributed tracing solution that simplifies and improves observability for Kubernetes environments and Virtual Machines. It provides instant tracing capabilities without requiring any code changes to your applications.

Odigos empowers platform engineers, DevOps professionals, and SREs to enhance their observability strategies quickly and effectively. It is an ideal solution for modern cloud-native environments, combining simplicity, performance, and industry expertise.

## Why choose Odigos?

1. **Simplicity** : Implement distributed tracing with minimal effort and complexity.
2. **Performance** : Separates data recording and processing to minimize runtime impact.
3. **Community-Backed** : With 3,000+ GitHub stars and a growing contributor base.
4. **Expertise** : Created by multiple maintainers of OpenTelemetry, ensuring deep integration and alignment with industry standards.

## Key Features

- **Code-Free Instrumentation** : Set up distributed tracing in minutes, eliminating manual code modifications.
- **Multi-Language Support** : Works with [Java](https://docs.odigos.io/instrumentations/java), [Python](https://docs.odigos.io/instrumentations/python), [.NET](https://docs.odigos.io/instrumentations/dotnet), [Node.js](https://docs.odigos.io/instrumentations/nodejs), and [Go](https://docs.odigos.io/instrumentations/golang) applications.
- **eBPF-Powered** : Utilizes eBPF technology for high-performance instrumentation.
- **OpenTelemetry Compatible** : Generates traces in OpenTelemetry format for broad tool compatibility.
- **Vendor Agnostic** : Integrates with various [monitoring solutions](https://docs.odigos.io/backends-overview), avoiding vendor lock-in.
- **Automatic Scaling** : Manages and scales OpenTelemetry collectors based on data volume.
- **Opinionated Defaults** : Supplies common defaults and best practices out-of-the-box, requiring no deep knowledge of OpenTelemetry.

### ✨ Language Agnostic Auto-instrumentation

Odigos supports any application written in Java, Python, .NET, Node.js, and **Go**.
Historically, compiled languages like Go have been difficult to instrument without code changes. Odigos solves this problem by uniquely leveraging [eBPF](https://ebpf.io).

![Works on any application](./docs/images/ui_choose_apps.png)

### 🤝 Keep your existing observability tools

Odigos currently supports all the popular managed and open-source destinations.
By producing data in the [OpenTelemetry](https://opentelemetry.io) format, Odigos can be used with any observability tool that supports OTLP.

For a complete list of supported destinations, see [here](#supported-destinations).

![Works with any observability tool](./docs/images/ui_choose_dest.png)

### 🎛️ Collectors Management

Odigos automatically scales OpenTelemetry collectors based on observability data volume.
Manage and configure collectors via a convenient web UI.

![Collectors Management](./docs/images/ui_overview.png)

## Installation

Installing Odigos takes less than 5 minutes and requires no code changes.<br />
Download our [CLI](https://docs.odigos.io/installation) and run the following command:

```bash
odigos install
```

<<<<<<< HEAD
For more details, see our [quickstart guide](https://docs.odigos.io/intro).

## Supported Destinations

**For step-by-step instructions detailed for every destination, see these [docs](https://docs.odigos.io/backends).**

### Managed Destinations

| Destination             | Traces | Metrics | Logs |
| ----------------------- | :----: | :-----: | :--: |
| AppDynamics             |   ✅   |   ✅    |  ✅  |
| Axiom                   |   ✅   |         |  ✅  |
| AWS S3                  |   ✅   |         |  ✅  |
| Azure Blob Storage      |   ✅   |         |  ✅  |
| Better Stack            |        |   ✅    |  ✅  |
| Causely                 |   ✅   |         |      |
| Chronosphere            |   ✅   |   ✅    |      |
| Coralogix               |   ✅   |   ✅    |  ✅  |
| Dash0                   |   ✅   |   ✅    |  ✅  |
| Datadog                 |   ✅   |   ✅    |  ✅  |
| Dynatrace               |   ✅   |   ✅    |  ✅  |
| Gigapipe                |   ✅   |         |      |
| Google Cloud Monitoring |   ✅   |   ✅    |      |
| Google Cloud Storage    |   ✅   |         |  ✅  |
| Grafana Cloud           |   ✅   |   ✅    |  ✅  |
| Groundcover inCloud     |   ✅   |   ✅    |  ✅  |
| Highlight               |   ✅   |         |  ✅  |
| Honeycomb               |   ✅   |   ✅    |  ✅  |
| HyperDX                 |   ✅   |   ✅    |  ✅  |
| KloudMate               |   ✅   |   ✅    |  ✅  |
| Last9                   |   ✅   |   ✅    |      |
| Lightstep               |   ✅   |         |      |
| Logz.io                 |   ✅   |   ✅    |  ✅  |
| Lumigo                  |   ✅   |   ✅    |  ✅  |
| New Relic               |   ✅   |   ✅    |  ✅  |
| OpsVerse                |   ✅   |   ✅    |  ✅  |
| Sentry                  |   ✅   |         |      |
| Splunk                  |   ✅   |         |      |
| Sumo Logic              |   ✅   |   ✅    |  ✅  |

## Self-Hosted (Open Source) Destinations

| Destination   | Traces | Metrics | Logs |
| ------------- | :----: | :-----: | :--: |
| ClickHouse    |   ✅   |   ✅    |  ✅  |
| Elasticsearch |   ✅   |         |  ✅  |
| Jaeger        |   ✅   |         |      |
| Loki          |        |         |  ✅  |
| OTLP          |   ✅   |   ✅    |  ✅  |
| OTLP HTTP     |   ✅   |   ✅    |  ✅  |
| Prometheus    |        |   ✅    |      |
| Quickwit      |   ✅   |         |      |
| qryn          |   ✅   |   ✅    |  ✅  |
| SigNoz        |   ✅   |   ✅    |  ✅  |
| Tempo         |   ✅   |         |      |

Can't find the destination you need? Help us by following our quick [add new destination](https://docs.odigos.io/adding-new-dest) guide and submitting a PR.
=======
For more information, see our [quickstart guide](https://docs.odigos.io/quickstart/introduction).
>>>>>>> 67b53978

## Contributing

Please refer to the [CONTRIBUTING.md](CONTRIBUTING.md) file for information about how to get involved. We welcome issues, questions, and pull requests.

## Thanks to our Contributors

<a href="https://github.com/odigos-io/odigos/graphs/contributors">
  <img src="https://contrib.rocks/image?repo=keyval-dev/odigos" />
</a>

## License

This project is licensed under the terms of the Apache 2.0 open-source license. Please refer to [LICENSE](LICENSE) for the full terms.<|MERGE_RESOLUTION|>--- conflicted
+++ resolved
@@ -78,67 +78,7 @@
 odigos install
 ```
 
-<<<<<<< HEAD
-For more details, see our [quickstart guide](https://docs.odigos.io/intro).
-
-## Supported Destinations
-
-**For step-by-step instructions detailed for every destination, see these [docs](https://docs.odigos.io/backends).**
-
-### Managed Destinations
-
-| Destination             | Traces | Metrics | Logs |
-| ----------------------- | :----: | :-----: | :--: |
-| AppDynamics             |   ✅   |   ✅    |  ✅  |
-| Axiom                   |   ✅   |         |  ✅  |
-| AWS S3                  |   ✅   |         |  ✅  |
-| Azure Blob Storage      |   ✅   |         |  ✅  |
-| Better Stack            |        |   ✅    |  ✅  |
-| Causely                 |   ✅   |         |      |
-| Chronosphere            |   ✅   |   ✅    |      |
-| Coralogix               |   ✅   |   ✅    |  ✅  |
-| Dash0                   |   ✅   |   ✅    |  ✅  |
-| Datadog                 |   ✅   |   ✅    |  ✅  |
-| Dynatrace               |   ✅   |   ✅    |  ✅  |
-| Gigapipe                |   ✅   |         |      |
-| Google Cloud Monitoring |   ✅   |   ✅    |      |
-| Google Cloud Storage    |   ✅   |         |  ✅  |
-| Grafana Cloud           |   ✅   |   ✅    |  ✅  |
-| Groundcover inCloud     |   ✅   |   ✅    |  ✅  |
-| Highlight               |   ✅   |         |  ✅  |
-| Honeycomb               |   ✅   |   ✅    |  ✅  |
-| HyperDX                 |   ✅   |   ✅    |  ✅  |
-| KloudMate               |   ✅   |   ✅    |  ✅  |
-| Last9                   |   ✅   |   ✅    |      |
-| Lightstep               |   ✅   |         |      |
-| Logz.io                 |   ✅   |   ✅    |  ✅  |
-| Lumigo                  |   ✅   |   ✅    |  ✅  |
-| New Relic               |   ✅   |   ✅    |  ✅  |
-| OpsVerse                |   ✅   |   ✅    |  ✅  |
-| Sentry                  |   ✅   |         |      |
-| Splunk                  |   ✅   |         |      |
-| Sumo Logic              |   ✅   |   ✅    |  ✅  |
-
-## Self-Hosted (Open Source) Destinations
-
-| Destination   | Traces | Metrics | Logs |
-| ------------- | :----: | :-----: | :--: |
-| ClickHouse    |   ✅   |   ✅    |  ✅  |
-| Elasticsearch |   ✅   |         |  ✅  |
-| Jaeger        |   ✅   |         |      |
-| Loki          |        |         |  ✅  |
-| OTLP          |   ✅   |   ✅    |  ✅  |
-| OTLP HTTP     |   ✅   |   ✅    |  ✅  |
-| Prometheus    |        |   ✅    |      |
-| Quickwit      |   ✅   |         |      |
-| qryn          |   ✅   |   ✅    |  ✅  |
-| SigNoz        |   ✅   |   ✅    |  ✅  |
-| Tempo         |   ✅   |         |      |
-
-Can't find the destination you need? Help us by following our quick [add new destination](https://docs.odigos.io/adding-new-dest) guide and submitting a PR.
-=======
 For more information, see our [quickstart guide](https://docs.odigos.io/quickstart/introduction).
->>>>>>> 67b53978
 
 ## Contributing
 
