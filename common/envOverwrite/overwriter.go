--- conflicted
+++ resolved
@@ -182,27 +182,6 @@
 	return valToAppend, true
 }
 
-<<<<<<< HEAD
-func GetPossibleValuesPerEnv(env string) map[common.OtelSdk]string {
-	return EnvValuesMap[env].values
-}
-
-func AppendOdigosAdditionsToEnvVar(envName string, envFromContainerRuntimeValue string, desiredOdigosAddition string) *string {
-	envValues, ok := EnvValuesMap[envName]
-	if !ok {
-		// Odigos does not manipulate this environment variable, so ignore it
-		return nil
-	}
-
-	// In case observedValue is exists but empty, we just need to set the desiredOdigosAddition without delim before
-	if strings.TrimSpace(envFromContainerRuntimeValue) == "" {
-		return &desiredOdigosAddition
-	} else {
-		// In case observedValue is not empty, we need to append the desiredOdigosAddition with the delim
-		mergedEnvValue := envFromContainerRuntimeValue + envValues.delim + desiredOdigosAddition
-		return &mergedEnvValue
-	}
-=======
 // due to a bug we had with the env overwriter logic,
 // some patched values were recorded incorrectly into the workload annotation for original value.
 // they include odigos values (/var/odigos/...) as if they were the original value in the manifest,
@@ -234,5 +213,21 @@
 	}
 	sanitizedEnvValue := strings.Join(cleanParts, overwriteMetadata.delim)
 	return sanitizedEnvValue
->>>>>>> 1280a8d2
+}
+
+func AppendOdigosAdditionsToEnvVar(envName string, envFromContainerRuntimeValue string, desiredOdigosAddition string) *string {
+	envValues, ok := EnvValuesMap[envName]
+	if !ok {
+		// Odigos does not manipulate this environment variable, so ignore it
+		return nil
+	}
+
+	// In case observedValue is exists but empty, we just need to set the desiredOdigosAddition without delim before
+	if strings.TrimSpace(envFromContainerRuntimeValue) == "" {
+		return &desiredOdigosAddition
+	} else {
+		// In case observedValue is not empty, we need to append the desiredOdigosAddition with the delim
+		mergedEnvValue := envFromContainerRuntimeValue + envValues.delim + desiredOdigosAddition
+		return &mergedEnvValue
+	}
 }