--- conflicted
+++ resolved
@@ -57,43 +57,15 @@
 	OdigosLoaderDirName = "loader"
 	OdigosLoaderName    = "loader.so"
 
-<<<<<<< HEAD
+	// name of the secret that contains the oidc client secret
+	OidcSecretName = "odigos-oidc"
+
 	ServiceGraphConnectorName = "servicegraph"
 	ServiceGraphEndpointPort  = 9090
-=======
-	// name of the secret that contains the oidc client secret
-	OidcSecretName = "odigos-oidc"
->>>>>>> 7feeeae7
 )
 
 // Odigos config properties
 const (
-<<<<<<< HEAD
-	TelemetryEnabledProperty          = "telemetry-enabled"
-	OpenshiftEnabledProperty          = "openshift-enabled"
-	PspProperty                       = "psp"
-	SkipWebhookIssuerCreationProperty = "skip-webhook-issuer-creation"
-	AllowConcurrentAgentsProperty     = "allow-concurrent-agents"
-	ImagePrefixProperty               = "image-prefix"
-	UiModeProperty                    = "ui-mode"
-	UiPaginationLimit                 = "ui-pagination-limit"
-	IgnoredNamespacesProperty         = "ignored-namespaces"
-	IgnoredContainersProperty         = "ignored-containers"
-	MountMethodProperty               = "mount-method"
-	CentralBackendURLProperty         = "central-backend-url"
-	CustomContainerRuntimeSocketPath  = "custom-container-runtime-socket-path"
-	K8sNodeLogsDirectory              = "k8s-node-logs-directory"
-	AgentEnvVarsInjectionMethod       = "agent-env-vars-injection-method"
-	ClusterNameProperty               = "cluster-name"
-	UserInstrumentationEnvsProperty   = "user-instrumentation-envs"
-	NodeSelectorProperty              = "node-selector"
-	KarpenterEnabledProperty          = "karpenter-enabled"
-	RollbackDisabledProperty          = "instrumentation-auto-rollback-disabled"
-	RollbackGraceTimeProperty         = "instrumentation-auto-rollback-grace-time"
-	RollbackStabilityWindow           = "instrumentation-auto-rollback-stability-window"
-	AutomaticRolloutDisabledProperty  = "automatic-rollout-disabled"
-	ServiceGraphDisabledProperty      = "service-graph-disabled"
-=======
 	TelemetryEnabledProperty           = "telemetry-enabled"
 	OpenshiftEnabledProperty           = "openshift-enabled"
 	PspProperty                        = "psp"
@@ -122,7 +94,7 @@
 	OidcClientIdProperty               = "oidc-client-id"
 	OidcClientSecretProperty           = "oidc-client-secret"
 	OdigletHealthProbeBindPortProperty = "odiglet-health-probe-bind-port"
->>>>>>> 7feeeae7
+	ServiceGraphDisabledProperty       = "service-graph-disabled"
 )
 
 var (
