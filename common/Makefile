
.PHONY: test 
test:
	go test ./...
<<<<<<< HEAD
 
=======
	
>>>>>>> f3907182
<|MERGE_RESOLUTION|>--- conflicted
+++ resolved
@@ -2,8 +2,3 @@
 .PHONY: test 
 test:
 	go test ./...
-<<<<<<< HEAD
- 
-=======
-	
->>>>>>> f3907182
