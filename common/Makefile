--- conflicted
+++ resolved
@@ -2,7 +2,4 @@
 .PHONY: test 
 test:
 	go test ./...
-<<<<<<< HEAD
-	
-=======
->>>>>>> ce91cb07
+
