--- conflicted
+++ resolved
@@ -2,10 +2,6 @@
 .PHONY: test 
 test:
 	go test ./...
-<<<<<<< HEAD
-	
-=======
 
 
 
->>>>>>> 1707716d
