
.PHONY: test 
test:
<<<<<<< HEAD
	go test ./...
=======
	go test ./...

>>>>>>> 7b7115e2
<|MERGE_RESOLUTION|>--- conflicted
+++ resolved
@@ -1,9 +1,6 @@
 
 .PHONY: test 
 test:
-<<<<<<< HEAD
 	go test ./...
-=======
-	go test ./...
-
->>>>>>> 7b7115e2
+  
+ 