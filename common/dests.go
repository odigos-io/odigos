package common

type DestinationType string

const (
<<<<<<< HEAD
	GrafanaDestinationType    DestinationType = "grafana"
	DatadogDestinationType    DestinationType = "datadog"
	HoneycombDestinationType  DestinationType = "honeycomb"
	NewRelicDestinationType   DestinationType = "newrelic"
	PrometheusDestinationType DestinationType = "prometheus"
	LokiDestinationType       DestinationType = "loki"
	TempoDestinationType      DestinationType = "tempo"
=======
	GrafanaDestinationType   DestinationType = "grafana"
	DatadogDestinationType   DestinationType = "datadog"
	HoneycombDestinationType DestinationType = "honeycomb"
	NewRelicDestinationType  DestinationType = "newrelic"
	LogzioDestinationType    DestinationType = "logzio"
>>>>>>> 6888b78b
)<|MERGE_RESOLUTION|>--- conflicted
+++ resolved
@@ -3,19 +3,12 @@
 type DestinationType string
 
 const (
-<<<<<<< HEAD
-	GrafanaDestinationType    DestinationType = "grafana"
-	DatadogDestinationType    DestinationType = "datadog"
-	HoneycombDestinationType  DestinationType = "honeycomb"
-	NewRelicDestinationType   DestinationType = "newrelic"
-	PrometheusDestinationType DestinationType = "prometheus"
-	LokiDestinationType       DestinationType = "loki"
-	TempoDestinationType      DestinationType = "tempo"
-=======
 	GrafanaDestinationType   DestinationType = "grafana"
 	DatadogDestinationType   DestinationType = "datadog"
 	HoneycombDestinationType DestinationType = "honeycomb"
 	NewRelicDestinationType  DestinationType = "newrelic"
 	LogzioDestinationType    DestinationType = "logzio"
->>>>>>> 6888b78b
+	PrometheusDestinationType DestinationType = "prometheus"
+	LokiDestinationType       DestinationType = "loki"
+	TempoDestinationType      DestinationType = "tempo"
 )