--- conflicted
+++ resolved
@@ -137,12 +137,8 @@
 	// When this is true, we will not inject the JAVA_OPTS env var into the container.
 	// when false or not set the original behavior will be used and the JAVA_OPTS env var will be injected.
 	AvoidInjectingJavaOptsEnvVar *bool                    `json:"avoidInjectingJavaOptsEnvVar,omitempty"`
-<<<<<<< HEAD
-	UserInstrumentationEnvs      *UserInstrumentationEnvs `json:"userInstrumentationEnvs,omitempty"`
-=======
 	AgentEnvVarsInjectionMethod  *EnvInjectionMethod      `json:"agentEnvVarsInjectionMethod,omitempty"`
 	UserInstrumentationEnvs      *UserInstrumentationEnvs `json:"UserInstrumentationEnvs,omitempty"`
->>>>>>> 7c2ac9b7
 	NodeSelector                 map[string]string        `json:"nodeSelector,omitempty"`
 	KarpenterEnabled             *bool                    `json:"karpenterEnabled,omitempty"`
 }