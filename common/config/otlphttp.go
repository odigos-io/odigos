--- conflicted
+++ resolved
@@ -12,11 +12,8 @@
 	otlpHttpEndpointKey          = "OTLP_HTTP_ENDPOINT"
 	otlpHttpBasicAuthUsernameKey = "OTLP_HTTP_BASIC_AUTH_USERNAME"
 	otlpHttpBasicAuthPasswordKey = "OTLP_HTTP_BASIC_AUTH_PASSWORD"
-<<<<<<< HEAD
 	otlpHttpCompression          = "OTLP_HTTP_COMPRESSION"
-=======
 	otlpHttpHeaders              = "OTLP_HTTP_HEADERS"
->>>>>>> cbded55b
 )
 
 type OTLPHttp struct{}
@@ -55,10 +52,10 @@
 			"authenticator": basicAuthExtensionName,
 		}
 	}
-<<<<<<< HEAD
 	if compression, ok := config[otlpHttpCompression]; ok {
 		exporterConf["compression"] = compression
-=======
+	}
+
 	headers, exists := config[otlpHttpHeaders]
 	if exists {
 		var headersList []struct {
@@ -76,7 +73,6 @@
 			mappedHeaders[header.Key] = header.Value
 		}
 		exporterConf["headers"] = mappedHeaders
->>>>>>> cbded55b
 	}
 	currentConfig.Exporters[otlpHttpExporterName] = exporterConf
 
