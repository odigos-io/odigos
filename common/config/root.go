package config

import (
	"fmt"
	"slices"
	"strings"

	"github.com/goccy/go-yaml"
	"github.com/odigos-io/odigos/common"
	"github.com/odigos-io/odigos/common/consts"
	"github.com/odigos-io/odigos/k8sutils/pkg/env"
	k8sconsts "github.com/odigos-io/odigos/k8sutils/pkg/consts"
)

const (
	memoryLimiterProcessorName = "memory_limiter"
)

var availableConfigers = []Configer{
	&Middleware{}, &Honeycomb{}, &GrafanaCloudPrometheus{}, &GrafanaCloudTempo{},
	&GrafanaCloudLoki{}, &Datadog{}, &NewRelic{}, &Logzio{}, &Prometheus{},
	&Tempo{}, &Loki{}, &Jaeger{}, &GenericOTLP{}, &OTLPHttp{}, &Elasticsearch{}, &Quickwit{}, &Signoz{}, &Qryn{},
	&OpsVerse{}, &Splunk{}, &Lightstep{}, &GoogleCloud{}, &GoogleCloudStorage{}, &Sentry{}, &AzureBlobStorage{},
	&AWSS3{}, &Dynatrace{}, &Chronosphere{}, &ElasticAPM{}, &Axiom{}, &SumoLogic{}, &Coralogix{}, &Clickhouse{},
	&Causely{}, &Uptrace{}, &Debug{},
}

type Configer interface {
	DestType() common.DestinationType
	ModifyConfig(dest ExporterConfigurer, currentConfig *Config) error
}

type ResourceStatuses struct {
	Destination map[string]error
	Processor   map[string]error
}

<<<<<<< HEAD
func Calculate(dests []ExporterConfigurer, processors []ProcessorConfigurer, memoryLimiterConfig GenericMap) (string, error, *ResourceStatuses) {
	currentConfig, prefixProcessors, suffixProcessors := getBasicConfig(memoryLimiterConfig)
	return CalculateWithBase(currentConfig, prefixProcessors, suffixProcessors, dests, processors)
}

func CalculateWithBase(currentConfig *Config, prefixProcessors []string, suffixProcessors []string, dests []ExporterConfigurer, processors []ProcessorConfigurer) (string, error, *ResourceStatuses) {
=======
func Calculate(dests []ExporterConfigurer, processors []ProcessorConfigurer, memoryLimiterConfig GenericMap) (string, error, *ResourceStatuses, []common.ObservabilitySignal) {
	currentConfig, globalProcessors := getBasicConfig(memoryLimiterConfig)
	return CalculateWithBase(currentConfig, globalProcessors, dests, processors)
}

func CalculateWithBase(currentConfig *Config, globalProcessors []string, dests []ExporterConfigurer, processors []ProcessorConfigurer) (string, error, *ResourceStatuses, []common.ObservabilitySignal) {
>>>>>>> e81194a4
	configers, err := LoadConfigers()
	if err != nil {
		return "", err, nil, nil
	}

	status := &ResourceStatuses{
		Destination: make(map[string]error),
		Processor:   make(map[string]error),
	}

	for _, p := range prefixProcessors {
		_, exists := currentConfig.Processors[p]
		if !exists {
<<<<<<< HEAD
			return "", fmt.Errorf("missing prefix processor '%s' on config", p), status
		}
	}

	for _, s := range suffixProcessors {
		_, exists := currentConfig.Processors[s]
		if !exists {
			return "", fmt.Errorf("missing suffix processor '%s' on config", s), status
=======
			return "", fmt.Errorf("missing global processor '%s' on config", p), status, nil
>>>>>>> e81194a4
		}
	}

	if _, exists := currentConfig.Receivers["otlp"]; !exists {
		return "", fmt.Errorf("missing required receiver 'otlp' on config"), status, nil
	}

	for _, dest := range dests {
		configer, exists := configers[dest.GetType()]
		if !exists {
			status.Destination[dest.GetID()] = fmt.Errorf("no configer for %s", dest.GetType())
			continue
		}

		err := configer.ModifyConfig(dest, currentConfig)
		status.Destination[dest.GetID()] = err

		// If configurer ran without errors, but there were no signals enabled, warn the user
		if len(dest.GetSignals()) == 0 && err == nil {
			status.Destination[dest.GetID()] = fmt.Errorf("no signals enabled for %s(%s)", dest.GetID(), dest.GetType())
		}
	}

	processorsCfg, tracesProcessors, metricsProcessors, logsProcessors, errs := GetCrdProcessorsConfigMap(processors)
	if errs != nil {
		status.Processor = errs
	}
	for processorKey, processorCfg := range processorsCfg {
		currentConfig.Processors[processorKey] = processorCfg
	}

	tracesEnabled := false
	metricsEnabled := false
	logsEnabled := false

	for pipelineName, pipeline := range currentConfig.Service.Pipelines {
		if strings.Contains(pipelineName, "otelcol") {
			continue
		}
		if strings.HasPrefix(pipelineName, "traces/") {
			pipeline.Processors = append(tracesProcessors, pipeline.Processors...)
			tracesEnabled = true
		} else if strings.HasPrefix(pipelineName, "metrics/") {
			pipeline.Processors = append(metricsProcessors, pipeline.Processors...)
			metricsEnabled = true
		} else if strings.HasPrefix(pipelineName, "logs/") {
			pipeline.Processors = append(logsProcessors, pipeline.Processors...)
			logsEnabled = true
		}

		// basic config common to all pipelines
		pipeline.Receivers = append([]string{"otlp"}, pipeline.Receivers...)
		// memory limiter processor should be the first processor in the pipeline
		// odigostrafficmetrics processor should be the last processor in the pipeline
		pipeline.Processors = slices.Concat(prefixProcessors, pipeline.Processors, suffixProcessors)
		currentConfig.Service.Pipelines[pipelineName] = pipeline
	}

	data, err := yaml.Marshal(currentConfig)
	if err != nil {
		return "", err, status, nil
	}

	signals := []common.ObservabilitySignal{}
	if tracesEnabled {
		signals = append(signals, common.TracesObservabilitySignal)
	}
	if metricsEnabled {
		signals = append(signals, common.MetricsObservabilitySignal)
	}
	if logsEnabled {
		signals = append(signals, common.LogsObservabilitySignal)
	}

	return string(data), nil, status, signals
}

// getBasicConfig returns a basic configuration for the cluster collector.
// It includes the basic receivers, processors, exporters, extensions, and service configuration.
// In addition it returns prefix and suffix processors that should be added to beginning and end of each pipeline.
func getBasicConfig(memoryLimiterConfig GenericMap) (*Config, []string, []string) {
	empty := struct{}{}
	return &Config{
		Receivers: GenericMap{
			"otlp": GenericMap{
				"protocols": GenericMap{
					"grpc": GenericMap{
						// setting it to a large value to avoid dropping batches.
						"max_recv_msg_size_mib": 128 * 1024 * 1024,
					},
					"http": empty,
				},
			},
			"prometheus": GenericMap{
				"config": GenericMap{
					"scrape_configs": []GenericMap{
						{
							"job_name": "otelcol",
							"scrape_interval": "10s",
							"static_configs": []GenericMap{
								{
									"targets": []string{"127.0.0.1:8888"},
								},
							},
							"metric_relabel_configs": []GenericMap{
								{
									"source_labels": []string{"__name__"},
									"regex": "(.*odigos.*|^otelcol_processor_accepted.*|^otelcol_exporter_sent.*)",
									"action": "keep",
								},
							},
						},
					},
				},
			},
		},
		Processors: GenericMap{
			memoryLimiterProcessorName: memoryLimiterConfig,
			"resource/odigos-version": GenericMap{
				"attributes": []GenericMap{
					{
						"key":    "odigos.version",
						"value":  "${ODIGOS_VERSION}",
						"action": "upsert",
					},
				},
			},
			// odigostrafficmetrics processor should be the last processor in the pipeline
			// as it helps to calculate the size of the data being exported.
			// In case of performance impact caused by this processor, we should modify this config to reduce the sampling ratio.
			"odigostrafficmetrics": empty,
		},
		Extensions: GenericMap{
			"health_check": empty,
			"zpages":       empty,
		},
		Exporters:  map[string]interface{}{
			"otlp/ui": GenericMap{
				"endpoint": fmt.Sprintf("ui.%s:%d", env.GetCurrentNamespace(), consts.OTLPPort),
				"tls": GenericMap{
					"insecure": true,
				},
				"headers": GenericMap{
					k8sconsts.OdigosPodNameHeaderKey: "${POD_NAME}",
				},
			},
		},
		Connectors: map[string]interface{}{},
		Service: Service{
			Pipelines:  map[string]Pipeline{
				"metrics/otelcol": {
					Receivers: []string{"prometheus"},
					Exporters: []string{"otlp/ui"},
				},
			},
			Extensions: []string{"health_check", "zpages"},
			Telemetry: Telemetry{
				Metrics: GenericMap{
					"address": "0.0.0.0:8888",
				},
			},
		},
	},
	[]string{memoryLimiterProcessorName, "resource/odigos-version"}, []string{"odigostrafficmetrics"}
}

func LoadConfigers() (map[common.DestinationType]Configer, error) {
	configers := map[common.DestinationType]Configer{}
	for _, configer := range availableConfigers {
		if _, exists := configers[configer.DestType()]; exists {
			return nil, fmt.Errorf("duplicate configer for %s", configer.DestType())
		}

		configers[configer.DestType()] = configer
	}

	return configers, nil
}

func isSignalExists(dest SignalSpecific, signal common.ObservabilitySignal) bool {
	for _, s := range dest.GetSignals() {
		if s == signal {
			return true
		}
	}

	return false
}

func isTracingEnabled(dest SignalSpecific) bool {
	return isSignalExists(dest, common.TracesObservabilitySignal)
}

func isMetricsEnabled(dest SignalSpecific) bool {
	return isSignalExists(dest, common.MetricsObservabilitySignal)
}

func isLoggingEnabled(dest SignalSpecific) bool {
	return isSignalExists(dest, common.LogsObservabilitySignal)
}

func addProtocol(s string) string {
	if strings.HasPrefix(s, "http://") || strings.HasPrefix(s, "https://") {
		return s
	}

	return fmt.Sprintf("http://%s", s)
}<|MERGE_RESOLUTION|>--- conflicted
+++ resolved
@@ -35,21 +35,12 @@
 	Processor   map[string]error
 }
 
-<<<<<<< HEAD
-func Calculate(dests []ExporterConfigurer, processors []ProcessorConfigurer, memoryLimiterConfig GenericMap) (string, error, *ResourceStatuses) {
+func Calculate(dests []ExporterConfigurer, processors []ProcessorConfigurer, memoryLimiterConfig GenericMap) (string, error, *ResourceStatuses, []common.ObservabilitySignal) {
 	currentConfig, prefixProcessors, suffixProcessors := getBasicConfig(memoryLimiterConfig)
 	return CalculateWithBase(currentConfig, prefixProcessors, suffixProcessors, dests, processors)
 }
 
-func CalculateWithBase(currentConfig *Config, prefixProcessors []string, suffixProcessors []string, dests []ExporterConfigurer, processors []ProcessorConfigurer) (string, error, *ResourceStatuses) {
-=======
-func Calculate(dests []ExporterConfigurer, processors []ProcessorConfigurer, memoryLimiterConfig GenericMap) (string, error, *ResourceStatuses, []common.ObservabilitySignal) {
-	currentConfig, globalProcessors := getBasicConfig(memoryLimiterConfig)
-	return CalculateWithBase(currentConfig, globalProcessors, dests, processors)
-}
-
-func CalculateWithBase(currentConfig *Config, globalProcessors []string, dests []ExporterConfigurer, processors []ProcessorConfigurer) (string, error, *ResourceStatuses, []common.ObservabilitySignal) {
->>>>>>> e81194a4
+func CalculateWithBase(currentConfig *Config, prefixProcessors []string, suffixProcessors []string, dests []ExporterConfigurer, processors []ProcessorConfigurer) (string, error, *ResourceStatuses, []common.ObservabilitySignal) {
 	configers, err := LoadConfigers()
 	if err != nil {
 		return "", err, nil, nil
@@ -63,18 +54,14 @@
 	for _, p := range prefixProcessors {
 		_, exists := currentConfig.Processors[p]
 		if !exists {
-<<<<<<< HEAD
-			return "", fmt.Errorf("missing prefix processor '%s' on config", p), status
+			return "", fmt.Errorf("missing prefix processor '%s' on config", p), status, nil
 		}
 	}
 
 	for _, s := range suffixProcessors {
 		_, exists := currentConfig.Processors[s]
 		if !exists {
-			return "", fmt.Errorf("missing suffix processor '%s' on config", s), status
-=======
-			return "", fmt.Errorf("missing global processor '%s' on config", p), status, nil
->>>>>>> e81194a4
+			return "", fmt.Errorf("missing suffix processor '%s' on config", s), status, nil
 		}
 	}
 
