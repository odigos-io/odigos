--- conflicted
+++ resolved
@@ -15,14 +15,6 @@
 )
 
 var availableConfigers = []Configer{
-<<<<<<< HEAD
-	&AppDynamics{}, &Axiom{}, &AWSS3{}, &AzureBlobStorage{}, &Causely{}, &Chronosphere{}, &Clickhouse{}, &Coralogix{},
-	&Datadog{}, &Debug{}, &Dynatrace{}, &ElasticAPM{}, &Elasticsearch{}, &GenericOTLP{}, &GoogleCloud{},
-	&GoogleCloudStorage{}, &GrafanaCloudLoki{}, &GrafanaCloudPrometheus{}, &GrafanaCloudTempo{}, &Groundcover{}, &Highlight{},
-	&Honeycomb{}, &Jaeger{}, &Last9{}, &Lightstep{}, &Logzio{}, &Loki{}, &Lumigo{}, &Middleware{}, &Mock{}, &NewRelic{},
-	&Nop{}, &OpsVerse{}, &OTLPHttp{}, &Prometheus{}, &Qryn{}, &QrynOSS{}, &Quickwit{}, &Sentry{},
-	&Signoz{}, &Splunk{}, &SumoLogic{}, &Tempo{}, &Uptrace{},
-=======
 	&AppDynamics{},
 	&Axiom{},
 	&AWSS3{},
@@ -45,6 +37,7 @@
 	&GrafanaCloudPrometheus{},
 	&GrafanaCloudTempo{},
 	&Groundcover{},
+  &Highlight{},
 	&Honeycomb{},
 	&HyperDX{},
 	&Jaeger{},
@@ -70,7 +63,6 @@
 	&SumoLogic{},
 	&Tempo{},
 	&Uptrace{},
->>>>>>> 6c6bcc3a
 }
 
 type Configer interface {
