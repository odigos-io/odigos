--- conflicted
+++ resolved
@@ -66,16 +66,10 @@
 	if _, ok := source.Labels[k8sconsts.WorkloadKindLabel]; !ok {
 		source.Labels[k8sconsts.WorkloadKindLabel] = string(source.Spec.Workload.Kind)
 	}
-<<<<<<< HEAD
-	if !doesSourceHaveDataStreamLabel(source) {
-		source.Labels[defaultDataStreamLabel] = "true"
-	}
-=======
 	// TODO: uncomment when Data Streams are ready to use
 	// if !doesSourceHaveDataStreamLabel(source) {
 	// 	source.Labels[defaultDataStreamLabel] = "true"
 	// }
->>>>>>> bee8b652
 
 	// Remove old split finalizers
 	if controllerutil.ContainsFinalizer(source, k8sconsts.StartLangDetectionFinalizer) {
@@ -228,17 +222,6 @@
 			field.NewPath("metadata").Child("labels"),
 			source.Labels[k8sconsts.WorkloadKindLabel],
 			fmt.Sprintf("%s must match spec.workload.kind", k8sconsts.WorkloadKindLabel),
-<<<<<<< HEAD
-		))
-	}
-
-	if !doesSourceHaveDataStreamLabel(source) {
-		allErrs = append(allErrs, field.Invalid(
-			field.NewPath("metadata").Child("labels"),
-			source.Labels[defaultDataStreamLabel],
-			fmt.Sprintf("Source must have at least one %s* label to indicate a data stream group", k8sconsts.SourceDataStreamLabelPrefix),
-=======
->>>>>>> bee8b652
 		))
 	}
 
@@ -327,11 +310,7 @@
 
 func doesSourceHaveDataStreamLabel(source *v1alpha1.Source) bool {
 	for key := range source.Labels {
-<<<<<<< HEAD
 		if strings.HasPrefix(key, k8sconsts.SourceDataStreamLabelPrefix) {
-=======
-		if strings.HasPrefix(key, k8sconsts.SourceGroupLabelPrefix) {
->>>>>>> bee8b652
 			return true
 		}
 	}
