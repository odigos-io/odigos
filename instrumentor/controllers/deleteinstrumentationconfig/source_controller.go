--- conflicted
+++ resolved
@@ -49,76 +49,10 @@
 		return ctrl.Result{}, client.IgnoreNotFound(err)
 	}
 
-<<<<<<< HEAD
-	if !source.DeletionTimestamp.IsZero() {
-		logger.Info("Reconciling workload for deleted Source object", "name", req.Name, "namespace", req.Namespace)
-		if source.Spec.Workload.Kind == "Namespace" {
-			logger.V(2).Info("Uninstrumenting deployments for Namespace Source", "name", req.Name, "namespace", req.Namespace)
-			var deps appsv1.DeploymentList
-			err = r.Client.List(ctx, &deps, client.InNamespace(req.Namespace))
-			if client.IgnoreNotFound(err) != nil {
-				logger.Error(err, "error fetching deployments")
-				return ctrl.Result{}, err
-			}
-
-			for _, dep := range deps.Items {
-				logger.V(4).Info("uninstrumenting deployment", "name", dep.Name, "namespace", dep.Namespace)
-				err := syncGenericWorkloadListToNs(ctx, r.Client, workload.WorkloadKindDeployment, client.ObjectKey{Namespace: dep.Namespace, Name: dep.Name})
-				if err != nil {
-					return ctrl.Result{}, err
-				}
-			}
-
-			logger.V(2).Info("Uninstrumenting statefulsets for Namespace Source", "name", req.Name, "namespace", req.Namespace)
-			var ss appsv1.StatefulSetList
-			err = r.Client.List(ctx, &ss, client.InNamespace(req.Namespace))
-			if client.IgnoreNotFound(err) != nil {
-				logger.Error(err, "error fetching statefulsets")
-				return ctrl.Result{}, err
-			}
-
-			for _, s := range ss.Items {
-				logger.V(4).Info("uninstrumenting statefulset", "name", s.Name, "namespace", s.Namespace)
-				err := syncGenericWorkloadListToNs(ctx, r.Client, workload.WorkloadKindStatefulSet, client.ObjectKey{Namespace: s.Namespace, Name: s.Name})
-				if err != nil {
-					return ctrl.Result{}, err
-				}
-			}
-
-			logger.V(2).Info("Uninstrumenting daemonsets for Namespace Source", "name", req.Name, "namespace", req.Namespace)
-			var ds appsv1.DaemonSetList
-			err = r.Client.List(ctx, &ds, client.InNamespace(req.Namespace))
-			if client.IgnoreNotFound(err) != nil {
-				logger.Error(err, "error fetching daemonsets")
-				return ctrl.Result{}, err
-			}
-
-			for _, d := range ds.Items {
-				logger.V(4).Info("uninstrumenting daemonset", "name", d.Name, "namespace", d.Namespace)
-				err := syncGenericWorkloadListToNs(ctx, r.Client, workload.WorkloadKindDaemonSet, client.ObjectKey{Namespace: d.Namespace, Name: d.Name})
-				if err != nil {
-					return ctrl.Result{}, err
-				}
-			}
-		} else {
-			obj := workload.ClientObjectFromWorkloadKind(source.Spec.Workload.Kind)
-			err = r.Client.Get(ctx, types.NamespacedName{Name: source.Spec.Workload.Name, Namespace: source.Spec.Workload.Namespace}, obj)
-			if err != nil {
-				// TODO: Deleted objects should be filtered in the event filter
-				return ctrl.Result{}, err
-			}
-
-			err = reconcileWorkloadObject(ctx, r.Client, obj)
-			if err != nil {
-				return ctrl.Result{}, err
-			}
-		}
-=======
 	// If this is a regular Source that's being deleted, or a workload Exclusion Source
 	// that's being created, try to uninstrument relevant workloads.
 	if source.DeletionTimestamp.IsZero() == v1alpha1.IsWorkloadExcludedSource(source) {
 		logger.Info("Reconciling workload for Source object", "name", req.Name, "namespace", req.Namespace)
->>>>>>> 4969d675
 
 		if result, err := r.setSourceLabelsIfNecessary(ctx, source); err != nil {
 			return result, err
@@ -127,8 +61,6 @@
 			controllerutil.AddFinalizer(source, consts.StartLangDetectionFinalizer)
 			if err := r.Update(ctx, source); err != nil {
 				return k8sutils.K8SUpdateErrorHandler(err)
-<<<<<<< HEAD
-=======
 			}
 		}
 
@@ -152,7 +84,6 @@
 			if err != nil {
 				// TODO: Deleted objects should be filtered in the event filter
 				return ctrl.Result{}, err
->>>>>>> 4969d675
 			}
 
 			sourceList, err := v1alpha1.GetWorkloadSources(ctx, r.Client, obj)
@@ -170,8 +101,6 @@
 				}
 			}
 		}
-<<<<<<< HEAD
-=======
 
 		if !v1alpha1.IsWorkloadExcludedSource(source) && controllerutil.ContainsFinalizer(source, consts.DeleteInstrumentationConfigFinalizer) {
 			controllerutil.RemoveFinalizer(source, consts.DeleteInstrumentationConfigFinalizer)
@@ -179,7 +108,6 @@
 				return k8sutils.K8SUpdateErrorHandler(err)
 			}
 		}
->>>>>>> 4969d675
 	}
 	return ctrl.Result{}, nil
 }
