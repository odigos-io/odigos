--- conflicted
+++ resolved
@@ -166,14 +166,6 @@
 	return err
 }
 
-<<<<<<< HEAD
-// this function indicates that the odigos instrumentation label is missing from the workload object manifest.
-// when reconciling the namespace, the usecase is to delete instrumentation for workloads that were only
-// instrumented due to the label on the namespace. These are workloads with the label missing.
-// (they inherit the instrumentation from the namespace this way)
-func isInheritingInstrumentationFromNs(ctx context.Context, c client.Client, obj client.Object) (bool, error) {
-	sourceList, err := v1alpha1.GetWorkloadSources(ctx, c, obj)
-=======
 // this function checks whether a workload is instrumented via inheriting from namespace, or whether it has its own instrumentation.
 // It checks:
 // 1. Does a Workload Source exist for the workload
@@ -182,26 +174,16 @@
 // This is used to decide whether to uninstrument the workload.
 func isInheritingInstrumentationFromNs(ctx context.Context, c client.Client, obj client.Object) (bool, error) {
 	sourceList, err := v1alpha1.GetSources(ctx, c, obj)
->>>>>>> 9d7a6cac
 	if err != nil {
 		return false, err
 	}
 
-<<<<<<< HEAD
-	if sourceList.Namespace != nil && sourceList.Namespace.DeletionTimestamp.IsZero() {
-		return true, nil
-	}
-
-	if sourceList.Workload != nil && sourceList.Workload.DeletionTimestamp.IsZero() {
-		return false, nil
-=======
 	if sourceList.Workload != nil && !k8sutils.IsTerminating(sourceList.Workload) {
 		return false, nil
 	}
 
 	if sourceList.Namespace != nil && !k8sutils.IsTerminating(sourceList.Namespace) {
 		return true, nil
->>>>>>> 9d7a6cac
 	}
 
 	labels := obj.GetLabels()
