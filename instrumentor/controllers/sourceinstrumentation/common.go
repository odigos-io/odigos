package sourceinstrumentation

import (
	"context"
	"errors"

	v1 "k8s.io/api/apps/v1"
	apierrors "k8s.io/apimachinery/pkg/api/errors"
	"k8s.io/apimachinery/pkg/api/meta"
	metav1 "k8s.io/apimachinery/pkg/apis/meta/v1"
	"k8s.io/apimachinery/pkg/runtime"
	"k8s.io/apimachinery/pkg/types"

	ctrl "sigs.k8s.io/controller-runtime"
	"sigs.k8s.io/controller-runtime/pkg/client"
	"sigs.k8s.io/controller-runtime/pkg/log"

	"github.com/odigos-io/odigos/api/k8sconsts"
	"github.com/odigos-io/odigos/api/odigos/v1alpha1"
	sourceutils "github.com/odigos-io/odigos/k8sutils/pkg/source"
	k8sutils "github.com/odigos-io/odigos/k8sutils/pkg/utils"
	"github.com/odigos-io/odigos/k8sutils/pkg/workload"
)

func syncNamespaceWorkloads(
	ctx context.Context,
	k8sClient client.Client,
	runtimeScheme *runtime.Scheme,
	namespace string) (ctrl.Result, error) {

	collectiveRes := ctrl.Result{}
	var errs error
	for _, kind := range []k8sconsts.WorkloadKind{
		k8sconsts.WorkloadKindDaemonSet,
		k8sconsts.WorkloadKindDeployment,
		k8sconsts.WorkloadKindStatefulSet,
	} {
		workloadObjects := workload.ClientListObjectFromWorkloadKind(kind)
		err := k8sClient.List(ctx, workloadObjects, client.InNamespace(namespace))
		if err != nil {
			errs = errors.Join(errs, err)
			continue
		}

		objects := make([]client.Object, 0)
		switch obj := workloadObjects.(type) {
		case *v1.DeploymentList:
			for _, dep := range obj.Items {
				objects = append(objects, &dep)
			}
		case *v1.DaemonSetList:
			for _, ds := range obj.Items {
				objects = append(objects, &ds)
			}
		case *v1.StatefulSetList:
			for _, ss := range obj.Items {
				objects = append(objects, &ss)
			}
		}

		for _, obj := range objects {
			workload := workload.ClientObjectFromWorkloadKind(kind)
			err := k8sClient.Get(ctx, client.ObjectKeyFromObject(obj), workload)
			if client.IgnoreNotFound(err) != nil {
				return collectiveRes, err
			}
			res, err := syncWorkload(ctx, k8sClient, runtimeScheme, obj)
			if err != nil {
				errs = errors.Join(errs, err)
			}
			if !res.IsZero() {
				collectiveRes = res
			}
		}
	}
	return collectiveRes, errs
}

// syncWorkload checks if the given client.Object is instrumented by a Source.
// If not, it will attempt to delete any InstrumentationConfig for the Object.
// If it is instrumented, it will attempt to create an InstrumentationConfig if one does not exist,
// or update the existing InstrumentationConfig if necessary.
func syncWorkload(ctx context.Context, k8sClient client.Client, scheme *runtime.Scheme, obj client.Object) (ctrl.Result, error) {
	logger := log.FromContext(ctx)

	enabled, markedForInstrumentationCondition, err := sourceutils.IsObjectInstrumentedBySource(ctx, k8sClient, obj)
	if err != nil {
		return ctrl.Result{}, err
	}

	podWorkload := k8sconsts.PodWorkload{
		Name:      obj.GetName(),
		Namespace: obj.GetNamespace(),
		Kind:      workload.WorkloadKindFromClientObject(obj),
	}

	if enabled {
		workloadObj, err := workload.ObjectToWorkload(obj)
		if err != nil {
			return ctrl.Result{}, err
		}

		instConfigName := workload.CalculateWorkloadRuntimeObjectName(podWorkload.Name, podWorkload.Kind)
		ic := &v1alpha1.InstrumentationConfig{}
		err = k8sClient.Get(ctx, types.NamespacedName{Name: instConfigName, Namespace: podWorkload.Namespace}, ic)
		if err != nil {
			if !apierrors.IsNotFound(err) {
				return ctrl.Result{}, err
			}
			ic, err = createInstrumentationConfigForWorkload(ctx, k8sClient, instConfigName, podWorkload.Namespace, obj, scheme)
			if err != nil {
				if apierrors.IsAlreadyExists(err) {
<<<<<<< HEAD
					return ctrl.Result{Requeue: true}, nil
				} else {
					return ctrl.Result{}, err
				}
=======
					// If we hit AlreadyExists here, we just hit a race in the api/cache and want to requeue. No need to log an error
					return ctrl.Result{Requeue: true}, nil
				}
				return ctrl.Result{}, err
>>>>>>> 60b736df
			}
		}

		markedForInstChanged := meta.SetStatusCondition(&ic.Status.Conditions, markedForInstrumentationCondition)
		runtimeDetailsChanged := initiateRuntimeDetailsConditionIfMissing(ic, workloadObj)
		agentEnabledChanged := initiateAgentEnabledConditionIfMissing(ic)

		if markedForInstChanged || runtimeDetailsChanged || agentEnabledChanged {
			ic.Status.Conditions = sortIcConditionsByLogicalOrder(ic.Status.Conditions)

			err = k8sClient.Status().Update(ctx, ic)
			if err != nil {
				logger.Info("Failed to update status conditions of InstrumentationConfig", "name", instConfigName, "namespace", podWorkload.Namespace, "error", err.Error())
				return k8sutils.K8SUpdateErrorHandler(err)
			}
		}
	} else {
		return ctrl.Result{}, deleteWorkloadInstrumentationConfig(ctx, k8sClient, podWorkload)
	}

	return ctrl.Result{}, nil
}

func createInstrumentationConfigForWorkload(ctx context.Context, k8sClient client.Client, instConfigName string, namespace string, obj client.Object, scheme *runtime.Scheme) (*v1alpha1.InstrumentationConfig, error) {
	logger := log.FromContext(ctx)
	instConfig := v1alpha1.InstrumentationConfig{
		TypeMeta: metav1.TypeMeta{
			APIVersion: "odigos.io/v1alpha1",
			Kind:       "InstrumentationConfig",
		},
		ObjectMeta: metav1.ObjectMeta{
			Name:      instConfigName,
			Namespace: namespace,
		},
	}

	serviceName, err := sourceutils.OtelServiceNameBySource(ctx, k8sClient, obj)
	if err != nil {
		return nil, err
	}

	if serviceName != "" {
		instConfig.Spec.ServiceName = serviceName
	}

	if err := ctrl.SetControllerReference(obj, &instConfig, scheme); err != nil {
		logger.Error(err, "Failed to set controller reference", "name", instConfigName, "namespace", namespace)
		return nil, err
	}

	err = k8sClient.Create(ctx, &instConfig)
	if err != nil {
		return nil, err
	}

	logger.V(0).Info("Created instrumentation config object for workload to trigger instrumentation", "name", instConfigName, "namespace", namespace)
	return &instConfig, nil
}

func deleteWorkloadInstrumentationConfig(ctx context.Context, kubeClient client.Client, podWorkload k8sconsts.PodWorkload) error {
	logger := log.FromContext(ctx)
	instrumentationConfigName := workload.CalculateWorkloadRuntimeObjectName(podWorkload.Name, podWorkload.Kind)

	err := kubeClient.Delete(ctx, &v1alpha1.InstrumentationConfig{
		ObjectMeta: metav1.ObjectMeta{
			Namespace: podWorkload.Namespace,
			Name:      instrumentationConfigName,
		},
	})
	if err != nil {
		return client.IgnoreNotFound(err)
	}

	logger.V(1).Info("deleted instrumentationconfig", "name", instrumentationConfigName, "namespace", podWorkload.Namespace)

	return nil
}<|MERGE_RESOLUTION|>--- conflicted
+++ resolved
@@ -110,17 +110,10 @@
 			ic, err = createInstrumentationConfigForWorkload(ctx, k8sClient, instConfigName, podWorkload.Namespace, obj, scheme)
 			if err != nil {
 				if apierrors.IsAlreadyExists(err) {
-<<<<<<< HEAD
-					return ctrl.Result{Requeue: true}, nil
-				} else {
-					return ctrl.Result{}, err
-				}
-=======
 					// If we hit AlreadyExists here, we just hit a race in the api/cache and want to requeue. No need to log an error
 					return ctrl.Result{Requeue: true}, nil
 				}
 				return ctrl.Result{}, err
->>>>>>> 60b736df
 			}
 		}
 
