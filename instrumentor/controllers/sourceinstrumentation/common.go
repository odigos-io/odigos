--- conflicted
+++ resolved
@@ -146,11 +146,8 @@
 	hash := sha256.Sum256(json)
 	hashString := hex.EncodeToString(hash[:16])
 
-<<<<<<< HEAD
 	desiredDataStreamsLabels := sourceutils.CalculateDataStreamsLabels(sources)
-=======
 	desiredServiceName := calculateDesiredServiceName(pw, sources)
->>>>>>> 251f92cd
 
 	instConfigName := workload.CalculateWorkloadRuntimeObjectName(pw.Name, pw.Kind)
 	ic := &v1alpha1.InstrumentationConfig{}
@@ -159,11 +156,7 @@
 		if !apierrors.IsNotFound(err) {
 			return ctrl.Result{}, err
 		}
-<<<<<<< HEAD
-		ic, err = createInstrumentationConfigForWorkload(ctx, k8sClient, instConfigName, pw.Namespace, obj, scheme, containers, hashString, desiredDataStreamsLabels)
-=======
-		ic, err = createInstrumentationConfigForWorkload(ctx, k8sClient, instConfigName, pw.Namespace, obj, scheme, containers, hashString, desiredServiceName)
->>>>>>> 251f92cd
+		ic, err = createInstrumentationConfigForWorkload(ctx, k8sClient, instConfigName, pw.Namespace, obj, scheme, containers, hashString, desiredServiceName, desiredDataStreamsLabels)
 		if err != nil {
 			if apierrors.IsAlreadyExists(err) {
 				// If we hit AlreadyExists here, we just hit a race in the api/cache and want to requeue. No need to log an error
@@ -173,15 +166,10 @@
 		}
 	} else {
 		// update the instrumentation config with the new containers overrides only if it changed.
-<<<<<<< HEAD
 		dataStreamsChanged := updateDatastreamLabels(ic, desiredDataStreamsLabels)
 		containerOverridesChanged := updateContainerOverride(ic, containers, hashString)
-		if containerOverridesChanged || dataStreamsChanged {
-=======
-		containerOverridesChanged := updateContainerOverride(ic, containers, hashString)
 		serviceNameChanged := updateServiceName(ic, desiredServiceName)
-		if containerOverridesChanged || serviceNameChanged {
->>>>>>> 251f92cd
+		if containerOverridesChanged || dataStreamsChanged || serviceNameChanged {
 			err = k8sClient.Update(ctx, ic)
 			if err != nil {
 				return k8sutils.K8SUpdateErrorHandler(err)
@@ -203,28 +191,10 @@
 		}
 	}
 
-<<<<<<< HEAD
 	return ctrl.Result{}, nil
 }
 
-func createInstrumentationConfigForWorkload(ctx context.Context, k8sClient client.Client, instConfigName string, namespace string, obj client.Object, scheme *runtime.Scheme, containers []odigosv1.ContainerOverride, containersOverridesHash string, desiredDataStreamsLabels map[string]string) (*v1alpha1.InstrumentationConfig, error) {
-=======
-	dataStreamsChanged := sourceutils.HandleInstrumentationConfigDataStreamsLabels(ctx, sources, ic)
-
-	// in case of data streams changed, we need to update the instrumentation config labels
-	if dataStreamsChanged {
-		err = k8sClient.Update(ctx, ic)
-		if err != nil {
-			logger.Info("Failed to update instrumentation config", "name", instConfigName, "namespace", pw.Namespace, "error", err.Error())
-			return k8sutils.K8SUpdateErrorHandler(err)
-		}
-	}
-
-	return ctrl.Result{}, nil
-}
-
-func createInstrumentationConfigForWorkload(ctx context.Context, k8sClient client.Client, instConfigName string, namespace string, obj client.Object, scheme *runtime.Scheme, containers []odigosv1.ContainerOverride, containersOverridesHash string, serviceName string) (*v1alpha1.InstrumentationConfig, error) {
->>>>>>> 251f92cd
+func createInstrumentationConfigForWorkload(ctx context.Context, k8sClient client.Client, instConfigName string, namespace string, obj client.Object, scheme *runtime.Scheme, containers []odigosv1.ContainerOverride, containersOverridesHash string, serviceName string, desiredDataStreamsLabels map[string]string) (*v1alpha1.InstrumentationConfig, error) {
 	logger := log.FromContext(ctx)
 	instConfig := v1alpha1.InstrumentationConfig{
 		TypeMeta: metav1.TypeMeta{
@@ -284,7 +254,6 @@
 	return false
 }
 
-<<<<<<< HEAD
 func updateDatastreamLabels(instConfig *odigosv1.InstrumentationConfig, desiredLabels map[string]string) (updated bool) {
 	if instConfig.Labels == nil {
 		instConfig.Labels = make(map[string]string)
@@ -307,7 +276,8 @@
 	}
 
 	return updated
-=======
+}
+
 func calculateDesiredServiceName(pw k8sconsts.PodWorkload, sources *odigosv1.WorkloadSources) string {
 	// if there is no override service name, default to the workload name (deployment name etc.)
 	if sources.Workload == nil ||
@@ -326,5 +296,4 @@
 		return true
 	}
 	return false
->>>>>>> 251f92cd
 }