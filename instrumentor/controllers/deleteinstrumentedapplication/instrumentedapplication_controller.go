/*
Copyright 2022.

Licensed under the Apache License, Version 2.0 (the "License");
you may not use this file except in compliance with the License.
You may obtain a copy of the License at

    http://www.apache.org/licenses/LICENSE-2.0

Unless required by applicable law or agreed to in writing, software
distributed under the License is distributed on an "AS IS" BASIS,
WITHOUT WARRANTIES OR CONDITIONS OF ANY KIND, either express or implied.
See the License for the specific language governing permissions and
limitations under the License.
*/

package deleteinstrumentedapplication

import (
	"context"
	"fmt"

<<<<<<< HEAD
=======
	"github.com/odigos-io/odigos/api/odigos/v1alpha1"
>>>>>>> 5ecfe41d
	odigosv1 "github.com/odigos-io/odigos/api/odigos/v1alpha1"
	"github.com/odigos-io/odigos/k8sutils/pkg/workload"

	appsv1 "k8s.io/api/apps/v1"
	metav1 "k8s.io/apimachinery/pkg/apis/meta/v1"
	"k8s.io/apimachinery/pkg/labels"
	"k8s.io/apimachinery/pkg/runtime"
	ctrl "sigs.k8s.io/controller-runtime"
	"sigs.k8s.io/controller-runtime/pkg/client"
	"sigs.k8s.io/controller-runtime/pkg/log"
)

func getObjectByOwnerReference(ctx context.Context, k8sClient client.Client, ownerRef metav1.OwnerReference, namespace string) (client.Object, error) {

	key := client.ObjectKey{
		Name:      ownerRef.Name,
		Namespace: namespace,
	}

	if ownerRef.Kind == "Deployment" {
		dep := &appsv1.Deployment{}
		err := k8sClient.Get(ctx, key, dep)
		return dep, err
	}
	if ownerRef.Kind == "DaemonSet" {
		ds := &appsv1.DaemonSet{}
		err := k8sClient.Get(ctx, key, ds)
		return ds, err
	}
	if ownerRef.Kind == "StatefulSet" {
		ss := &appsv1.StatefulSet{}
		err := k8sClient.Get(ctx, key, ss)
		return ss, err
	}

	return nil, fmt.Errorf("unsupported owner kind %s", ownerRef.Kind)
}

type InstrumentedApplicationReconciler struct {
	client.Client
	Scheme *runtime.Scheme
}

func (r *InstrumentedApplicationReconciler) Reconcile(ctx context.Context, req ctrl.Request) (ctrl.Result, error) {
	logger := log.FromContext(ctx)

	var instrumentedApplication odigosv1.InstrumentedApplication
	err := r.Client.Get(ctx, req.NamespacedName, &instrumentedApplication)
	if err != nil {
		return ctrl.Result{}, client.IgnoreNotFound(err)
	}

	// find the workload object which is the owner of the InstrumentedApplication
	ownerReferences := instrumentedApplication.GetOwnerReferences()
	if len(ownerReferences) != 1 {
		logger.Info("InstrumentedApplication should have exactly one owner reference")
		return ctrl.Result{}, nil
	}
	workloadObject, err := getObjectByOwnerReference(ctx, r.Client, ownerReferences[0], req.Namespace)
	if err != nil {
		logger.Error(err, "error fetching owner object")
		return ctrl.Result{}, err
	}

	instEffectiveEnabled, err := workload.IsWorkloadInstrumentationEffectiveEnabled(ctx, r.Client, workloadObject)
	if err != nil {
		logger.Error(err, "error checking if instrumentation is effective")
		return ctrl.Result{}, err
	}

	if !instEffectiveEnabled {
		// Check if a Source object exists for this workload
<<<<<<< HEAD
		// TODO: Move this to IsWorkloadInstrumentationEffectiveEnabled (creates import loop right now)
		sourceList := &odigosv1.SourceList{}
		selector := labels.SelectorFromSet(labels.Set{
			"odigos.io/workload-name":      workloadObject.GetName(),
			"odigos.io/workload-namespace": workloadObject.GetNamespace(),
			"odigos.io/workload-kind":      workloadObject.GetObjectKind().GroupVersionKind().Kind,
		})
		err := r.Client.List(ctx, sourceList, &client.ListOptions{LabelSelector: selector})
=======
		sourceList, err := v1alpha1.GetSourceListForWorkload(ctx, r.Client, workloadObject)
>>>>>>> 5ecfe41d
		if err != nil {
			return ctrl.Result{}, err
		}
		if len(sourceList.Items) == 0 {
			logger.Info("Deleting instrumented application for non-enabled workload")
			err := r.Client.Delete(ctx, &instrumentedApplication)
			return ctrl.Result{}, client.IgnoreNotFound(err)
		}
<<<<<<< HEAD

=======
>>>>>>> 5ecfe41d
	}

	return ctrl.Result{}, nil
}<|MERGE_RESOLUTION|>--- conflicted
+++ resolved
@@ -20,16 +20,12 @@
 	"context"
 	"fmt"
 
-<<<<<<< HEAD
-=======
 	"github.com/odigos-io/odigos/api/odigos/v1alpha1"
->>>>>>> 5ecfe41d
 	odigosv1 "github.com/odigos-io/odigos/api/odigos/v1alpha1"
 	"github.com/odigos-io/odigos/k8sutils/pkg/workload"
 
 	appsv1 "k8s.io/api/apps/v1"
 	metav1 "k8s.io/apimachinery/pkg/apis/meta/v1"
-	"k8s.io/apimachinery/pkg/labels"
 	"k8s.io/apimachinery/pkg/runtime"
 	ctrl "sigs.k8s.io/controller-runtime"
 	"sigs.k8s.io/controller-runtime/pkg/client"
@@ -96,18 +92,7 @@
 
 	if !instEffectiveEnabled {
 		// Check if a Source object exists for this workload
-<<<<<<< HEAD
-		// TODO: Move this to IsWorkloadInstrumentationEffectiveEnabled (creates import loop right now)
-		sourceList := &odigosv1.SourceList{}
-		selector := labels.SelectorFromSet(labels.Set{
-			"odigos.io/workload-name":      workloadObject.GetName(),
-			"odigos.io/workload-namespace": workloadObject.GetNamespace(),
-			"odigos.io/workload-kind":      workloadObject.GetObjectKind().GroupVersionKind().Kind,
-		})
-		err := r.Client.List(ctx, sourceList, &client.ListOptions{LabelSelector: selector})
-=======
 		sourceList, err := v1alpha1.GetSourceListForWorkload(ctx, r.Client, workloadObject)
->>>>>>> 5ecfe41d
 		if err != nil {
 			return ctrl.Result{}, err
 		}
@@ -116,10 +101,6 @@
 			err := r.Client.Delete(ctx, &instrumentedApplication)
 			return ctrl.Result{}, client.IgnoreNotFound(err)
 		}
-<<<<<<< HEAD
-
-=======
->>>>>>> 5ecfe41d
 	}
 
 	return ctrl.Result{}, nil
