package instrumentationdevice

import (
	"context"
	"fmt"
	"strings"

	common "github.com/odigos-io/odigos/common"
	"github.com/odigos-io/odigos/k8sutils/pkg/consts"
	"sigs.k8s.io/controller-runtime/pkg/webhook"

	corev1 "k8s.io/api/core/v1"
	"k8s.io/apimachinery/pkg/runtime"
)

type PodsWebhook struct{}

var _ webhook.CustomDefaulter = &PodsWebhook{}

func (p *PodsWebhook) Default(ctx context.Context, obj runtime.Object) error {
	pod, ok := obj.(*corev1.Pod)
	if !ok {
		return fmt.Errorf("expected a Pod but got a %T", obj)
	}

	if pod.Annotations == nil {
		pod.Annotations = map[string]string{}
	}

	// Inject ODIGOS environment variables into all containers
	injectOdigosEnvVars(pod)

	return nil
}

func injectOdigosEnvVars(pod *corev1.Pod) {

	// Common environment variables that do not change across containers
	commonEnvVars := []corev1.EnvVar{
		{
<<<<<<< HEAD
			Name:  consts.OdigosEnvVarNamespace,
			Value: namespace,
=======
			Name: EnvVarNamespace,
			ValueFrom: &corev1.EnvVarSource{
				FieldRef: &corev1.ObjectFieldSelector{
					FieldPath: "metadata.namespace",
				},
			},
>>>>>>> 509afdc1
		},
		{
			Name: consts.OdigosEnvVarPodName,
			ValueFrom: &corev1.EnvVarSource{
				FieldRef: &corev1.ObjectFieldSelector{
					FieldPath: "metadata.name",
				},
			},
		},
	}

	for i := range pod.Spec.Containers {
		container := &pod.Spec.Containers[i]

		// Check if the container does NOT have device in conatiner limits. If so, skip the environment injection.
		if !hasOdigosInstrumentationInLimits(container.Resources) {
			continue
		}

		// Check if the environment variables are already present, if so skip inject them again.
		if envVarsExist(container.Env, commonEnvVars) {
			continue
		}

		container.Env = append(container.Env, append(commonEnvVars, corev1.EnvVar{
			Name:  consts.OdigosEnvVarContainerName,
			Value: container.Name,
		})...)
	}
}

func envVarsExist(containerEnv []corev1.EnvVar, commonEnvVars []corev1.EnvVar) bool {
	envMap := make(map[string]struct{})
	for _, envVar := range containerEnv {
		envMap[envVar.Name] = struct{}{} // Inserting empty struct as value
	}

	for _, commonEnvVar := range commonEnvVars {
		if _, exists := envMap[commonEnvVar.Name]; exists { // Checking if key exists
			return true
		}
	}
	return false
}

// Helper function to check if a container's resource limits have a key starting with the specified namespace
func hasOdigosInstrumentationInLimits(resources corev1.ResourceRequirements) bool {
	for resourceName := range resources.Limits {
		if strings.HasPrefix(string(resourceName), common.OdigosResourceNamespace) {
			return true
		}
	}
	return false
}<|MERGE_RESOLUTION|>--- conflicted
+++ resolved
@@ -38,17 +38,12 @@
 	// Common environment variables that do not change across containers
 	commonEnvVars := []corev1.EnvVar{
 		{
-<<<<<<< HEAD
 			Name:  consts.OdigosEnvVarNamespace,
-			Value: namespace,
-=======
-			Name: EnvVarNamespace,
 			ValueFrom: &corev1.EnvVarSource{
 				FieldRef: &corev1.ObjectFieldSelector{
 					FieldPath: "metadata.namespace",
 				},
 			},
->>>>>>> 509afdc1
 		},
 		{
 			Name: consts.OdigosEnvVarPodName,
