package instrumentationdevice

import (
	"context"
	"fmt"
	"strings"

<<<<<<< HEAD
	"github.com/go-logr/logr"
	"github.com/odigos-io/odigos/common"
	webhookenvinjector "github.com/odigos-io/odigos/instrumentor/internal/webhook_env_injector"
	k8sconsts "github.com/odigos-io/odigos/k8sutils/pkg/consts"
=======
	"github.com/odigos-io/odigos/api/k8sconsts"
	"github.com/odigos-io/odigos/common"
>>>>>>> 350b6516
	containerutils "github.com/odigos-io/odigos/k8sutils/pkg/container"
	"github.com/odigos-io/odigos/k8sutils/pkg/workload"
	"go.opentelemetry.io/otel/attribute"
	semconv "go.opentelemetry.io/otel/semconv/v1.26.0"
	"sigs.k8s.io/controller-runtime/pkg/client"
	"sigs.k8s.io/controller-runtime/pkg/log"
	"sigs.k8s.io/controller-runtime/pkg/webhook"
	"sigs.k8s.io/controller-runtime/pkg/webhook/admission"

	corev1 "k8s.io/api/core/v1"
	"k8s.io/apimachinery/pkg/runtime"
)

const otelServiceNameEnvVarName = "OTEL_SERVICE_NAME"
const otelResourceAttributesEnvVarName = "OTEL_RESOURCE_ATTRIBUTES"

type resourceAttribute struct {
	Key   attribute.Key
	Value string
}

type PodsWebhook struct {
	client.Client
}

var _ webhook.CustomDefaulter = &PodsWebhook{}

func (p *PodsWebhook) Default(ctx context.Context, obj runtime.Object) error {
	logger := log.FromContext(ctx)

	pod, ok := obj.(*corev1.Pod)
	if !ok {
		return fmt.Errorf("expected a Pod but got a %T", obj)
	}

	if pod.Annotations == nil {
		pod.Annotations = map[string]string{}
	}

	// Inject ODIGOS environment variables into all containers
	return p.injectOdigosEnvVars(ctx, logger, pod)
}

func (p *PodsWebhook) injectOdigosEnvVars(ctx context.Context, logger logr.Logger, pod *corev1.Pod) error {
	// Environment variables that remain consistent across all containers
	commonEnvVars := getCommonEnvVars()

	// In certain scenarios, the raw request can be utilized to retrieve missing details, like the namespace.
	// For example, prior to Kubernetes version 1.24 (see https://github.com/kubernetes/kubernetes/pull/94637),
	// namespaced objects could be sent to admission webhooks with empty namespaces during their creation.
	admissionRequest, err := admission.RequestFromContext(ctx)
	if err != nil {
		return fmt.Errorf("failed to get admission request: %w", err)
	}

<<<<<<< HEAD
	podWorkload, err := workload.PodWorkloadObject(ctx, pod)
=======
	req, err := admission.RequestFromContext(ctx)
	if err != nil {
		logger.Error(err, "failed to get admission request from context")
		return nil, nil
	}
	podWorkload.Namespace = req.Namespace

	workloadObj, err := workload.GetWorkloadObject(ctx, client.ObjectKey{Namespace: podWorkload.Namespace, Name: podWorkload.Name}, podWorkload.Kind, p.Client)
>>>>>>> 350b6516
	if err != nil {
		return fmt.Errorf("failed to extract pod workload details from pod: %w", err)
	}

	if podWorkload.Namespace == "" {
		if admissionRequest.Namespace != "" {
			// If the namespace is available in the admission request, set it in the podWorkload.Namespace.
			podWorkload.Namespace = admissionRequest.Namespace
		} else {
			// It is a case that not supposed to happen, but if it does, return an error.
			return fmt.Errorf("namespace is empty for pod %s/%s, Skipping Injection of ODIGOS environment variables", pod.Namespace, pod.Name)
		}
	}

	var serviceName *string
	var serviceNameEnv *corev1.EnvVar

	for i := range pod.Spec.Containers {
		container := &pod.Spec.Containers[i]

		pl, otelsdk, found := containerutils.GetLanguageAndOtelSdk(container)
		if !found {
			continue
		}

		webhookenvinjector.InjectOdigosAgentEnvVars(ctx, p.Client, logger, *podWorkload, container, pl, otelsdk)

		// Check if the environment variables are already present, if so skip inject them again.
		if envVarsExist(container.Env, commonEnvVars) {
			continue
		}

		containerNameEnv := corev1.EnvVar{Name: k8sconsts.OdigosEnvVarContainerName, Value: container.Name}
		container.Env = append(container.Env, append(commonEnvVars, containerNameEnv)...)

		if shouldInjectServiceName(pl, otelsdk) {
			// Ensure the serviceName is fetched only once per pod
			if serviceName == nil {
				serviceName = p.getServiceNameForEnv(ctx, logger, podWorkload)
			}
			// Initialize serviceNameEnv only once per pod if serviceName is valid
			if serviceName != nil && serviceNameEnv == nil {
				serviceNameEnv = &corev1.EnvVar{
					Name:  otelServiceNameEnvVarName,
					Value: *serviceName,
				}
			}

			if !otelNameExists(container.Env) {
				container.Env = append(container.Env, *serviceNameEnv)
			}
		}

		resourceAttributes := getResourceAttributes(podWorkload, container.Name)
		resourceAttributesEnvValue := getResourceAttributesEnvVarValue(resourceAttributes)

		container.Env = append(container.Env, corev1.EnvVar{
			Name:  otelResourceAttributesEnvVarName,
			Value: resourceAttributesEnvValue,
		})
	}
	return nil
}

func envVarsExist(containerEnv []corev1.EnvVar, commonEnvVars []corev1.EnvVar) bool {
	envMap := make(map[string]struct{})
	for _, envVar := range containerEnv {
		envMap[envVar.Name] = struct{}{} // Inserting empty struct as value
	}

	for _, commonEnvVar := range commonEnvVars {
		if _, exists := envMap[commonEnvVar.Name]; exists { // Checking if key exists
			return true
		}
	}
	return false
}

func getWorkloadKindAttributeKey(podWorkload *workload.PodWorkload) attribute.Key {
	switch podWorkload.Kind {
	case workload.WorkloadKindDeployment:
		return semconv.K8SDeploymentNameKey
	case workload.WorkloadKindStatefulSet:
		return semconv.K8SStatefulSetNameKey
	case workload.WorkloadKindDaemonSet:
		return semconv.K8SDaemonSetNameKey
	}
	return attribute.Key("")
}

func getResourceAttributes(podWorkload *workload.PodWorkload, containerName string) []resourceAttribute {
	if podWorkload == nil {
		return []resourceAttribute{}
	}

	workloadKindKey := getWorkloadKindAttributeKey(podWorkload)
	return []resourceAttribute{
		{
			Key:   semconv.K8SContainerNameKey,
			Value: containerName,
		},
		{
			Key:   semconv.K8SNamespaceNameKey,
			Value: podWorkload.Namespace,
		},
		{
			Key:   workloadKindKey,
			Value: podWorkload.Name,
		},
	}
}

func getResourceAttributesEnvVarValue(ra []resourceAttribute) string {
	var attrs []string
	for _, a := range ra {
		attrs = append(attrs, fmt.Sprintf("%s=%s", a.Key, a.Value))
	}
	return strings.Join(attrs, ",")
}

func otelNameExists(containerEnv []corev1.EnvVar) bool {
	for _, envVar := range containerEnv {
		if envVar.Name == otelServiceNameEnvVarName {
			return true
		}
	}
	return false
}

// this is used to set the OTEL_SERVICE_NAME for programming languages and otel sdks that requires it.
// eBPF instrumentations sets the service name in code, thus it's not needed here.
// OpAMP sends the service name in the protocol, thus it's not needed here.
// We are only left with OSS Java and Dotnet that requires the OTEL_SERVICE_NAME to be set.
func shouldInjectServiceName(pl common.ProgrammingLanguage, otelsdk common.OtelSdk) bool {
	if pl == common.DotNetProgrammingLanguage {
		return true
	}
	if pl == common.JavaProgrammingLanguage && otelsdk.SdkTier == common.CommunityOtelSdkTier {
		return true
	}
	return false
}

func getCommonEnvVars() []corev1.EnvVar {
	return []corev1.EnvVar{
		{
			Name: k8sconsts.OdigosEnvVarNamespace,
			ValueFrom: &corev1.EnvVarSource{
				FieldRef: &corev1.ObjectFieldSelector{
					FieldPath: "metadata.namespace",
				},
			},
		},
		{
			Name: k8sconsts.OdigosEnvVarPodName,
			ValueFrom: &corev1.EnvVarSource{
				FieldRef: &corev1.ObjectFieldSelector{
					FieldPath: "metadata.name",
				},
			},
		},
	}
}

// checks for the service name on the annotation, or fallback to the workload name
func (p *PodsWebhook) getServiceNameForEnv(ctx context.Context, logger logr.Logger, podWorkload *workload.PodWorkload) *string {
	workloadObj, err := workload.GetWorkloadObject(ctx, client.ObjectKey{Namespace: podWorkload.Namespace, Name: podWorkload.Name}, podWorkload.Kind, p.Client)
	if err != nil {
		logger.Error(err, "failed to get workload object from cache. cannot check for workload annotation. using workload name as OTEL_SERVICE_NAME")
		return &podWorkload.Name
	}
	resolvedServiceName := workload.ExtractServiceNameFromAnnotations(workloadObj.GetAnnotations(), podWorkload.Name)
	return &resolvedServiceName
}<|MERGE_RESOLUTION|>--- conflicted
+++ resolved
@@ -5,15 +5,12 @@
 	"fmt"
 	"strings"
 
-<<<<<<< HEAD
+
 	"github.com/go-logr/logr"
 	"github.com/odigos-io/odigos/common"
 	webhookenvinjector "github.com/odigos-io/odigos/instrumentor/internal/webhook_env_injector"
 	k8sconsts "github.com/odigos-io/odigos/k8sutils/pkg/consts"
-=======
 	"github.com/odigos-io/odigos/api/k8sconsts"
-	"github.com/odigos-io/odigos/common"
->>>>>>> 350b6516
 	containerutils "github.com/odigos-io/odigos/k8sutils/pkg/container"
 	"github.com/odigos-io/odigos/k8sutils/pkg/workload"
 	"go.opentelemetry.io/otel/attribute"
@@ -69,18 +66,7 @@
 		return fmt.Errorf("failed to get admission request: %w", err)
 	}
 
-<<<<<<< HEAD
 	podWorkload, err := workload.PodWorkloadObject(ctx, pod)
-=======
-	req, err := admission.RequestFromContext(ctx)
-	if err != nil {
-		logger.Error(err, "failed to get admission request from context")
-		return nil, nil
-	}
-	podWorkload.Namespace = req.Namespace
-
-	workloadObj, err := workload.GetWorkloadObject(ctx, client.ObjectKey{Namespace: podWorkload.Namespace, Name: podWorkload.Name}, podWorkload.Kind, p.Client)
->>>>>>> 350b6516
 	if err != nil {
 		return fmt.Errorf("failed to extract pod workload details from pod: %w", err)
 	}
