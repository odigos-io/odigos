--- conflicted
+++ resolved
@@ -9,13 +9,9 @@
 	"github.com/odigos-io/odigos/api/k8sconsts"
 	odigosv1 "github.com/odigos-io/odigos/api/odigos/v1alpha1"
 	"github.com/odigos-io/odigos/common"
-<<<<<<< HEAD
+	webhookenvinjector "github.com/odigos-io/odigos/instrumentor/internal/webhook_env_injector"
 	"github.com/odigos-io/odigos/instrumentor/sdks"
-=======
-	webhookenvinjector "github.com/odigos-io/odigos/instrumentor/internal/webhook_env_injector"
-	containerutils "github.com/odigos-io/odigos/k8sutils/pkg/container"
 	sourceutils "github.com/odigos-io/odigos/k8sutils/pkg/source"
->>>>>>> bbff13e1
 	"github.com/odigos-io/odigos/k8sutils/pkg/workload"
 	"go.opentelemetry.io/otel/attribute"
 	semconv "go.opentelemetry.io/otel/semconv/v1.26.0"
@@ -54,28 +50,8 @@
 		pod.Annotations = map[string]string{}
 	}
 
-<<<<<<< HEAD
-	serviceName, podWorkload := p.getServiceNameForEnv(ctx, pod)
-	if podWorkload == nil {
-		log.FromContext(ctx).Info("Skipping instrumentation: Pod workload not found")
-		return nil
-	}
-
-	var workloadInstrumentationConfig odigosv1.InstrumentationConfig
-	instrumentationConfigName := workload.CalculateWorkloadRuntimeObjectName(podWorkload.Name, podWorkload.Kind)
-
-	if err := p.Get(ctx, client.ObjectKey{Namespace: podWorkload.Namespace, Name: instrumentationConfigName}, &workloadInstrumentationConfig); err != nil {
-		return fmt.Errorf("failed to get instrumentationConfig: %w", err)
-	}
-
-	// Inject ODIGOS environment variables into all containers
-	injectOdigosEnvVars(pod, podWorkload, serviceName, workloadInstrumentationConfig)
-
-	return nil
-=======
 	// Inject ODIGOS environment variables into all containers
 	return p.injectOdigosEnvVars(ctx, logger, pod)
->>>>>>> bbff13e1
 }
 
 func (p *PodsWebhook) injectOdigosEnvVars(ctx context.Context, logger logr.Logger, pod *corev1.Pod) error {
@@ -94,14 +70,6 @@
 	if err != nil {
 		return fmt.Errorf("failed to extract pod workload details from pod: %w", err)
 	}
-<<<<<<< HEAD
-	resolvedServiceName := workload.ExtractServiceNameFromAnnotations(workloadObj.GetAnnotations(), podWorkload.Name)
-	return &resolvedServiceName, podWorkload
-}
-
-func injectOdigosEnvVars(pod *corev1.Pod, podWorkload *workload.PodWorkload, serviceName *string, instConfig odigosv1.InstrumentationConfig) {
-=======
->>>>>>> bbff13e1
 
 	if podWorkload.Namespace == "" {
 		if admissionRequest.Namespace != "" {
@@ -112,19 +80,16 @@
 			return fmt.Errorf("namespace is empty for pod %s/%s, Skipping Injection of ODIGOS environment variables", pod.Namespace, pod.Name)
 		}
 	}
+	var workloadInstrumentationConfig odigosv1.InstrumentationConfig
+	instrumentationConfigName := workload.CalculateWorkloadRuntimeObjectName(podWorkload.Name, podWorkload.Kind)
+
+	if err := p.Get(ctx, client.ObjectKey{Namespace: podWorkload.Namespace, Name: instrumentationConfigName}, &workloadInstrumentationConfig); err != nil {
+		return fmt.Errorf("failed to get instrumentationConfig: %w", err)
+	}
+	runtimeDetails := workloadInstrumentationConfig.Status.RuntimeDetailsByContainer
 
 	var serviceName *string
 	var serviceNameEnv *corev1.EnvVar
-<<<<<<< HEAD
-	if serviceName != nil {
-		serviceNameEnv = &corev1.EnvVar{
-			Name:  otelServiceNameEnvVarName,
-			Value: *serviceName,
-		}
-	}
-	runtimeDetails := instConfig.Status.RuntimeDetailsByContainer
-=======
->>>>>>> bbff13e1
 
 	for i := range pod.Spec.Containers {
 		container := &pod.Spec.Containers[i]
@@ -140,7 +105,6 @@
 			continue
 		}
 
-<<<<<<< HEAD
 		libcType := getLibCTypeOfContainer(runtimeDetails, container.Name)
 		instrumentationDeviceName := common.InstrumentationDeviceName(pl, otelSdk, libcType)
 
@@ -153,9 +117,7 @@
 
 		container.Resources.Limits[corev1.ResourceName(instrumentationDeviceName)] = resource.MustParse("1")
 		container.Resources.Requests[corev1.ResourceName(instrumentationDeviceName)] = resource.MustParse("1")
-=======
-		webhookenvinjector.InjectOdigosAgentEnvVars(ctx, p.Client, logger, *podWorkload, container, pl, otelsdk)
->>>>>>> bbff13e1
+		webhookenvinjector.InjectOdigosAgentEnvVars(ctx, p.Client, logger, *podWorkload, container, pl, otelSdk)
 
 		// Check if the environment variables are already present, if so skip inject them again.
 		if envVarsExist(container.Env, commonEnvVars) {
@@ -165,10 +127,7 @@
 		containerNameEnv := corev1.EnvVar{Name: k8sconsts.OdigosEnvVarContainerName, Value: container.Name}
 		container.Env = append(container.Env, append(commonEnvVars, containerNameEnv)...)
 
-<<<<<<< HEAD
-		if serviceNameEnv != nil && shouldInjectServiceName(pl, otelSdk) {
-=======
-		if shouldInjectServiceName(pl, otelsdk) {
+		if shouldInjectServiceName(pl, otelSdk) {
 			// Ensure the serviceName is fetched only once per pod
 			if serviceName == nil {
 				serviceName = p.getServiceNameForEnv(ctx, logger, podWorkload)
@@ -181,7 +140,6 @@
 				}
 			}
 
->>>>>>> bbff13e1
 			if !otelNameExists(container.Env) {
 				container.Env = append(container.Env, *serviceNameEnv)
 			}
@@ -321,15 +279,15 @@
 func (p *PodsWebhook) getServiceNameForEnv(ctx context.Context, logger logr.Logger, podWorkload *workload.PodWorkload) *string {
 	workloadObj := workload.ClientObjectFromWorkloadKind(podWorkload.Kind)
 	err := p.Client.Get(ctx, client.ObjectKey{Namespace: podWorkload.Namespace, Name: podWorkload.Name}, workloadObj)
- 	if err != nil {
- 		logger.Error(err, "failed to get workload object from cache. cannot check for workload source. using workload name as OTEL_SERVICE_NAME")
- 		return &podWorkload.Name
- 	}
+	if err != nil {
+		logger.Error(err, "failed to get workload object from cache. cannot check for workload source. using workload name as OTEL_SERVICE_NAME")
+		return &podWorkload.Name
+	}
 
 	resolvedServiceName, err := sourceutils.OtelServiceNameBySource(ctx, p.Client, workloadObj)
- 	if err != nil {
- 		logger.Error(err, "failed to get OTel service name from source. using workload name as OTEL_SERVICE_NAME")
- 		return &podWorkload.Name
+	if err != nil {
+		logger.Error(err, "failed to get OTel service name from source. using workload name as OTEL_SERVICE_NAME")
+		return &podWorkload.Name
 	}
 
 	if resolvedServiceName == "" {
