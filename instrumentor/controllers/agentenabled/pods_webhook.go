package agentenabled

import (
	"context"
	"errors"
	"fmt"
	"os"
	"path/filepath"
	"sort"
	"strings"

	"github.com/odigos-io/odigos/api/k8sconsts"
	odigosv1 "github.com/odigos-io/odigos/api/odigos/v1alpha1"
	"github.com/odigos-io/odigos/common"
	"github.com/odigos-io/odigos/common/consts"
	"github.com/odigos-io/odigos/distros"
	"github.com/odigos-io/odigos/distros/distro"
	"github.com/odigos-io/odigos/instrumentor/controllers/agentenabled/podswebhook"
	"github.com/odigos-io/odigos/instrumentor/controllers/utils"
	podutils "github.com/odigos-io/odigos/instrumentor/internal/pod"
	webhookenvinjector "github.com/odigos-io/odigos/instrumentor/internal/webhook_env_injector"
	"github.com/odigos-io/odigos/instrumentor/sdks"
	"github.com/odigos-io/odigos/k8sutils/pkg/env"
	k8sutils "github.com/odigos-io/odigos/k8sutils/pkg/utils"
	"github.com/odigos-io/odigos/k8sutils/pkg/workload"
	corev1 "k8s.io/api/core/v1"
	apierrors "k8s.io/apimachinery/pkg/api/errors"
	"k8s.io/apimachinery/pkg/runtime"
	"sigs.k8s.io/controller-runtime/pkg/client"
	"sigs.k8s.io/controller-runtime/pkg/log"
	"sigs.k8s.io/controller-runtime/pkg/webhook"
	"sigs.k8s.io/controller-runtime/pkg/webhook/admission"
)

type PodsWebhook struct {
	client.Client
	DistrosGetter *distros.Getter
}

var _ webhook.CustomDefaulter = &PodsWebhook{}

func (p *PodsWebhook) Default(ctx context.Context, obj runtime.Object) error {
	logger := log.FromContext(ctx)
	pod, ok := obj.(*corev1.Pod)

	if !ok {
		logger.Error(errors.New("expected a Pod but got a %T"), "failed to inject odigos agent")
		return nil
	}

	odigosNamespace := env.GetCurrentNamespace()

	pw, err := p.podWorkload(ctx, pod)
	if err != nil {
		// TODO: if the webhook is enabled for all pods, this is not necessarily an error
		logger.Error(err, "failed to get pod workload details. Skipping Injection of ODIGOS agent")
		return nil
	} else if pw == nil {
		return nil
	}

	var ic odigosv1.InstrumentationConfig
	icName := workload.CalculateWorkloadRuntimeObjectName(pw.Name, pw.Kind)
	err = p.Get(ctx, client.ObjectKey{Namespace: pw.Namespace, Name: icName}, &ic)
	if err != nil {
		if apierrors.IsNotFound(err) {
			// instrumentationConfig does not exist, this pod does not belong to any odigos workloads
			return nil
		}
		logger.Error(err, "failed to get instrumentationConfig. Skipping Injection of ODIGOS agent")
		return nil
	}

	if !ic.Spec.AgentInjectionEnabled {
		// instrumentation config exists, but no agent should be injected by webhook
		return nil
	}

	odigosConfiguration, err := k8sutils.GetCurrentOdigosConfiguration(ctx, p.Client)
	if err != nil {
		logger.Error(err, "failed to get ODIGOS config. Skipping Injection of ODIGOS agent")
		return nil
	}
	if odigosConfiguration.MountMethod == nil {
		// we are reading the effective config which should already have the mount method resolved or defaulted
		logger.Error(errors.New("mount method is not set in ODIGOS config"), "Skipping Injection of ODIGOS agent")
		return nil
	}
	mountMethod := *odigosConfiguration.MountMethod

	if mountMethod == common.K8sVirtualDeviceMountMethod && odigosConfiguration.CheckDeviceHealthBeforeInjection != nil && *odigosConfiguration.CheckDeviceHealthBeforeInjection {
		err := podswebhook.CheckDevicePluginContainersHealth(ctx, p.Client, odigosNamespace)
		if err != nil {
			logger.Error(err, "odiglet device plugin containers are not healthy. Skipping Injection of ODIGOS agent")
			return nil
		}
	}

	// this is temporary and should be refactored so the service name and other resource attributes are written to agent config
	serviceName := ic.Spec.ServiceName
	if serviceName == "" {
		logger.Error(errors.New("failed to get service name for pod"), "Skipping Injection of ODIGOS agent")
		return nil
	}

	karpenterDisabled := odigosConfiguration.KarpenterEnabled == nil || !*odigosConfiguration.KarpenterEnabled
<<<<<<< HEAD
	mountIsVirtualDevice := (mountMethod == common.K8sVirtualDeviceMountMethod)

	// Add odiglet installed node-affinity to the pod, for non Karpenter installations
	// and if the mount method is not virtual device (which is the default)
	if karpenterDisabled && !mountIsVirtualDevice {
=======
	mountIsHostPath := odigosConfiguration.MountMethod != nil && *odigosConfiguration.MountMethod == common.K8sHostPathMountMethod

	// Add odiglet-installed node affinity to the pod for non-Karpenter installations,
	// but only when the mount method is hostPath. This ensures that the pod is scheduled
	// only on nodes where odiglet is already installed.
	// For the device mount method, this is unnecessary because the device is guaranteed
	// to be present on the node before the pod is scheduled.
	if karpenterDisabled && mountIsHostPath {
>>>>>>> 54c5de32
		podutils.AddOdigletInstalledAffinity(pod)
	}

	volumeMounted := false

	dirsToCopy := make(map[string]struct{})
	for i := range pod.Spec.Containers {
		podContainerSpec := &pod.Spec.Containers[i]
		containerConfig := ic.Spec.GetContainerAgentConfig(podContainerSpec.Name)
		if containerConfig == nil {
			// no config is found for this container, so skip (don't inject anything to it)
			continue
		}
		if !containerConfig.AgentEnabled || containerConfig.OtelDistroName == "" {
			// container config exists, but no agent should be injected by webhook to this container
			continue
		}

		containerVolumeMounted, containerDirsToCopy, err := p.injectOdigosToContainer(containerConfig, podContainerSpec, *pw, serviceName, odigosConfiguration)
		if err != nil {
			logger.Error(err, "failed to inject ODIGOS agent to container")
			continue
		}

		volumeMounted = volumeMounted || containerVolumeMounted
		dirsToCopy = mergeMaps(dirsToCopy, containerDirsToCopy)
	}

	if mountMethod == common.K8sHostPathMountMethod && volumeMounted {
		// only mount the volume if at least one container has a volume to mount
		podswebhook.MountPodVolumeToHostPath(pod)
	}

	if odigosConfiguration.MountMethod != nil && *odigosConfiguration.MountMethod == common.K8sInitContainerMountMethod && volumeMounted {
		// only mount the volume if at least one container has a volume to mount
		podswebhook.MountPodVolumeToEmptyDir(pod)
		if len(dirsToCopy) > 0 {
			// Create the init container that will copy the directories to the empty dir based on dirsToCopy
			createInitContainer(pod, dirsToCopy, odigosConfiguration)
		}
	}

	// Inject ODIGOS environment variables and instrumentation device into all containers
	injectErr := p.injectOdigosInstrumentation(ctx, pod, &ic, pw, &odigosConfiguration)
	if injectErr != nil {
		logger.Error(injectErr, "failed to inject ODIGOS instrumentation. Skipping Injection of ODIGOS agent")
		return nil
	}

	if odigosConfiguration.UserInstrumentationEnvs != nil {
		podswebhook.InjectUserEnvForLang(&odigosConfiguration, pod, &ic)
	}

	// store the agents deployment value so we can later associate each pod with the instrumentation version.
	// we can pull only our pods into cache, and follow the lifecycle of the instrumentation process.
	pod.Labels[k8sconsts.OdigosAgentsMetaHashLabel] = ic.Spec.AgentsMetaHash

	return nil
}

func mergeMaps(a, b map[string]struct{}) map[string]struct{} {
	for k := range b {
		a[k] = struct{}{}
	}
	return a
}

func (p *PodsWebhook) podWorkload(ctx context.Context, pod *corev1.Pod) (*k8sconsts.PodWorkload, error) {
	// In certain scenarios, the raw request can be utilized to retrieve missing details, like the namespace.
	// For example, prior to Kubernetes version 1.24 (see https://github.com/kubernetes/kubernetes/pull/94637),
	// namespaced objects could be sent to admission webhooks with empty namespaces during their creation.
	admissionRequest, err := admission.RequestFromContext(ctx)
	if err != nil {
		return nil, fmt.Errorf("failed to get admission request: %w", err)
	}

	pw, err := workload.PodWorkloadObject(ctx, pod)
	if err != nil {
		return nil, fmt.Errorf("failed to extract pod workload details from pod: %w", err)
	}
	if pw == nil {
		// for pods which are not managed by odigos supported workload
		return nil, nil
	}

	if pw.Namespace == "" {
		if admissionRequest.Namespace != "" {
			// If the namespace is available in the admission request, set it in the podWorkload.Namespace.
			pw.Namespace = admissionRequest.Namespace
		} else {
			// It is a case that not supposed to happen, but if it does, return an error.
			return nil, fmt.Errorf("namespace is empty for pod %s/%s, Skipping Injection of ODIGOS environment variables", pod.Namespace, pod.Name)
		}
	}

	return pw, nil
}

func (p *PodsWebhook) injectOdigosInstrumentation(ctx context.Context, pod *corev1.Pod, ic *odigosv1.InstrumentationConfig, pw *k8sconsts.PodWorkload, config *common.OdigosConfiguration) error {
	logger := log.FromContext(ctx)

	otelSdkToUse, err := getRelevantOtelSDKs(ctx, p.Client, *pw)
	if err != nil {
		return fmt.Errorf("failed to determine OpenTelemetry SDKs: %w", err)
	}

	for i := range pod.Spec.Containers {
		container := &pod.Spec.Containers[i]
		runtimeDetails := getRuntimeInfoForContainerName(ic, container.Name)
		if runtimeDetails == nil {
			continue
		}

		if runtimeDetails.Language == common.UnknownProgrammingLanguage {
			continue
		}

		otelSdk, found := otelSdkToUse[runtimeDetails.Language]
		if !found {
			continue
		}

		err = webhookenvinjector.InjectOdigosAgentEnvVars(ctx, logger, container, otelSdk, runtimeDetails, config)
		if err != nil {
			return err
		}
	}
	return nil
}

func (p *PodsWebhook) injectOdigosToContainer(containerConfig *odigosv1.ContainerAgentConfig, podContainerSpec *corev1.Container,
	pw k8sconsts.PodWorkload, serviceName string, config common.OdigosConfiguration) (bool, map[string]struct{}, error) {
	var err error

	distroName := containerConfig.OtelDistroName
	distroMetadata := p.DistrosGetter.GetDistroByName(distroName)
	if distroMetadata == nil {
		return false, nil, fmt.Errorf("distribution %s not found", distroName)
	}

	// check for existing env vars so we don't introduce them again
	existingEnvNames := podswebhook.GetEnvVarNamesSet(podContainerSpec)

	// inject various kinds of distro environment variables
	existingEnvNames, err = podswebhook.InjectStaticEnvVarsToPodContainer(existingEnvNames, podContainerSpec, distroMetadata.EnvironmentVariables.StaticVariables, containerConfig.DistroParams)
	if err != nil {
		return false, nil, err
	}
	existingEnvNames = podswebhook.InjectOdigosK8sEnvVars(existingEnvNames, podContainerSpec, distroName, pw.Namespace)
	if distroMetadata.EnvironmentVariables.OpAmpClientEnvironments {
		existingEnvNames = podswebhook.InjectOpampServerEnvVar(existingEnvNames, podContainerSpec)
	}
	if distroMetadata.EnvironmentVariables.SignalsAsStaticOtelEnvVars {
		tracesEnabled := containerConfig.Traces != nil
		metricsEnabled := containerConfig.Metrics != nil
		logsEnabled := containerConfig.Logs != nil
		existingEnvNames = podswebhook.InjectSignalsAsStaticOtelEnvVars(existingEnvNames, podContainerSpec, tracesEnabled, metricsEnabled, logsEnabled)
	}
	if distroMetadata.EnvironmentVariables.OtlpHttpLocalNode {
		existingEnvNames = podswebhook.InjectOtlpHttpEndpointEnvVar(existingEnvNames, podContainerSpec)
	}

	volumeMounted := false
	containerDirsToCopy := make(map[string]struct{})
	if distroMetadata.RuntimeAgent != nil {
		if *config.MountMethod == common.K8sHostPathMountMethod || *config.MountMethod == common.K8sInitContainerMountMethod {
			// mount directory only if the mount type is host-path or init container
			for _, agentDirectoryName := range distroMetadata.RuntimeAgent.DirectoryNames {
				containerDirsToCopy[agentDirectoryName] = struct{}{}
				podswebhook.MountDirectory(podContainerSpec, agentDirectoryName)
				volumeMounted = true
			}

			// if loader is enabled, mount the loader directory
			if config.AgentEnvVarsInjectionMethod != nil && distroMetadata.RuntimeAgent.LdPreloadInjectionSupported &&
				(*config.AgentEnvVarsInjectionMethod == common.LoaderFallbackToPodManifestInjectionMethod ||
					*config.AgentEnvVarsInjectionMethod == common.LoaderEnvInjectionMethod) {
				containerDirsToCopy[filepath.Join(distro.AgentPlaceholderDirectory, consts.OdigosLoaderDirName)] = struct{}{}
				podswebhook.MountDirectory(podContainerSpec, filepath.Join(k8sconsts.OdigosAgentsDirectory, consts.OdigosLoaderDirName))
				volumeMounted = true
			}
		}

		if distroMetadata.RuntimeAgent.K8sAttrsViaEnvVars {
			podswebhook.InjectOtelResourceAndServiceNameEnvVars(existingEnvNames, podContainerSpec, distroName, pw, serviceName)
		}
		// TODO: once we have a flag to enable/disable device injection, we should check it here.
		if distroMetadata.RuntimeAgent.Device != nil {

			// amir 17 feb 2025, this is here only for migration.
			// even if mount method is not device, we still need to inject the deprecated agent specific device
			// while we remove them one by one
			isGenericDevice := *distroMetadata.RuntimeAgent.Device == k8sconsts.OdigosGenericDeviceName
			if *config.MountMethod == common.K8sVirtualDeviceMountMethod || !isGenericDevice {
				deviceName := *distroMetadata.RuntimeAgent.Device
				// TODO: currently devices are composed with glibc as input for dotnet.
				// as devices will soon converge to a single device, I am hardcoding the logic here,
				// which will eventually be removed once dotnet specific devices are removed.
				if containerConfig.DistroParams != nil {
					libcType, ok := containerConfig.DistroParams[common.LibcTypeDistroParameterName]
					if ok {
						libcPrefix := ""
						if libcType == string(common.Musl) {
							libcPrefix = "musl-"
						}
						deviceName = strings.ReplaceAll(deviceName, "{{param.LIBC_TYPE}}", libcPrefix)
					}
				}
				podswebhook.InjectDeviceToContainer(podContainerSpec, deviceName)
			}
		}
	}

	return volumeMounted, containerDirsToCopy, nil
}

func getRelevantOtelSDKs(ctx context.Context, kubeClient client.Client, podWorkload k8sconsts.PodWorkload) (map[common.ProgrammingLanguage]common.OtelSdk, error) {

	instrumentationRules := odigosv1.InstrumentationRuleList{}
	if err := kubeClient.List(ctx, &instrumentationRules); err != nil {
		return nil, err
	}

	otelSdkToUse := sdks.GetDefaultSDKs()
	for i := range instrumentationRules.Items {
		rule := &instrumentationRules.Items[i]
		if rule.Spec.Disabled || rule.Spec.OtelSdks == nil {
			// we only care about rules that have otel sdks configuration
			continue
		}

		if !utils.IsWorkloadParticipatingInRule(podWorkload, rule) {
			// filter rules that do not apply to the workload
			continue
		}

		for lang, otelSdk := range rule.Spec.OtelSdks.OtelSdkByLanguage {
			// languages can override the default otel sdk or another rule.
			// there is not check or warning if a language is defined in multiple rules at the moment.
			otelSdkToUse[lang] = otelSdk
		}
	}

	return otelSdkToUse, nil
}

func getRuntimeInfoForContainerName(ic *odigosv1.InstrumentationConfig, containerName string) *odigosv1.RuntimeDetailsByContainer {

	// first look for the value in overrides
	for i := range ic.Spec.ContainersOverrides {
		if ic.Spec.ContainersOverrides[i].ContainerName == containerName {
			if ic.Spec.ContainersOverrides[i].RuntimeInfo != nil {
				return ic.Spec.ContainersOverrides[i].RuntimeInfo
			} else {
				break
			}
		}
	}

	// if not found in overrides, look for the value in automatic runtime detection
	for _, container := range ic.Status.RuntimeDetailsByContainer {
		if container.ContainerName == containerName {
			return &container
		}
	}

	// if both are not found, return we don't have runtime info for this container
	return nil
}

func createInitContainer(pod *corev1.Pod, dirsToCopy map[string]struct{}, config common.OdigosConfiguration) {
	const (
		instrumentationsPath = "/instrumentations"
	)

	imageName := getInitContainerImage(config)

	var copyCommands []string

	// Sort the map keys to ensure deterministic order.
	// This is important only for tests due to limitations,
	// which require consistent command ordering for reliable assertions.
	var dirs []string
	for dir := range dirsToCopy {
		dirs = append(dirs, dir)
	}
	sort.Strings(dirs)

	for _, dir := range dirs {
		from := strings.ReplaceAll(dir, distro.AgentPlaceholderDirectory, instrumentationsPath)
		to := strings.ReplaceAll(dir, distro.AgentPlaceholderDirectory, k8sconsts.OdigosAgentsDirectory)
		copyCommands = append(copyCommands, fmt.Sprintf("cp -r %s %s", from, to))
	}

	// The init container uses 'sh -c' to run multiple 'cp' commands in sequence.
	// Each 'cp -r <src> <dst>' copies agent directories from the image's /instrumentations/
	// into the shared /var/odigos volume (an EmptyDir). This allows sidecar injection of
	// required binaries without writing to the host filesystem.
	initContainer := corev1.Container{
		Name:  k8sconsts.OdigosInitContainerName,
		Image: imageName,
		Command: []string{
			"sh",
			"-c",
			strings.Join(copyCommands, " && "),
		},
		VolumeMounts: []corev1.VolumeMount{
			{
				Name:      k8sconsts.OdigosAgentMountVolumeName,
				MountPath: k8sconsts.OdigosAgentsDirectory,
			},
		},
	}

	// Check if the init container already exists, this is done for safety and should never happen.
	for _, existing := range pod.Spec.InitContainers {
		if existing.Name == k8sconsts.OdigosInitContainerName {
			return
		}
	}
	pod.Spec.InitContainers = append(pod.Spec.InitContainers, initContainer)
}

func getInitContainerImage(config common.OdigosConfiguration) string {
	initContainerImage := k8sconsts.OdigosInitContainerImageName
	imageVersion := os.Getenv(consts.OdigosVersionEnvVarName)

	// In the installation/upgrade we always set the init container image as env var, so we can use it here
	if initContainerImageEnv, ok := os.LookupEnv(k8sconsts.OdigosInitContainerEnvVarName); ok {
		return initContainerImageEnv
	}

	// This is a fallback for the case where the init container image is not set as env var for some reason.
	return config.ImagePrefix + "/" + initContainerImage + ":" + imageVersion
}<|MERGE_RESOLUTION|>--- conflicted
+++ resolved
@@ -88,7 +88,8 @@
 	}
 	mountMethod := *odigosConfiguration.MountMethod
 
-	if mountMethod == common.K8sVirtualDeviceMountMethod && odigosConfiguration.CheckDeviceHealthBeforeInjection != nil && *odigosConfiguration.CheckDeviceHealthBeforeInjection {
+	mountIsVirtualDevice := (mountMethod == common.K8sVirtualDeviceMountMethod)
+	if mountIsVirtualDevice && odigosConfiguration.CheckDeviceHealthBeforeInjection != nil && *odigosConfiguration.CheckDeviceHealthBeforeInjection {
 		err := podswebhook.CheckDevicePluginContainersHealth(ctx, p.Client, odigosNamespace)
 		if err != nil {
 			logger.Error(err, "odiglet device plugin containers are not healthy. Skipping Injection of ODIGOS agent")
@@ -104,13 +105,6 @@
 	}
 
 	karpenterDisabled := odigosConfiguration.KarpenterEnabled == nil || !*odigosConfiguration.KarpenterEnabled
-<<<<<<< HEAD
-	mountIsVirtualDevice := (mountMethod == common.K8sVirtualDeviceMountMethod)
-
-	// Add odiglet installed node-affinity to the pod, for non Karpenter installations
-	// and if the mount method is not virtual device (which is the default)
-	if karpenterDisabled && !mountIsVirtualDevice {
-=======
 	mountIsHostPath := odigosConfiguration.MountMethod != nil && *odigosConfiguration.MountMethod == common.K8sHostPathMountMethod
 
 	// Add odiglet-installed node affinity to the pod for non-Karpenter installations,
@@ -119,7 +113,6 @@
 	// For the device mount method, this is unnecessary because the device is guaranteed
 	// to be present on the node before the pod is scheduled.
 	if karpenterDisabled && mountIsHostPath {
->>>>>>> 54c5de32
 		podutils.AddOdigletInstalledAffinity(pod)
 	}
 
