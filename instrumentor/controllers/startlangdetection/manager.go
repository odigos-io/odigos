--- conflicted
+++ resolved
@@ -5,13 +5,6 @@
 	corev1 "k8s.io/api/core/v1"
 	ctrl "sigs.k8s.io/controller-runtime"
 	"sigs.k8s.io/controller-runtime/pkg/builder"
-<<<<<<< HEAD
-	"sigs.k8s.io/controller-runtime/pkg/predicate"
-
-	"github.com/odigos-io/odigos/api/odigos/v1alpha1"
-	odigospredicate "github.com/odigos-io/odigos/k8sutils/pkg/predicate"
-=======
->>>>>>> d272ae04
 )
 
 func SetupWithManager(mgr ctrl.Manager) error {
@@ -66,34 +59,5 @@
 		return err
 	}
 
-<<<<<<< HEAD
-	err = builder.
-		ControllerManagedBy(mgr).
-		Named("startlangdetection-configmaps").
-		For(&corev1.ConfigMap{}).
-		WithEventFilter(predicate.And(odigospredicate.OdigosConfigMapPredicate, odigospredicate.ConfigMapDataChangedPredicate{})).
-		Complete(&OdigosConfigReconciler{
-			Client: mgr.GetClient(),
-			Scheme: mgr.GetScheme(),
-		})
-	if err != nil {
-		return err
-	}
-
-	err = builder.
-		ControllerManagedBy(mgr).
-		Named("startlangdetection-source").
-		For(&v1alpha1.Source{}).
-		WithEventFilter(predicate.Or(&odigospredicate.CreationPredicate{}, &odigospredicate.OnlyUpdatesPredicate{})).
-		Complete(&SourceReconciler{
-			Client: mgr.GetClient(),
-			Scheme: mgr.GetScheme(),
-		})
-	if err != nil {
-		return err
-	}
-
-=======
->>>>>>> d272ae04
 	return nil
 }