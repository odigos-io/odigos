--- conflicted
+++ resolved
@@ -30,19 +30,11 @@
 	}
 
 	if !k8sutils.IsObjectLabeledForInstrumentation(&ns) {
-<<<<<<< HEAD
-		sourceList, err := v1alpha1.GetSourceListForWorkload(ctx, n.Client, &ns)
-		if err != nil {
-			return ctrl.Result{}, err
-		}
-		if len(sourceList.Items) == 0 {
-=======
 		sourceList, err := v1alpha1.GetWorkloadSources(ctx, n.Client, &ns)
 		if err != nil {
 			return ctrl.Result{}, err
 		}
 		if sourceList.Namespace == nil {
->>>>>>> 4969d675
 			return ctrl.Result{}, nil
 		}
 	}
