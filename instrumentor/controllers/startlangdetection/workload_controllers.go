--- conflicted
+++ resolved
@@ -60,11 +60,7 @@
 
 	if !instrumented {
 		// Check if a Source object exists for this workload
-<<<<<<< HEAD
-		sourceList, err := odigosv1.GetWorkloadSources(ctx, k8sClient, obj)
-=======
 		sourceList, err := odigosv1.GetSources(ctx, k8sClient, obj)
->>>>>>> 9d7a6cac
 		if err != nil {
 			return ctrl.Result{}, err
 		}
@@ -73,11 +69,7 @@
 		}
 		// if this is explicitly excluded (and the excluded Source isn't being deleted), skip
 		if sourceList.Workload != nil {
-<<<<<<< HEAD
-			if odigosv1.IsWorkloadExcludedSource(sourceList.Workload) && sourceList.Workload.DeletionTimestamp.IsZero() {
-=======
 			if odigosv1.IsWorkloadExcludedSource(sourceList.Workload) && !k8sutils.IsTerminating(sourceList.Workload) {
->>>>>>> 9d7a6cac
 				return ctrl.Result{}, nil
 			}
 		}
