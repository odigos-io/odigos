package startlangdetection

import (
	"context"

	metav1 "k8s.io/apimachinery/pkg/apis/meta/v1"
	"k8s.io/apimachinery/pkg/labels"
	"sigs.k8s.io/yaml"

	"k8s.io/apimachinery/pkg/runtime"

	"sigs.k8s.io/controller-runtime/pkg/log"

	"github.com/odigos-io/odigos/api/odigos/v1alpha1"
	odigosv1 "github.com/odigos-io/odigos/api/odigos/v1alpha1"
	"github.com/odigos-io/odigos/k8sutils/pkg/workload"
	"k8s.io/apimachinery/pkg/types"
	ctrl "sigs.k8s.io/controller-runtime"
	"sigs.k8s.io/controller-runtime/pkg/client"
)

type DeploymentReconciler struct {
	client.Client
	Scheme *runtime.Scheme
}

func (r *DeploymentReconciler) Reconcile(ctx context.Context, req ctrl.Request) (ctrl.Result, error) {
	return reconcileWorkload(ctx, r.Client, workload.WorkloadKindDeployment, req, r.Scheme)
}

type DaemonSetReconciler struct {
	client.Client
	Scheme *runtime.Scheme
}

func (r *DaemonSetReconciler) Reconcile(ctx context.Context, req ctrl.Request) (ctrl.Result, error) {
	return reconcileWorkload(ctx, r.Client, workload.WorkloadKindDaemonSet, req, r.Scheme)
}

type StatefulSetReconciler struct {
	client.Client
	Scheme *runtime.Scheme
}

func (r *StatefulSetReconciler) Reconcile(ctx context.Context, req ctrl.Request) (ctrl.Result, error) {
	return reconcileWorkload(ctx, r.Client, workload.WorkloadKindStatefulSet, req, r.Scheme)
}

func reconcileWorkload(ctx context.Context, k8sClient client.Client, objKind workload.WorkloadKind, req ctrl.Request, scheme *runtime.Scheme) (ctrl.Result, error) {
	obj := workload.ClientObjectFromWorkloadKind(objKind)
	instConfigName := workload.CalculateWorkloadRuntimeObjectName(req.Name, objKind)
	err := getWorkloadObject(ctx, k8sClient, req, obj)
	if err != nil {
		// Deleted objects should be filtered in the event filter
		return ctrl.Result{}, err
	}

	instrumented, err := workload.IsWorkloadInstrumentationEffectiveEnabled(ctx, k8sClient, obj)
	if err != nil {
		return ctrl.Result{}, err
	}

	if !instrumented {
		// Check if a Source object exists for this workload
<<<<<<< HEAD
		// TODO: Move this to IsWorkloadInstrumentationEffectiveEnabled (creates import loop right now)
		sourceList := &odigosv1.SourceList{}
		selector := labels.SelectorFromSet(labels.Set{
			"odigos.io/workload-name":      obj.GetName(),
			"odigos.io/workload-namespace": obj.GetNamespace(),
			"odigos.io/workload-kind":      obj.GetObjectKind().GroupVersionKind().Kind,
		})
		err := k8sClient.List(ctx, sourceList, &client.ListOptions{LabelSelector: selector})
=======
		sourceList, err := v1alpha1.GetSourceListForWorkload(ctx, k8sClient, obj)
>>>>>>> 5ecfe41d
		if err != nil {
			return ctrl.Result{}, err
		}
		if len(sourceList.Items) == 0 {
			return ctrl.Result{}, nil
		}
	}

	err = requestOdigletsToCalculateRuntimeDetails(ctx, k8sClient, instConfigName, req.Namespace, obj, scheme)
	return ctrl.Result{}, err
}

func getWorkloadObject(ctx context.Context, k8sClient client.Client, req ctrl.Request, obj client.Object) error {
	return k8sClient.Get(ctx, types.NamespacedName{Name: req.Name, Namespace: req.Namespace}, obj)
}

func requestOdigletsToCalculateRuntimeDetails(ctx context.Context, k8sClient client.Client, instConfigName string, namespace string, obj client.Object, scheme *runtime.Scheme) error {
	logger := log.FromContext(ctx)
	instConfig := &odigosv1.InstrumentationConfig{
		TypeMeta: metav1.TypeMeta{
			APIVersion: "odigos.io/v1alpha1",
			Kind:       "InstrumentationConfig",
		},
		ObjectMeta: metav1.ObjectMeta{
			Name:      instConfigName,
			Namespace: namespace,
		},
		Spec: odigosv1.InstrumentationConfigSpec{
			RuntimeDetailsInvalidated: true,
		},
	}

	if err := ctrl.SetControllerReference(obj, instConfig, scheme); err != nil {
		logger.Error(err, "Failed to set controller reference", "name", instConfigName, "namespace", namespace)
		return err
	}

	instConfigBytes, _ := yaml.Marshal(instConfig)

	force := true
	patchOptions := client.PatchOptions{
		FieldManager: "instrumentor",
		Force:        &force,
	}

	logger.V(0).Info("Requested calculation of runtime details from odiglets", "name", instConfigName, "namespace", namespace)
	return k8sClient.Patch(ctx, instConfig, client.RawPatch(types.ApplyPatchType, instConfigBytes), &patchOptions)
}<|MERGE_RESOLUTION|>--- conflicted
+++ resolved
@@ -4,7 +4,6 @@
 	"context"
 
 	metav1 "k8s.io/apimachinery/pkg/apis/meta/v1"
-	"k8s.io/apimachinery/pkg/labels"
 	"sigs.k8s.io/yaml"
 
 	"k8s.io/apimachinery/pkg/runtime"
@@ -62,18 +61,7 @@
 
 	if !instrumented {
 		// Check if a Source object exists for this workload
-<<<<<<< HEAD
-		// TODO: Move this to IsWorkloadInstrumentationEffectiveEnabled (creates import loop right now)
-		sourceList := &odigosv1.SourceList{}
-		selector := labels.SelectorFromSet(labels.Set{
-			"odigos.io/workload-name":      obj.GetName(),
-			"odigos.io/workload-namespace": obj.GetNamespace(),
-			"odigos.io/workload-kind":      obj.GetObjectKind().GroupVersionKind().Kind,
-		})
-		err := k8sClient.List(ctx, sourceList, &client.ListOptions{LabelSelector: selector})
-=======
 		sourceList, err := v1alpha1.GetSourceListForWorkload(ctx, k8sClient, obj)
->>>>>>> 5ecfe41d
 		if err != nil {
 			return ctrl.Result{}, err
 		}
