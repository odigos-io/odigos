package startlangdetection

import (
	"context"

	metav1 "k8s.io/apimachinery/pkg/apis/meta/v1"

	"k8s.io/apimachinery/pkg/runtime"

	"sigs.k8s.io/controller-runtime/pkg/log"

	odigosv1 "github.com/odigos-io/odigos/api/odigos/v1alpha1"
	k8sutils "github.com/odigos-io/odigos/k8sutils/pkg/utils"
	"github.com/odigos-io/odigos/k8sutils/pkg/workload"
	"k8s.io/apimachinery/pkg/types"
	ctrl "sigs.k8s.io/controller-runtime"
	"sigs.k8s.io/controller-runtime/pkg/client"
)

type DeploymentReconciler struct {
	client.Client
	Scheme *runtime.Scheme
}

func (r *DeploymentReconciler) Reconcile(ctx context.Context, req ctrl.Request) (ctrl.Result, error) {
	return reconcileWorkload(ctx, r.Client, workload.WorkloadKindDeployment, req, r.Scheme)
}

type DaemonSetReconciler struct {
	client.Client
	Scheme *runtime.Scheme
}

func (r *DaemonSetReconciler) Reconcile(ctx context.Context, req ctrl.Request) (ctrl.Result, error) {
	return reconcileWorkload(ctx, r.Client, workload.WorkloadKindDaemonSet, req, r.Scheme)
}

type StatefulSetReconciler struct {
	client.Client
	Scheme *runtime.Scheme
}

func (r *StatefulSetReconciler) Reconcile(ctx context.Context, req ctrl.Request) (ctrl.Result, error) {
	return reconcileWorkload(ctx, r.Client, workload.WorkloadKindStatefulSet, req, r.Scheme)
}

func reconcileWorkload(ctx context.Context, k8sClient client.Client, objKind workload.WorkloadKind, req ctrl.Request, scheme *runtime.Scheme) (ctrl.Result, error) {
	obj := workload.ClientObjectFromWorkloadKind(objKind)
	instConfigName := workload.CalculateWorkloadRuntimeObjectName(req.Name, objKind)
	err := getWorkloadObject(ctx, k8sClient, req, obj)
	if err != nil {
		// Deleted objects should be filtered in the event filter
		return ctrl.Result{}, err
	}

	instrumented, err := workload.IsWorkloadInstrumentationEffectiveEnabled(ctx, k8sClient, obj)
	if err != nil {
		return ctrl.Result{}, err
	}

	if !instrumented {
		// Check if a Source object exists for this workload
		sourceList, err := odigosv1.GetSources(ctx, k8sClient, obj)
		if err != nil {
			return ctrl.Result{}, err
		}
		if sourceList.Workload == nil && sourceList.Namespace == nil {
			return ctrl.Result{}, nil
		}
		// if this is explicitly excluded (and the excluded Source isn't being deleted), skip
		if sourceList.Workload != nil {
<<<<<<< HEAD
			if odigosv1.IsWorkloadExcludedSource(sourceList.Workload) && !k8sutils.IsTerminating(sourceList.Workload) {
=======
			if odigosv1.IsExcludedSource(sourceList.Workload) && !k8sutils.IsTerminating(sourceList.Workload) {
>>>>>>> ab4e2776
				return ctrl.Result{}, nil
			}
		}
	}
	err = requestOdigletsToCalculateRuntimeDetails(ctx, k8sClient, instConfigName, req.Namespace, obj, scheme)
	return ctrl.Result{}, err
}

func getWorkloadObject(ctx context.Context, k8sClient client.Client, req ctrl.Request, obj client.Object) error {
	return k8sClient.Get(ctx, types.NamespacedName{Name: req.Name, Namespace: req.Namespace}, obj)
}

func requestOdigletsToCalculateRuntimeDetails(ctx context.Context, k8sClient client.Client, instConfigName string, namespace string, obj client.Object, scheme *runtime.Scheme) error {
	logger := log.FromContext(ctx)
	instConfig := &odigosv1.InstrumentationConfig{
		TypeMeta: metav1.TypeMeta{
			APIVersion: "odigos.io/v1alpha1",
			Kind:       "InstrumentationConfig",
		},
		ObjectMeta: metav1.ObjectMeta{
			Name:      instConfigName,
			Namespace: namespace,
		},
	}

	if err := ctrl.SetControllerReference(obj, instConfig, scheme); err != nil {
		logger.Error(err, "Failed to set controller reference", "name", instConfigName, "namespace", namespace)
		return err
	}

	err := k8sClient.Create(ctx, instConfig)
	if err != nil {
		return client.IgnoreAlreadyExists(err)
	}

	logger.V(0).Info("Requested calculation of runtime details from odiglets", "name", instConfigName, "namespace", namespace)
	return nil
}<|MERGE_RESOLUTION|>--- conflicted
+++ resolved
@@ -69,11 +69,7 @@
 		}
 		// if this is explicitly excluded (and the excluded Source isn't being deleted), skip
 		if sourceList.Workload != nil {
-<<<<<<< HEAD
-			if odigosv1.IsWorkloadExcludedSource(sourceList.Workload) && !k8sutils.IsTerminating(sourceList.Workload) {
-=======
 			if odigosv1.IsExcludedSource(sourceList.Workload) && !k8sutils.IsTerminating(sourceList.Workload) {
->>>>>>> ab4e2776
 				return ctrl.Result{}, nil
 			}
 		}
