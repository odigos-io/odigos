package startlangdetection

import (
	"context"

	metav1 "k8s.io/apimachinery/pkg/apis/meta/v1"

	"k8s.io/apimachinery/pkg/runtime"

	"sigs.k8s.io/controller-runtime/pkg/log"

	odigosv1 "github.com/odigos-io/odigos/api/odigos/v1alpha1"
	"github.com/odigos-io/odigos/common/consts"
	"github.com/odigos-io/odigos/k8sutils/pkg/workload"
	"k8s.io/apimachinery/pkg/types"
	ctrl "sigs.k8s.io/controller-runtime"
	"sigs.k8s.io/controller-runtime/pkg/client"
)

type DeploymentReconciler struct {
	client.Client
	Scheme *runtime.Scheme
}

func (r *DeploymentReconciler) Reconcile(ctx context.Context, req ctrl.Request) (ctrl.Result, error) {
	return reconcileWorkload(ctx, r.Client, workload.WorkloadKindDeployment, req, r.Scheme)
}

type DaemonSetReconciler struct {
	client.Client
	Scheme *runtime.Scheme
}

func (r *DaemonSetReconciler) Reconcile(ctx context.Context, req ctrl.Request) (ctrl.Result, error) {
	return reconcileWorkload(ctx, r.Client, workload.WorkloadKindDaemonSet, req, r.Scheme)
}

type StatefulSetReconciler struct {
	client.Client
	Scheme *runtime.Scheme
}

func (r *StatefulSetReconciler) Reconcile(ctx context.Context, req ctrl.Request) (ctrl.Result, error) {
	return reconcileWorkload(ctx, r.Client, workload.WorkloadKindStatefulSet, req, r.Scheme)
}

func reconcileWorkload(ctx context.Context, k8sClient client.Client, objKind workload.WorkloadKind, req ctrl.Request, scheme *runtime.Scheme) (ctrl.Result, error) {
	obj := workload.ClientObjectFromWorkloadKind(objKind)
	instConfigName := workload.CalculateWorkloadRuntimeObjectName(req.Name, objKind)
	err := getWorkloadObject(ctx, k8sClient, req, obj)
	if err != nil {
		// Deleted objects should be filtered in the event filter
		return ctrl.Result{}, err
	}

	instrumented, err := workload.IsWorkloadInstrumentationEffectiveEnabled(ctx, k8sClient, obj)
	if err != nil {
		return ctrl.Result{}, err
	}

	if !instrumented {
		// Check if a Source object exists for this workload
		sourceList, err := odigosv1.GetWorkloadSources(ctx, k8sClient, obj)
		if err != nil {
			return ctrl.Result{}, err
		}
		if sourceList.Workload == nil && sourceList.Namespace == nil {
			return ctrl.Result{}, nil
		}
<<<<<<< HEAD
		// if this is explicitly excluded (ie, namespace instrumentation), skip
		for _, s := range sourceList.Items {
			if _, exists := s.Labels[consts.OdigosWorkloadExcludedLabel]; exists {
=======
		// if this is explicitly excluded (and the excluded Source isn't being deleted), skip
		if sourceList.Workload != nil {
			if odigosv1.IsWorkloadExcludedSource(sourceList.Workload) && sourceList.Workload.DeletionTimestamp.IsZero() {
>>>>>>> 4969d675
				return ctrl.Result{}, nil
			}
		}
	}
	err = requestOdigletsToCalculateRuntimeDetails(ctx, k8sClient, instConfigName, req.Namespace, obj, scheme)
	return ctrl.Result{}, err
}

func getWorkloadObject(ctx context.Context, k8sClient client.Client, req ctrl.Request, obj client.Object) error {
	return k8sClient.Get(ctx, types.NamespacedName{Name: req.Name, Namespace: req.Namespace}, obj)
}

func requestOdigletsToCalculateRuntimeDetails(ctx context.Context, k8sClient client.Client, instConfigName string, namespace string, obj client.Object, scheme *runtime.Scheme) error {
	logger := log.FromContext(ctx)
	instConfig := &odigosv1.InstrumentationConfig{
		TypeMeta: metav1.TypeMeta{
			APIVersion: "odigos.io/v1alpha1",
			Kind:       "InstrumentationConfig",
		},
		ObjectMeta: metav1.ObjectMeta{
			Name:      instConfigName,
			Namespace: namespace,
		},
	}

	if err := ctrl.SetControllerReference(obj, instConfig, scheme); err != nil {
		logger.Error(err, "Failed to set controller reference", "name", instConfigName, "namespace", namespace)
		return err
	}

	err := k8sClient.Create(ctx, instConfig)
	if err != nil {
		return client.IgnoreAlreadyExists(err)
	}

	logger.V(0).Info("Requested calculation of runtime details from odiglets", "name", instConfigName, "namespace", namespace)
	return nil
}<|MERGE_RESOLUTION|>--- conflicted
+++ resolved
@@ -10,7 +10,6 @@
 	"sigs.k8s.io/controller-runtime/pkg/log"
 
 	odigosv1 "github.com/odigos-io/odigos/api/odigos/v1alpha1"
-	"github.com/odigos-io/odigos/common/consts"
 	"github.com/odigos-io/odigos/k8sutils/pkg/workload"
 	"k8s.io/apimachinery/pkg/types"
 	ctrl "sigs.k8s.io/controller-runtime"
@@ -67,15 +66,9 @@
 		if sourceList.Workload == nil && sourceList.Namespace == nil {
 			return ctrl.Result{}, nil
 		}
-<<<<<<< HEAD
-		// if this is explicitly excluded (ie, namespace instrumentation), skip
-		for _, s := range sourceList.Items {
-			if _, exists := s.Labels[consts.OdigosWorkloadExcludedLabel]; exists {
-=======
 		// if this is explicitly excluded (and the excluded Source isn't being deleted), skip
 		if sourceList.Workload != nil {
 			if odigosv1.IsWorkloadExcludedSource(sourceList.Workload) && sourceList.Workload.DeletionTimestamp.IsZero() {
->>>>>>> 4969d675
 				return ctrl.Result{}, nil
 			}
 		}
