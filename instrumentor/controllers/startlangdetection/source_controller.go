--- conflicted
+++ resolved
@@ -32,13 +32,9 @@
 	}
 
 	if source.DeletionTimestamp.IsZero() {
-<<<<<<< HEAD
-		if !controllerutil.ContainsFinalizer(source, consts.InstrumentedApplicationFinalizer) {
-=======
 		if !controllerutil.ContainsFinalizer(source, consts.SourceFinalizer) {
 			controllerutil.AddFinalizer(source, consts.SourceFinalizer)
 			// Removed by deleteinstrumentationconfig controller
->>>>>>> ff22deb7
 			controllerutil.AddFinalizer(source, consts.InstrumentedApplicationFinalizer)
 		}
 		if source.Labels == nil {
