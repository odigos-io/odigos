apiVersion: operators.coreos.com/v1alpha1
kind: ClusterServiceVersion
metadata:
  annotations:
    alm-examples: |-
      [
        {
          "apiVersion": "operator.odigos.io/v1alpha1",
          "kind": "Odigos",
          "metadata": {
            "labels": {
              "app.kubernetes.io/managed-by": "kustomize",
              "app.kubernetes.io/name": "odigos-operator"
            },
            "name": "odigos-sample"
          },
          "spec": null
        }
      ]
    capabilities: Basic Install
    categories: Logging & Tracing
<<<<<<< HEAD
    containerImage: registry.connect.redhat.com/odigos/odigos-certified-operator-ubi9:v1.0.198
    createdAt: "2025-06-30T14:10:04Z"
    description: Odigos enables automatic distributed tracing with OpenTelemetry and
      eBPF.
=======
    containerImage: registry.connect.redhat.com/odigos/odigos-certified-operator-ubi9@sha256:9a99887bab1d7d4a97e5e4aafb3d99ee5ad690948e1e20b153b53e101471e997
    createdAt: "2025-07-01T13:32:10Z"
    description: Odigos enables automatic distributed tracing with OpenTelemetry and eBPF.
>>>>>>> 6d325d4d
    features.operators.openshift.io/disconnected: "false"
    features.operators.openshift.io/fips-compliant: "true"
    features.operators.openshift.io/proxy-aware: "false"
    features.operators.openshift.io/tls-profiles: "false"
    features.operators.openshift.io/token-auth-aws: "false"
    features.operators.openshift.io/token-auth-azure: "false"
    features.operators.openshift.io/token-auth-gcp: "false"
    operators.openshift.io/valid-subscription: Odigos Enterprise subscription (for
      enterprise features)
    operators.operatorframework.io/builder: operator-sdk-v1.39.1
    operators.operatorframework.io/project_layout: go.kubebuilder.io/v4
    support: Odigos
  name: odigos-operator.v1.0.204
  namespace: odigos-operator-system
spec:
  apiservicedefinitions: {}
  customresourcedefinitions:
    owned:
<<<<<<< HEAD
    - description: Odigos is the Schema for the odigos API
      displayName: Odigos
      kind: Odigos
      name: odigos.operator.odigos.io
      specDescriptors:
      - description: (Optional) OnPremToken is an enterprise token for Odigos Enterprise.
        displayName: On-Prem Token
        path: onPremToken
      - description: (Optional) IgnoredContainers is a list of container names to
          exclude from instrumentation (useful for ignoring sidecars).
        displayName: Ignored Containers
        path: ignoredContainers
      - description: (Optional) IgnoredNamespaces is a list of namespaces to not show
          in the Odigos UI.
        displayName: Ignored Namespaces
        path: ignoredNamespaces
      - description: |-
          (Optional) TelemetryEnabled records general telemetry regarding Odigos usage.
          Default=false
        displayName: Telemetry Enabled
        path: telemetryEnabled
      - description: |-
          (Optional) UIMode sets the UI mode to either "default" or "readonly".
          In "default" mode the UI is fully interactive, allowing users to view and edit
          Odigos configuration and settings. In "readonly" mode, the UI can only be
          used to view current Odigos configuration and is not interactive.
          Default=default
        displayName: UI Mode
        path: uiMode
      - description: |-
          (Optional) AgentEnvVarsInjectionMethod is the method to inject the Odigos agent env vars into the pod.
          Default=pod-manifest
        displayName: Agent Env Vars Injection Method
        path: agentEnvVarsInjectionMethod
      - description: |-
          (Optional) NodeSelector is a map of key-value Kubernetes NodeSelector labels to apply to all Odigos components.
          Note that Odigos will only be able to instrument applications on the same node.
        displayName: Node Selector
        path: nodeSelector
      - description: (Optional) Profiles is a list of preset profiles with a specific
          configuration.
        displayName: Profiles
        path: profiles
      - description: |-
          (Optional) ImagePrefix is a prefix for all container images.
          This should only be used if you are pulling Odigos images from the non-default registry.
          Default: registry.odigos.io
          Default (OpenShift): registry.connect.redhat.com
        displayName: Image Prefix
        path: imagePrefix
      - description: |-
          (Optional) MountMethod optionally defines the mechanism for mounting Odigos files into instrumented pods.
          One of "k8s-virtual-device" (default) or "k8s-host-path".
        displayName: Mount Method
        path: mountMethod
      - description: |-
          (Optional) OpenShiftEnabled configures selinux on OpenShift nodes.
          DEPRECATED: OpenShift clusters are auto-detected and this API field will be removed in a future release.
        displayName: OpenShift Enabled
        path: openshiftEnabled
      - description: |-
          (Optional) PodSecurityPolicy allows Odigos pods to use a privileged pod security policy.
          Default=false
        displayName: Pod Security Policy
        path: podSecurityPolicy
      - description: |-
          (Optional) SkipWebhookIssuerCreation skips creating the Issuer and Certificate for the Instrumentor pod webhook if cert-manager is installed.
          Default=false
        displayName: Skip Webhook Issuer Creation
        path: skipWebhookIssuerCreation
      statusDescriptors:
      - description: Conditions store the status conditions of the Odigos instances
        displayName: Conditions
        path: conditions
      version: v1alpha1
=======
      - description: Odigos is the Schema for the odigos API
        displayName: Odigos
        kind: Odigos
        name: odigos.operator.odigos.io
        specDescriptors:
          - description: (Optional) OnPremToken is an enterprise token for Odigos Enterprise.
            displayName: On-Prem Token
            path: onPremToken
          - description: (Optional) IgnoredContainers is a list of container names to exclude from instrumentation (useful for ignoring sidecars).
            displayName: Ignored Containers
            path: ignoredContainers
          - description: (Optional) IgnoredNamespaces is a list of namespaces to not show in the Odigos UI.
            displayName: Ignored Namespaces
            path: ignoredNamespaces
          - description: |-
              (Optional) TelemetryEnabled records general telemetry regarding Odigos usage.
              Default=false
            displayName: Telemetry Enabled
            path: telemetryEnabled
          - description: |-
              (Optional) UIMode sets the UI mode to either "normal" or "readonly".
              In "normal" mode the UI is fully interactive, allowing users to view and edit
              Odigos configuration and settings. In "readonly" mode, the UI can only be
              used to view current Odigos configuration and is not interactive.
              Default=normal
            displayName: UI Mode
            path: uiMode
          - description: |-
              (Optional) AgentEnvVarsInjectionMethod is the method to inject the Odigos agent env vars into the pod.
              Default=pod-manifest
            displayName: Agent Env Vars Injection Method
            path: agentEnvVarsInjectionMethod
          - description: |-
              (Optional) NodeSelector is a map of key-value Kubernetes NodeSelector labels to apply to all Odigos components.
              Note that Odigos will only be able to instrument applications on the same node.
            displayName: Node Selector
            path: nodeSelector
          - description: (Optional) Profiles is a list of preset profiles with a specific configuration.
            displayName: Profiles
            path: profiles
          - description: |-
              (Optional) ImagePrefix is a prefix for all container images.
              This should only be used if you are pulling Odigos images from the non-default registry.
              Default: registry.odigos.io
              Default (OpenShift): registry.connect.redhat.com
            displayName: Image Prefix
            path: imagePrefix
          - description: |-
              (Optional) MountMethod optionally defines the mechanism for mounting Odigos files into instrumented pods.
              One of "k8s-virtual-device" (default) or "k8s-host-path".
            displayName: Mount Method
            path: mountMethod
          - description: |-
              (Optional) OpenShiftEnabled configures selinux on OpenShift nodes.
              DEPRECATED: OpenShift clusters are auto-detected and this API field will be removed in a future release.
            displayName: OpenShift Enabled
            path: openshiftEnabled
          - description: |-
              (Optional) PodSecurityPolicy allows Odigos pods to use a privileged pod security policy.
              Default=false
            displayName: Pod Security Policy
            path: podSecurityPolicy
          - description: |-
              (Optional) SkipWebhookIssuerCreation skips creating the Issuer and Certificate for the Instrumentor pod webhook if cert-manager is installed.
              Default=false
            displayName: Skip Webhook Issuer Creation
            path: skipWebhookIssuerCreation
        statusDescriptors:
          - description: Conditions store the status conditions of the Odigos instances
            displayName: Conditions
            path: conditions
        version: v1alpha1
>>>>>>> 6d325d4d
  description: |-
    The Odigos Operator provides options for installing and configuring Odigos.

    Upon creation of an Odigos resource, the Odigos Operator installs the following Odigos components:

    - Instrumentor
    - Odiglet
    - Autoscaler
    - Scheduler
    - Frontend UI

    With Odigos installed, follow the Odigos docs at docs.odigos.io for instructions on instrumenting applications and configuring destinations.
  displayName: Odigos Operator
  icon:
  - base64data: PHN2ZyB4bWxucz0iaHR0cDovL3d3dy53My5vcmcvMjAwMC9zdmciIHdpZHRoPSIxNiIgaGVpZ2h0PSIxNiIgdmlld0JveD0iMCAtMiAxNiAxNiIgZmlsbD0iIzE1MTUxNSI+CiAgPHBhdGgKICAgIGQ9Ik01LjE3MjE1IDkuMDE4ODRMMi4xODM3NyA3LjY5ODEzQzEuNDgxNTkgNy4zODczMiAxLjA0NDggNi43MzY3NyAxLjA0NDggNS45OTk0OEMxLjA0NDggNS4yNjIyIDEuNDgwNTYgNC42MTE2NSAyLjE4Mzc3IDQuMzAwODNMNi4zNjE3MiAyLjQ1MzQ5TDYuNDUxNTYgMi40MTQyNVYwSDEuNjYxMjdDMS4wNDE3IDAgMC41Mzg4MTggMC40NzgxIDAuNTM4ODE4IDEuMDY3NzJWMTAuOTMxMkMwLjUzODgxOCAxMS41MjA5IDEuMDQxNyAxMS45OTkgMS42NjEyNyAxMS45OTlINS44MzMwM0g2LjQ1MjU5VjkuNTY4Mkw1LjE3MzE5IDkuMDE3ODFINS4xNzIxNVY5LjAxODg0WiIgLz4KICA8cGF0aAogICAgZD0iTTE0LjMzOTcgMEg5LjU0ODRWMi40NDExTDEwLjgwNDEgMi45ODExNUwxMC44MDEgMi45Njk4TDEzLjgxNjIgNC4zMDI5QzE0LjUxODQgNC42MTM3MiAxNC45NTUyIDUuMjY0MjYgMTQuOTU1MiA2LjAwMTU1QzE0Ljk1NTIgNi43Mzg4MyAxNC41MTk0IDcuMzg5MzggMTMuODE2MiA3LjcwMDJMMTAuMTY0OSA5LjMxNDE3TDkuNTQ3MzYgOS41NzY0NlYxMkgxNC4zMzg3QzE0Ljk1ODMgMTIgMTUuNDYxMSAxMS41MjE5IDE1LjQ2MTEgMTAuOTMyM1YxLjA2NzcyQzE1LjQ2MTEgMC40NzgxIDE0Ljk1ODMgMCAxNC4zMzg3IDBIMTQuMzM5N1oiIC8+CiAgPHBhdGgKICAgIGQ9Ik04LjAwMDQ4IDguNDc5NzJDOS4zNjk3MiA4LjQ3OTcyIDEwLjQ4MDggNy4zNjk2NiAxMC40ODA4IDUuOTk5MzhDMTAuNDgwOCA0LjYyOTEgOS4zNzA3NiAzLjUxOTA0IDguMDAwNDggMy41MTkwNEM2LjYzMDIgMy41MTkwNCA1LjUyMDE0IDQuNjI5MSA1LjUyMDE0IDUuOTk5MzhDNS41MjAxNCA3LjM2OTY2IDYuNjMwMiA4LjQ3OTcyIDguMDAwNDggOC40Nzk3MloiIC8+Cjwvc3ZnPg==
    mediatype: image/svg+xml
  install:
    spec:
      clusterPermissions:
      - rules:
        - apiGroups:
          - ""
          resources:
          - configmaps
          - endpoints
          - secrets
          verbs:
          - create
          - delete
          - get
          - list
          - patch
          - update
          - watch
        - apiGroups:
          - ""
          resources:
          - configmaps/finalizers
          - pods/finalizers
          verbs:
          - update
        - apiGroups:
          - ""
          resources:
          - events
          verbs:
          - create
          - patch
        - apiGroups:
          - ""
          resources:
          - namespaces
          verbs:
          - get
          - list
          - patch
          - watch
        - apiGroups:
          - ""
          resources:
          - nodes
          verbs:
          - get
          - list
          - patch
          - update
          - watch
        - apiGroups:
          - ""
          resources:
          - nodes/proxy
          - nodes/stats
          verbs:
          - get
          - list
        - apiGroups:
          - ""
          resources:
          - pods
          verbs:
          - get
          - list
          - watch
        - apiGroups:
          - ""
          resources:
          - pods/status
          verbs:
          - get
        - apiGroups:
          - ""
          resources:
          - serviceaccounts
          verbs:
          - create
          - delete
          - get
          - list
          - patch
          - watch
        - apiGroups:
          - ""
          resources:
          - services
          verbs:
          - create
          - delete
          - deletecollection
          - get
          - list
          - patch
          - update
          - watch
        - apiGroups:
          - actions.odigos.io
          resources:
          - '*'
          verbs:
          - create
          - delete
          - get
          - list
          - patch
          - update
          - watch
        - apiGroups:
          - actions.odigos.io
          resources:
          - '*/status'
          verbs:
          - get
          - patch
          - update
        - apiGroups:
          - admissionregistration.k8s.io
          resources:
          - mutatingwebhookconfigurations
          - validatingwebhookconfigurations
          verbs:
          - create
          - delete
          - get
          - list
          - patch
          - update
          - watch
        - apiGroups:
          - apiextensions.k8s.io
          resources:
          - customresourcedefinitions
          verbs:
          - create
          - delete
          - get
          - list
          - patch
          - update
          - watch
        - apiGroups:
          - apps
          resources:
          - daemonsets
          - deployments
          - replicasets
          - statefulsets
          verbs:
          - create
          - delete
          - deletecollection
          - get
          - list
          - patch
          - update
          - watch
        - apiGroups:
          - apps
          resources:
          - daemonsets/finalizers
          - deployments/finalizers
          - replicasets/finalizers
          - statefulsets/finalizers
          verbs:
          - update
        - apiGroups:
          - apps
          resources:
          - daemonsets/status
          - deployments/status
          - statefulsets/status
          verbs:
          - get
        - apiGroups:
          - autoscaling
          resources:
          - horizontalpodautoscalers
          verbs:
          - create
          - delete
          - patch
          - update
        - apiGroups:
          - batch
          resources:
          - cronjobs
          verbs:
          - get
          - list
          - patch
          - update
          - watch
        - apiGroups:
          - coordination.k8s.io
          resources:
          - leases
          verbs:
          - create
          - delete
          - get
          - list
          - patch
          - update
          - watch
        - apiGroups:
          - odigos.io
          resources:
          - '*'
          verbs:
          - '*'
        - apiGroups:
          - odigos.io
          resources:
          - collectorsgroups/finalizers
          - sources/finalizers
          verbs:
          - update
        - apiGroups:
          - odigos.io
          resources:
          - collectorsgroups/status
          - destinations/status
          - instrumentationconfigs/status
          - instrumentationinstances/status
          verbs:
          - get
          - list
          - patch
          - update
          - watch
        - apiGroups:
          - operator.odigos.io
          resources:
          - odigos
          verbs:
          - create
          - delete
          - get
          - list
          - patch
          - update
          - watch
        - apiGroups:
          - operator.odigos.io
          resources:
          - odigos/finalizers
          verbs:
          - update
        - apiGroups:
          - operator.odigos.io
          resources:
          - odigos/status
          verbs:
          - get
          - patch
          - update
        - apiGroups:
          - policy
          resourceNames:
          - privileged
          resources:
          - podsecuritypolicies
          verbs:
          - use
        - apiGroups:
          - rbac.authorization.k8s.io
          resources:
          - clusterrolebindings
          - clusterroles
          - rolebindings
          - roles
          verbs:
          - create
          - delete
          - get
          - list
          - patch
          - update
          - watch
        - apiGroups:
          - security.openshift.io
          resources:
          - securitycontextconstraints
          verbs:
          - use
        - apiGroups:
          - authentication.k8s.io
          resources:
          - tokenreviews
          verbs:
          - create
        - apiGroups:
          - authorization.k8s.io
          resources:
          - subjectaccessreviews
          verbs:
          - create
        serviceAccountName: odigos-operator-controller-manager
      deployments:
      - label:
          app.kubernetes.io/managed-by: kustomize
          app.kubernetes.io/name: odigos-operator
          control-plane: controller-manager
        name: odigos-operator-controller-manager
        spec:
          replicas: 1
          selector:
            matchLabels:
              control-plane: controller-manager
          strategy: {}
          template:
            metadata:
              annotations:
                kubectl.kubernetes.io/default-container: manager
              labels:
                control-plane: controller-manager
<<<<<<< HEAD
            spec:
              containers:
              - args:
                - --metrics-bind-address=:8443
                - --leader-elect
                - --health-probe-bind-address=:8081
                command:
                - /manager
                env:
                - name: CURRENT_NS
                  valueFrom:
                    fieldRef:
                      apiVersion: v1
                      fieldPath: metadata.namespace
                - name: ODIGOS_VERSION
                  valueFrom:
                    configMapKeyRef:
                      key: ODIGOS_VERSION
                      name: odigos-operator-odigos-version-kfkk8hb6bf
                - name: RELATED_IMAGE_AUTOSCALER
                  value: registry.connect.redhat.com/odigos/odigos-autoscaler-ubi9:v1.0.198
                - name: RELATED_IMAGE_COLLECTOR
                  value: registry.connect.redhat.com/odigos/odigos-collector-ubi9:v1.0.198
                - name: RELATED_IMAGE_FRONTEND
                  value: registry.connect.redhat.com/odigos/odigos-ui-ubi9:v1.0.198
                - name: RELATED_IMAGE_INSTRUMENTOR
                  value: registry.connect.redhat.com/odigos/odigos-instrumentor-ubi9:v1.0.198
                - name: RELATED_IMAGE_ENTERPRISE_INSTRUMENTOR
                  value: registry.connect.redhat.com/odigos/odigos-enterprise-instrumentor-ubi9:v1.0.198
                - name: RELATED_IMAGE_ODIGLET
                  value: registry.connect.redhat.com/odigos/odigos-odiglet-ubi9:v1.0.198
                - name: RELATED_IMAGE_ENTERPRISE_ODIGLET
                  value: registry.connect.redhat.com/odigos/odigos-enterprise-odiglet-ubi9:v1.0.198
                - name: RELATED_IMAGE_SCHEDULER
                  value: registry.connect.redhat.com/odigos/odigos-scheduler-ubi9:v1.0.198
                image: registry.connect.redhat.com/odigos/odigos-certified-operator-ubi9:v1.0.198
                livenessProbe:
                  httpGet:
                    path: /healthz
                    port: 8081
                  initialDelaySeconds: 15
                  periodSeconds: 20
                name: manager
                readinessProbe:
                  httpGet:
                    path: /readyz
                    port: 8081
                  initialDelaySeconds: 5
                  periodSeconds: 10
                resources:
                  limits:
                    cpu: 500m
                    memory: 128Mi
                  requests:
                    cpu: 10m
                    memory: 64Mi
=======
            strategy: {}
            template:
              metadata:
                annotations:
                  kubectl.kubernetes.io/default-container: manager
                labels:
                  control-plane: controller-manager
              spec:
                containers:
                  - args:
                      - --metrics-bind-address=:8443
                      - --leader-elect
                      - --health-probe-bind-address=:8081
                    command:
                      - /manager
                    env:
                      - name: CURRENT_NS
                        valueFrom:
                          fieldRef:
                            apiVersion: v1
                            fieldPath: metadata.namespace
                      - name: ODIGOS_VERSION
                        valueFrom:
                          configMapKeyRef:
                            key: ODIGOS_VERSION
                            name: odigos-operator-odigos-version-9gk57464db
                      - name: RELATED_IMAGE_AUTOSCALER
                        value: registry.connect.redhat.com/odigos/odigos-autoscaler-ubi9@sha256:f88830ce912e8660dfc6b4a2184e1ee2fba342844f80682dc29a36480ac5e6d5
                      - name: RELATED_IMAGE_COLLECTOR
                        value: registry.connect.redhat.com/odigos/odigos-collector-ubi9@sha256:ed1446bdca4e188835dff0501121e6229eec7e1807c0a44cebb52c596ee6ec26
                      - name: RELATED_IMAGE_FRONTEND
                        value: registry.connect.redhat.com/odigos/odigos-ui-ubi9@sha256:f94d7363475e08883f497661c8ae38edb69939f0617195a4a2de4d2f9fc8b2bf
                      - name: RELATED_IMAGE_INSTRUMENTOR
                        value: registry.connect.redhat.com/odigos/odigos-instrumentor-ubi9@sha256:979b53abf6ec64066acebd0462e8028c00861325d0744038624049fa6b8497d5
                      - name: RELATED_IMAGE_ENTERPRISE_INSTRUMENTOR
                        value: registry.connect.redhat.com/odigos/odigos-enterprise-instrumentor-ubi9@sha256:c8cd0182836376110b66470f12d98464264f5492e5c5eab494bab4333df7d71d
                      - name: RELATED_IMAGE_ODIGLET
                        value: registry.connect.redhat.com/odigos/odigos-odiglet-ubi9@sha256:9c3c9e119b0c9d9fe4e6ce6cd7589dbac9ab6d7775bfe7877e56db8669b9a06d
                      - name: RELATED_IMAGE_ENTERPRISE_ODIGLET
                        value: registry.connect.redhat.com/odigos/odigos-enterprise-odiglet-ubi9@sha256:869181bce0106796f5aeb90b01d4f21302aac5f6cadfb1fe5bd0a4857bdee6e3
                      - name: RELATED_IMAGE_SCHEDULER
                        value: registry.connect.redhat.com/odigos/odigos-scheduler-ubi9@sha256:1b044135667eb93bc824381ec20d66e6f7ef677e00d579afb93478ae877ef80c
                    image: registry.connect.redhat.com/odigos/odigos-certified-operator-ubi9@sha256:9a99887bab1d7d4a97e5e4aafb3d99ee5ad690948e1e20b153b53e101471e997
                    livenessProbe:
                      httpGet:
                        path: /healthz
                        port: 8081
                      initialDelaySeconds: 15
                      periodSeconds: 20
                    name: manager
                    readinessProbe:
                      httpGet:
                        path: /readyz
                        port: 8081
                      initialDelaySeconds: 5
                      periodSeconds: 10
                    resources:
                      limits:
                        cpu: 500m
                        memory: 128Mi
                      requests:
                        cpu: 10m
                        memory: 64Mi
                    securityContext:
                      allowPrivilegeEscalation: false
                      capabilities:
                        drop:
                          - ALL
>>>>>>> 6d325d4d
                securityContext:
                  allowPrivilegeEscalation: false
                  capabilities:
                    drop:
                    - ALL
              securityContext:
                runAsNonRoot: true
              serviceAccountName: odigos-operator-controller-manager
              terminationGracePeriodSeconds: 10
      permissions:
      - rules:
        - apiGroups:
          - ""
          resources:
          - configmaps
          verbs:
          - get
          - list
          - watch
          - create
          - update
          - patch
          - delete
        - apiGroups:
          - coordination.k8s.io
          resources:
          - leases
          verbs:
          - get
          - list
          - watch
          - create
          - update
          - patch
          - delete
        - apiGroups:
          - ""
          resources:
          - events
          verbs:
          - create
          - patch
        serviceAccountName: odigos-operator-controller-manager
    strategy: deployment
  installModes:
  - supported: true
    type: OwnNamespace
  - supported: false
    type: SingleNamespace
  - supported: false
    type: MultiNamespace
  - supported: false
    type: AllNamespaces
  keywords:
  - OpenTelemetry
  - eBPF
  - tracing
  - observability
  - distributed tracing
  - otel
  - monitoring
  links:
  - name: Odigos
    url: https://odigos.io
  - name: Odigos Documentation
    url: https://docs.odigos.io
  - name: Odigos on Github
    url: https://github.com/odigos-io/odigos
  maintainers:
  - email: mike@odigos.io
    name: Mike Dame
  maturity: alpha
  minKubeVersion: 1.20.15
  provider:
    name: Odigos
    url: https://odigos.io
  relatedImages:
<<<<<<< HEAD
  - image: registry.connect.redhat.com/odigos/odigos-autoscaler-ubi9:v1.0.198
    name: autoscaler
  - image: registry.connect.redhat.com/odigos/odigos-collector-ubi9:v1.0.198
    name: collector
  - image: registry.connect.redhat.com/odigos/odigos-ui-ubi9:v1.0.198
    name: frontend
  - image: registry.connect.redhat.com/odigos/odigos-instrumentor-ubi9:v1.0.198
    name: instrumentor
  - image: registry.connect.redhat.com/odigos/odigos-enterprise-instrumentor-ubi9:v1.0.198
    name: enterprise-instrumentor
  - image: registry.connect.redhat.com/odigos/odigos-odiglet-ubi9:v1.0.198
    name: odiglet
  - image: registry.connect.redhat.com/odigos/odigos-enterprise-odiglet-ubi9:v1.0.198
    name: enterprise-odiglet
  - image: registry.connect.redhat.com/odigos/odigos-scheduler-ubi9:v1.0.198
    name: scheduler
  version: 1.0.198
=======
    - image: registry.connect.redhat.com/odigos/odigos-autoscaler-ubi9@sha256:f88830ce912e8660dfc6b4a2184e1ee2fba342844f80682dc29a36480ac5e6d5
      name: autoscaler
    - image: registry.connect.redhat.com/odigos/odigos-collector-ubi9@sha256:ed1446bdca4e188835dff0501121e6229eec7e1807c0a44cebb52c596ee6ec26
      name: collector
    - image: registry.connect.redhat.com/odigos/odigos-instrumentor-ubi9@sha256:979b53abf6ec64066acebd0462e8028c00861325d0744038624049fa6b8497d5
      name: instrumentor
    - image: registry.connect.redhat.com/odigos/odigos-enterprise-instrumentor-ubi9@sha256:c8cd0182836376110b66470f12d98464264f5492e5c5eab494bab4333df7d71d
      name: enterprise-instrumentor
    - image: registry.connect.redhat.com/odigos/odigos-enterprise-odiglet-ubi9@sha256:869181bce0106796f5aeb90b01d4f21302aac5f6cadfb1fe5bd0a4857bdee6e3
      name: enterprise-odiglet
    - image: registry.connect.redhat.com/odigos/odigos-scheduler-ubi9@sha256:1b044135667eb93bc824381ec20d66e6f7ef677e00d579afb93478ae877ef80c
      name: scheduler
    - image: registry.connect.redhat.com/odigos/odigos-certified-operator-ubi9@sha256:9a99887bab1d7d4a97e5e4aafb3d99ee5ad690948e1e20b153b53e101471e997
      name: manager
    - image: registry.connect.redhat.com/odigos/odigos-enterprise-odiglet-ubi9@sha256:869181bce0106796f5aeb90b01d4f21302aac5f6cadfb1fe5bd0a4857bdee6e3
      name: enterprise_odiglet
    - image: registry.connect.redhat.com/odigos/odigos-ui-ubi9@sha256:f94d7363475e08883f497661c8ae38edb69939f0617195a4a2de4d2f9fc8b2bf
      name: frontend
    - image: registry.connect.redhat.com/odigos/odigos-odiglet-ubi9@sha256:9c3c9e119b0c9d9fe4e6ce6cd7589dbac9ab6d7775bfe7877e56db8669b9a06d
      name: odiglet
    - image: registry.connect.redhat.com/odigos/odigos-enterprise-instrumentor-ubi9@sha256:c8cd0182836376110b66470f12d98464264f5492e5c5eab494bab4333df7d71d
      name: enterprise_instrumentor
    - image: registry.connect.redhat.com/odigos/odigos-certified-operator-ubi9@sha256:9a99887bab1d7d4a97e5e4aafb3d99ee5ad690948e1e20b153b53e101471e997
      name: odigos-certified-operator-ubi9-9a99887bab1d7d4a97e5e4aafb3d99ee5ad690948e1e20b153b53e101471e997-annotation
  version: 1.0.204
>>>>>>> 6d325d4d
<|MERGE_RESOLUTION|>--- conflicted
+++ resolved
@@ -19,16 +19,9 @@
       ]
     capabilities: Basic Install
     categories: Logging & Tracing
-<<<<<<< HEAD
-    containerImage: registry.connect.redhat.com/odigos/odigos-certified-operator-ubi9:v1.0.198
-    createdAt: "2025-06-30T14:10:04Z"
-    description: Odigos enables automatic distributed tracing with OpenTelemetry and
-      eBPF.
-=======
     containerImage: registry.connect.redhat.com/odigos/odigos-certified-operator-ubi9@sha256:9a99887bab1d7d4a97e5e4aafb3d99ee5ad690948e1e20b153b53e101471e997
     createdAt: "2025-07-01T13:32:10Z"
     description: Odigos enables automatic distributed tracing with OpenTelemetry and eBPF.
->>>>>>> 6d325d4d
     features.operators.openshift.io/disconnected: "false"
     features.operators.openshift.io/fips-compliant: "true"
     features.operators.openshift.io/proxy-aware: "false"
@@ -47,83 +40,6 @@
   apiservicedefinitions: {}
   customresourcedefinitions:
     owned:
-<<<<<<< HEAD
-    - description: Odigos is the Schema for the odigos API
-      displayName: Odigos
-      kind: Odigos
-      name: odigos.operator.odigos.io
-      specDescriptors:
-      - description: (Optional) OnPremToken is an enterprise token for Odigos Enterprise.
-        displayName: On-Prem Token
-        path: onPremToken
-      - description: (Optional) IgnoredContainers is a list of container names to
-          exclude from instrumentation (useful for ignoring sidecars).
-        displayName: Ignored Containers
-        path: ignoredContainers
-      - description: (Optional) IgnoredNamespaces is a list of namespaces to not show
-          in the Odigos UI.
-        displayName: Ignored Namespaces
-        path: ignoredNamespaces
-      - description: |-
-          (Optional) TelemetryEnabled records general telemetry regarding Odigos usage.
-          Default=false
-        displayName: Telemetry Enabled
-        path: telemetryEnabled
-      - description: |-
-          (Optional) UIMode sets the UI mode to either "default" or "readonly".
-          In "default" mode the UI is fully interactive, allowing users to view and edit
-          Odigos configuration and settings. In "readonly" mode, the UI can only be
-          used to view current Odigos configuration and is not interactive.
-          Default=default
-        displayName: UI Mode
-        path: uiMode
-      - description: |-
-          (Optional) AgentEnvVarsInjectionMethod is the method to inject the Odigos agent env vars into the pod.
-          Default=pod-manifest
-        displayName: Agent Env Vars Injection Method
-        path: agentEnvVarsInjectionMethod
-      - description: |-
-          (Optional) NodeSelector is a map of key-value Kubernetes NodeSelector labels to apply to all Odigos components.
-          Note that Odigos will only be able to instrument applications on the same node.
-        displayName: Node Selector
-        path: nodeSelector
-      - description: (Optional) Profiles is a list of preset profiles with a specific
-          configuration.
-        displayName: Profiles
-        path: profiles
-      - description: |-
-          (Optional) ImagePrefix is a prefix for all container images.
-          This should only be used if you are pulling Odigos images from the non-default registry.
-          Default: registry.odigos.io
-          Default (OpenShift): registry.connect.redhat.com
-        displayName: Image Prefix
-        path: imagePrefix
-      - description: |-
-          (Optional) MountMethod optionally defines the mechanism for mounting Odigos files into instrumented pods.
-          One of "k8s-virtual-device" (default) or "k8s-host-path".
-        displayName: Mount Method
-        path: mountMethod
-      - description: |-
-          (Optional) OpenShiftEnabled configures selinux on OpenShift nodes.
-          DEPRECATED: OpenShift clusters are auto-detected and this API field will be removed in a future release.
-        displayName: OpenShift Enabled
-        path: openshiftEnabled
-      - description: |-
-          (Optional) PodSecurityPolicy allows Odigos pods to use a privileged pod security policy.
-          Default=false
-        displayName: Pod Security Policy
-        path: podSecurityPolicy
-      - description: |-
-          (Optional) SkipWebhookIssuerCreation skips creating the Issuer and Certificate for the Instrumentor pod webhook if cert-manager is installed.
-          Default=false
-        displayName: Skip Webhook Issuer Creation
-        path: skipWebhookIssuerCreation
-      statusDescriptors:
-      - description: Conditions store the status conditions of the Odigos instances
-        displayName: Conditions
-        path: conditions
-      version: v1alpha1
-=======
       - description: Odigos is the Schema for the odigos API
         displayName: Odigos
         kind: Odigos
@@ -196,7 +112,6 @@
             displayName: Conditions
             path: conditions
         version: v1alpha1
->>>>>>> 6d325d4d
   description: |-
     The Odigos Operator provides options for installing and configuring Odigos.
 
@@ -531,64 +446,6 @@
                 kubectl.kubernetes.io/default-container: manager
               labels:
                 control-plane: controller-manager
-<<<<<<< HEAD
-            spec:
-              containers:
-              - args:
-                - --metrics-bind-address=:8443
-                - --leader-elect
-                - --health-probe-bind-address=:8081
-                command:
-                - /manager
-                env:
-                - name: CURRENT_NS
-                  valueFrom:
-                    fieldRef:
-                      apiVersion: v1
-                      fieldPath: metadata.namespace
-                - name: ODIGOS_VERSION
-                  valueFrom:
-                    configMapKeyRef:
-                      key: ODIGOS_VERSION
-                      name: odigos-operator-odigos-version-kfkk8hb6bf
-                - name: RELATED_IMAGE_AUTOSCALER
-                  value: registry.connect.redhat.com/odigos/odigos-autoscaler-ubi9:v1.0.198
-                - name: RELATED_IMAGE_COLLECTOR
-                  value: registry.connect.redhat.com/odigos/odigos-collector-ubi9:v1.0.198
-                - name: RELATED_IMAGE_FRONTEND
-                  value: registry.connect.redhat.com/odigos/odigos-ui-ubi9:v1.0.198
-                - name: RELATED_IMAGE_INSTRUMENTOR
-                  value: registry.connect.redhat.com/odigos/odigos-instrumentor-ubi9:v1.0.198
-                - name: RELATED_IMAGE_ENTERPRISE_INSTRUMENTOR
-                  value: registry.connect.redhat.com/odigos/odigos-enterprise-instrumentor-ubi9:v1.0.198
-                - name: RELATED_IMAGE_ODIGLET
-                  value: registry.connect.redhat.com/odigos/odigos-odiglet-ubi9:v1.0.198
-                - name: RELATED_IMAGE_ENTERPRISE_ODIGLET
-                  value: registry.connect.redhat.com/odigos/odigos-enterprise-odiglet-ubi9:v1.0.198
-                - name: RELATED_IMAGE_SCHEDULER
-                  value: registry.connect.redhat.com/odigos/odigos-scheduler-ubi9:v1.0.198
-                image: registry.connect.redhat.com/odigos/odigos-certified-operator-ubi9:v1.0.198
-                livenessProbe:
-                  httpGet:
-                    path: /healthz
-                    port: 8081
-                  initialDelaySeconds: 15
-                  periodSeconds: 20
-                name: manager
-                readinessProbe:
-                  httpGet:
-                    path: /readyz
-                    port: 8081
-                  initialDelaySeconds: 5
-                  periodSeconds: 10
-                resources:
-                  limits:
-                    cpu: 500m
-                    memory: 128Mi
-                  requests:
-                    cpu: 10m
-                    memory: 64Mi
-=======
             strategy: {}
             template:
               metadata:
@@ -657,7 +514,6 @@
                       capabilities:
                         drop:
                           - ALL
->>>>>>> 6d325d4d
                 securityContext:
                   allowPrivilegeEscalation: false
                   capabilities:
@@ -735,25 +591,6 @@
     name: Odigos
     url: https://odigos.io
   relatedImages:
-<<<<<<< HEAD
-  - image: registry.connect.redhat.com/odigos/odigos-autoscaler-ubi9:v1.0.198
-    name: autoscaler
-  - image: registry.connect.redhat.com/odigos/odigos-collector-ubi9:v1.0.198
-    name: collector
-  - image: registry.connect.redhat.com/odigos/odigos-ui-ubi9:v1.0.198
-    name: frontend
-  - image: registry.connect.redhat.com/odigos/odigos-instrumentor-ubi9:v1.0.198
-    name: instrumentor
-  - image: registry.connect.redhat.com/odigos/odigos-enterprise-instrumentor-ubi9:v1.0.198
-    name: enterprise-instrumentor
-  - image: registry.connect.redhat.com/odigos/odigos-odiglet-ubi9:v1.0.198
-    name: odiglet
-  - image: registry.connect.redhat.com/odigos/odigos-enterprise-odiglet-ubi9:v1.0.198
-    name: enterprise-odiglet
-  - image: registry.connect.redhat.com/odigos/odigos-scheduler-ubi9:v1.0.198
-    name: scheduler
-  version: 1.0.198
-=======
     - image: registry.connect.redhat.com/odigos/odigos-autoscaler-ubi9@sha256:f88830ce912e8660dfc6b4a2184e1ee2fba342844f80682dc29a36480ac5e6d5
       name: autoscaler
     - image: registry.connect.redhat.com/odigos/odigos-collector-ubi9@sha256:ed1446bdca4e188835dff0501121e6229eec7e1807c0a44cebb52c596ee6ec26
@@ -778,5 +615,4 @@
       name: enterprise_instrumentor
     - image: registry.connect.redhat.com/odigos/odigos-certified-operator-ubi9@sha256:9a99887bab1d7d4a97e5e4aafb3d99ee5ad690948e1e20b153b53e101471e997
       name: odigos-certified-operator-ubi9-9a99887bab1d7d4a97e5e4aafb3d99ee5ad690948e1e20b153b53e101471e997-annotation
-  version: 1.0.204
->>>>>>> 6d325d4d
+  version: 1.0.204