--- conflicted
+++ resolved
@@ -1,11 +1,6 @@
 package java
 
 import (
-<<<<<<< HEAD
-	"path/filepath"
-=======
-	"bufio"
->>>>>>> bc5ab69c
 	"regexp"
 
 	"github.com/hashicorp/go-version"
