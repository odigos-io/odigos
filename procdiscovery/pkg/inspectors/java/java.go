--- conflicted
+++ resolved
@@ -27,10 +27,7 @@
 		return common.JavaProgrammingLanguage, true
 	}
 
-<<<<<<< HEAD
-=======
 	// 3. Check if the executable file is "java" or "javaw"
->>>>>>> 33dcc5a5
 	if isJavaExecutable(proc.ExePath) {
 		return common.JavaProgrammingLanguage, true
 	}
@@ -38,7 +35,35 @@
 	if isGraalVMProcess(proc.CmdLine) {
 		return common.JavaProgrammingLanguage, true
 	}
+	if isGraalVMProcess(proc.CmdLine) {
+		return common.JavaProgrammingLanguage, true
+	}
 	return "", false
+}
+
+// This function inspects the memory-mapped regions of the process by reading the "/proc/<pid>/maps" file.
+// It then searches for "libjvm.so", which is a shared library loaded by Java processes.
+func checkForLoadedJVM(pid int) bool {
+	mapsPath := fmt.Sprintf("/proc/%d/maps", pid)
+	mapsBytes, err := os.ReadFile(mapsPath)
+	if err != nil {
+		return false
+	}
+
+	// Look for shared JVM libraries
+	mapsStr := string(mapsBytes)
+	return libjvmRegex.MatchString(mapsStr)
+}
+
+// isJavaExecutable checks if the process binary name suggests it's a Java process.
+// This is useful for cases where "libjvm.so" isn't found in "/proc/<pid>/maps".
+func isJavaExecutable(procExe string) bool {
+	return strings.HasSuffix(procExe, "java")
+}
+
+func isGraalVMProcess(cmdline string) bool {
+	// GraalVM native images do not load libjvm.so but have Graal-specific arguments
+	return strings.Contains(cmdline, "-XX:+UseGraalVM") || strings.Contains(cmdline, "-H:+")
 }
 
 // This function inspects the memory-mapped regions of the process by reading the "/proc/<pid>/maps" file.
