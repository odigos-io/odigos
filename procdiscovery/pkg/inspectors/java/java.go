--- conflicted
+++ resolved
@@ -1,10 +1,7 @@
 package java
 
 import (
-<<<<<<< HEAD
 	"bufio"
-=======
->>>>>>> 85e0fffb
 	"path/filepath"
 	"regexp"
 
@@ -15,14 +12,10 @@
 
 type JavaInspector struct{}
 
-<<<<<<< HEAD
 // libjvmRegex is a regular expression that matches any path containing "libjvm.so",
 // ensuring that we correctly detect the presence of the JVM shared library.
 var libjvmRegex = regexp.MustCompile(`.*/libjvm\.so`)
 
-const processName = "java"
-=======
->>>>>>> 85e0fffb
 const JavaVersionRegex = `\d+\.\d+\.\d+\+\d+`
 
 var versionRegex = regexp.MustCompile(JavaVersionRegex)
@@ -33,26 +26,14 @@
 //   - "java" / "javaw" followed by version digits (e.g., java8, java11, java17).
 var exeRegex = regexp.MustCompile(`^javaw?(?:\d+)?$`)
 
-<<<<<<< HEAD
-// Matches any file path ending with:
-//   - "java" (e.g., /usr/bin/java)
-//   - "javaw" (though less common on Linux)
-//   - "java" / "javaw" followed by version digits (e.g., java8, java11, java17).
-var exeRegex = regexp.MustCompile(`^javaw?(?:\d+)?$`)
-
 func (j *JavaInspector) QuickScan(pcx *process.ProcessContext) (common.ProgrammingLanguage, bool) {
 	if exeRegex.MatchString(filepath.Base(pcx.ExePath)) {
-=======
-func (j *JavaInspector) Inspect(proc *process.Details) (common.ProgrammingLanguage, bool) {
-	if exeRegex.MatchString(filepath.Base(proc.ExePath)) {
->>>>>>> 85e0fffb
 		return common.JavaProgrammingLanguage, true
 	}
 
 	return "", false
 }
 
-<<<<<<< HEAD
 func (j *JavaInspector) DeepScan(pcx *process.ProcessContext) (common.ProgrammingLanguage, bool) {
 	mapsFile, err := pcx.GetMapsFile()
 	if err != nil {
@@ -70,11 +51,6 @@
 func (j *JavaInspector) GetRuntimeVersion(pcx *process.ProcessContext, containerURL string) *version.Version {
 	if value, exists := pcx.Details.GetDetailedEnvsValue(process.JavaVersionConst); exists {
 		javaVersion := re.FindString(value)
-=======
-func (j *JavaInspector) GetRuntimeVersion(proc *process.Details, containerURL string) *version.Version {
-	if value, exists := proc.GetDetailedEnvsValue(process.JavaVersionConst); exists {
-		javaVersion := versionRegex.FindString(value)
->>>>>>> 85e0fffb
 		return common.GetVersion(javaVersion)
 	}
 
