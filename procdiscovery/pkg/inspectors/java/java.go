package java

import (
	"github.com/hashicorp/go-version"
	"regexp"
	"strings"

	"github.com/odigos-io/odigos/common"
	"github.com/odigos-io/odigos/procdiscovery/pkg/process"
)

type JavaInspector struct{}

const processName = "java"
const JavaVersionRegex = `\d+\.\d+\.\d+\+\d+`

<<<<<<< HEAD
=======
var re = regexp.MustCompile(JavaVersionRegex)

>>>>>>> e12b6704
func (j *JavaInspector) Inspect(proc *process.Details) (common.ProgrammingLanguage, bool) {
	if strings.Contains(proc.ExeName, processName) || strings.Contains(proc.CmdLine, processName) {
		return common.JavaProgrammingLanguage, true
	}

	return "", false
}

func (j *JavaInspector) GetRuntimeVersion(proc *process.Details, containerURL string) *version.Version {
	if value, exists := proc.GetDetailedEnvsValue(process.JavaVersionConst); exists {
<<<<<<< HEAD
		re := regexp.MustCompile(JavaVersionRegex)
=======
>>>>>>> e12b6704
		javaVersion := re.FindString(value)
		return common.GetVersion(javaVersion)
	}

	return nil
}<|MERGE_RESOLUTION|>--- conflicted
+++ resolved
@@ -14,11 +14,8 @@
 const processName = "java"
 const JavaVersionRegex = `\d+\.\d+\.\d+\+\d+`
 
-<<<<<<< HEAD
-=======
 var re = regexp.MustCompile(JavaVersionRegex)
 
->>>>>>> e12b6704
 func (j *JavaInspector) Inspect(proc *process.Details) (common.ProgrammingLanguage, bool) {
 	if strings.Contains(proc.ExeName, processName) || strings.Contains(proc.CmdLine, processName) {
 		return common.JavaProgrammingLanguage, true
@@ -29,10 +26,6 @@
 
 func (j *JavaInspector) GetRuntimeVersion(proc *process.Details, containerURL string) *version.Version {
 	if value, exists := proc.GetDetailedEnvsValue(process.JavaVersionConst); exists {
-<<<<<<< HEAD
-		re := regexp.MustCompile(JavaVersionRegex)
-=======
->>>>>>> e12b6704
 		javaVersion := re.FindString(value)
 		return common.GetVersion(javaVersion)
 	}
