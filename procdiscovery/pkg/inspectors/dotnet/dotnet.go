package dotnet

import (
	"bufio"
<<<<<<< HEAD
=======
	"fmt"
	"os"
>>>>>>> 85e0fffb
	"path/filepath"
	"strings"

	"github.com/odigos-io/odigos/common"
	"github.com/odigos-io/odigos/procdiscovery/pkg/process"
)

type DotnetInspector struct{}

const processName = "dotnet"

<<<<<<< HEAD
func (d *DotnetInspector) QuickScan(pcx *process.ProcessContext) (common.ProgrammingLanguage, bool) {
	if strings.HasPrefix(filepath.Base(pcx.ExePath), processName) {
		return common.DotNetProgrammingLanguage, true
	}
	return "", false
}
func (d *DotnetInspector) DeepScan(pcx *process.ProcessContext) (common.ProgrammingLanguage, bool) {
	// Heavy check: read the process maps from cache and look for "libcoreclr.so"
	mapsFile, err := pcx.GetMapsFile()
=======
func (d *DotnetInspector) Inspect(p *process.Details) (common.ProgrammingLanguage, bool) {
	if strings.HasPrefix(filepath.Base(p.ExePath), processName) {
		return common.DotNetProgrammingLanguage, true
	}

	mapsPath := fmt.Sprintf("/proc/%d/maps", p.ProcessID)
	f, err := os.Open(mapsPath)
>>>>>>> 85e0fffb
	if err != nil {
		return "", false
	}

	// Scan the maps content for the .NET runtime library.
	scanner := bufio.NewScanner(mapsFile)
	for scanner.Scan() {
		line := scanner.Text()
		if strings.Contains(line, "libcoreclr.so") {
			return common.DotNetProgrammingLanguage, true
		}
	}

	return "", false
}<|MERGE_RESOLUTION|>--- conflicted
+++ resolved
@@ -2,11 +2,6 @@
 
 import (
 	"bufio"
-<<<<<<< HEAD
-=======
-	"fmt"
-	"os"
->>>>>>> 85e0fffb
 	"path/filepath"
 	"strings"
 
@@ -18,7 +13,8 @@
 
 const processName = "dotnet"
 
-<<<<<<< HEAD
+const processName = "dotnet"
+
 func (d *DotnetInspector) QuickScan(pcx *process.ProcessContext) (common.ProgrammingLanguage, bool) {
 	if strings.HasPrefix(filepath.Base(pcx.ExePath), processName) {
 		return common.DotNetProgrammingLanguage, true
@@ -28,15 +24,6 @@
 func (d *DotnetInspector) DeepScan(pcx *process.ProcessContext) (common.ProgrammingLanguage, bool) {
 	// Heavy check: read the process maps from cache and look for "libcoreclr.so"
 	mapsFile, err := pcx.GetMapsFile()
-=======
-func (d *DotnetInspector) Inspect(p *process.Details) (common.ProgrammingLanguage, bool) {
-	if strings.HasPrefix(filepath.Base(p.ExePath), processName) {
-		return common.DotNetProgrammingLanguage, true
-	}
-
-	mapsPath := fmt.Sprintf("/proc/%d/maps", p.ProcessID)
-	f, err := os.Open(mapsPath)
->>>>>>> 85e0fffb
 	if err != nil {
 		return "", false
 	}
