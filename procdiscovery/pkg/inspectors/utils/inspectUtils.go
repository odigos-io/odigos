package utils

import (
<<<<<<< HEAD
	"bufio"
	"strings"

	"github.com/odigos-io/odigos/procdiscovery/pkg/process"
)

func IsBaseExeContainsProcessName(baseExe string, processNames []string) bool {
	for _, processName := range processNames {
		baseLen := len(baseExe)
		procLen := len(processName)
=======
	"path/filepath"
>>>>>>> bc5ab69c

	"github.com/odigos-io/odigos/procdiscovery/pkg/process"
)

func IsProcessEqualProcessNames(pcx *process.ProcessContext, processNames []string) bool {
	baseExe := filepath.Base(pcx.ExePath)

	for _, processName := range processNames {
		if baseExe == processName {
			return true
		}
	}
<<<<<<< HEAD
	return true
}

func IsMapsFileContainsBinary(mapsFile process.ProcessFile, binaries []string) bool {
	scanner := bufio.NewScanner(mapsFile)

	for scanner.Scan() {
		line := scanner.Text()

		for _, binary := range binaries {
			if strings.Contains(line, binary) {
				return true
			}
		}
	}
=======
>>>>>>> bc5ab69c

	return false
}<|MERGE_RESOLUTION|>--- conflicted
+++ resolved
@@ -1,20 +1,10 @@
 package utils
 
 import (
-<<<<<<< HEAD
 	"bufio"
+	"path/filepath"
+	"slices"
 	"strings"
-
-	"github.com/odigos-io/odigos/procdiscovery/pkg/process"
-)
-
-func IsBaseExeContainsProcessName(baseExe string, processNames []string) bool {
-	for _, processName := range processNames {
-		baseLen := len(baseExe)
-		procLen := len(processName)
-=======
-	"path/filepath"
->>>>>>> bc5ab69c
 
 	"github.com/odigos-io/odigos/procdiscovery/pkg/process"
 )
@@ -22,13 +12,7 @@
 func IsProcessEqualProcessNames(pcx *process.ProcessContext, processNames []string) bool {
 	baseExe := filepath.Base(pcx.ExePath)
 
-	for _, processName := range processNames {
-		if baseExe == processName {
-			return true
-		}
-	}
-<<<<<<< HEAD
-	return true
+	return slices.Contains(processNames, baseExe)
 }
 
 func IsMapsFileContainsBinary(mapsFile process.ProcessFile, binaries []string) bool {
@@ -43,8 +27,6 @@
 			}
 		}
 	}
-=======
->>>>>>> bc5ab69c
 
 	return false
 }