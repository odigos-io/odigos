--- conflicted
+++ resolved
@@ -18,11 +18,8 @@
 	NginxProcessName  = "nginx"
 	NginxVersionRegex = `nginx/(\d+\.\d+\.\d+)`
 )
-<<<<<<< HEAD
-=======
 
 var re = regexp.MustCompile(NginxVersionRegex)
->>>>>>> e12b6704
 
 func (j *NginxInspector) Inspect(p *process.Details) (common.ProgrammingLanguage, bool) {
 	if strings.Contains(p.CmdLine, NginxProcessName) || strings.Contains(p.ExeName, NginxProcessName) {
@@ -53,10 +50,6 @@
 		return "", nil
 	}
 
-<<<<<<< HEAD
-	re := regexp.MustCompile(NginxVersionRegex)
-=======
->>>>>>> e12b6704
 	match := re.FindStringSubmatch(serverHeader)
 	if len(match) != 2 {
 		return "", nil
