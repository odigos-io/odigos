--- conflicted
+++ resolved
@@ -36,18 +36,6 @@
 }
 
 const (
-<<<<<<< HEAD
-	NewRelicAgentEnv               = "NEW_RELIC_CONFIG_FILE"
-	DynatraceDynamizerEnv          = "DT_DYNAMIZER_TARGET_EXE"
-	DynatraceDynamizerExeSubString = "oneagentdynamizer"
-	DataDogAgentEnv                = "DD_TRACE_AGENT_URL"
-)
-
-var OtherAgentEnvs = map[string]string{
-	NewRelicAgentEnv:      "New Relic Agent",
-	DynatraceDynamizerEnv: "Dynatrace Agent",
-	DataDogAgentEnv:       "Datadog Agent",
-=======
 	NewRelicAgentName  = "New Relic Agent"
 	DynatraceAgentName = "Dynatrace Agent"
 )
@@ -56,13 +44,14 @@
 	NewRelicAgentEnv                 = "NEW_RELIC_CONFIG_FILE"
 	DynatraceDynamizerEnv            = "DT_DYNAMIZER_TARGET_EXE"
 	DynatraceDynamizerExeSubString   = "oneagentdynamizer"
+	DataDogAgentEnv                  = "DD_TRACE_AGENT_URL"
 	DynatraceFullStackEnvValuePrefix = "/dynatrace/"
 )
 
 var OtherAgentEnvs = map[string]string{
 	NewRelicAgentEnv:      NewRelicAgentName,
 	DynatraceDynamizerEnv: DynatraceAgentName,
->>>>>>> 010873cc
+	DataDogAgentEnv:       "Datadog Agent",
 }
 
 var OtherAgentCmdSubString = map[string]string{
