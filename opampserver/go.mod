module github.com/odigos-io/odigos/opampserver

go 1.24.0

require (
	github.com/go-logr/logr v1.4.2
	github.com/odigos-io/odigos/api v0.0.0
	github.com/odigos-io/odigos/common v0.0.0
	github.com/odigos-io/odigos/k8sutils v0.0.0
	go.opentelemetry.io/otel v1.35.0
	google.golang.org/protobuf v1.36.5
	k8s.io/api v0.33.0
	k8s.io/apimachinery v0.33.0
	k8s.io/client-go v0.33.0
	sigs.k8s.io/controller-runtime v0.20.4
)

require (
	github.com/evanphx/json-patch v4.9.0+incompatible // indirect
	github.com/google/btree v1.1.3 // indirect
	github.com/pmezard/go-difflib v1.0.1-0.20181226105442-5d4384ee4fb2 // indirect
	golang.org/x/sync v0.12.0 // indirect
	gopkg.in/evanphx/json-patch.v4 v4.12.0 // indirect
	gopkg.in/yaml.v2 v2.4.0 // indirect
<<<<<<< HEAD
=======
	sigs.k8s.io/randfill v1.0.0 // indirect
>>>>>>> aebc0910
)

require (
	github.com/beorn7/perks v1.0.1 // indirect
	github.com/cespare/xxhash/v2 v2.3.0 // indirect
	github.com/davecgh/go-spew v1.1.2-0.20180830191138-d8f796af33cc // indirect
	github.com/emicklei/go-restful/v3 v3.11.0 // indirect
	github.com/evanphx/json-patch/v5 v5.9.11 // indirect
	github.com/fsnotify/fsnotify v1.8.0 // indirect
	github.com/fxamacker/cbor/v2 v2.7.0 // indirect
	github.com/go-openapi/jsonpointer v0.21.0 // indirect
	github.com/go-openapi/jsonreference v0.20.2 // indirect
	github.com/go-openapi/swag v0.23.0 // indirect
	github.com/goccy/go-yaml v1.16.0 // indirect
	github.com/gogo/protobuf v1.3.2 // indirect
	github.com/google/gnostic-models v0.6.9 // indirect
	github.com/google/go-cmp v0.7.0 // indirect
	github.com/google/uuid v1.6.0 // indirect
	github.com/hashicorp/go-version v1.7.0 // indirect
	github.com/josharian/intern v1.0.0 // indirect
	github.com/json-iterator/go v1.1.12 // indirect
	github.com/mailru/easyjson v0.7.7 // indirect
	github.com/modern-go/concurrent v0.0.0-20180306012644-bacd9c7ef1dd // indirect
	github.com/modern-go/reflect2 v1.0.2 // indirect
	github.com/munnerz/goautoneg v0.0.0-20191010083416-a7dc8b61c822 // indirect
	github.com/pkg/errors v0.9.1 // indirect
	github.com/prometheus/client_golang v1.22.0 // indirect
	github.com/prometheus/client_model v0.6.1 // indirect
	github.com/prometheus/common v0.62.0 // indirect
	github.com/prometheus/procfs v0.15.1 // indirect
	github.com/spf13/pflag v1.0.6 // indirect
	github.com/stretchr/testify v1.10.0
	github.com/x448/float16 v0.8.4 // indirect
	go.opentelemetry.io/otel/trace v1.35.0 // indirect
	golang.org/x/net v0.38.0 // indirect
	golang.org/x/oauth2 v0.27.0 // indirect
	golang.org/x/sys v0.31.0 // indirect
	golang.org/x/term v0.30.0 // indirect
	golang.org/x/text v0.23.0 // indirect
	golang.org/x/time v0.9.0 // indirect
	gomodules.xyz/jsonpatch/v2 v2.4.0 // indirect
	gopkg.in/inf.v0 v0.9.1 // indirect
	gopkg.in/yaml.v3 v3.0.1 // indirect
	k8s.io/apiextensions-apiserver v0.33.0 // indirect
	k8s.io/klog/v2 v2.130.1 // indirect
	k8s.io/kube-openapi v0.0.0-20250318190949-c8a335a9a2ff // indirect
	k8s.io/utils v0.0.0-20241104100929-3ea5e8cea738 // indirect
	sigs.k8s.io/json v0.0.0-20241010143419-9aa6b5e7a4b3 // indirect
	sigs.k8s.io/structured-merge-diff/v4 v4.7.0 // indirect
	sigs.k8s.io/yaml v1.4.0 // indirect
)

replace (
	github.com/odigos-io/odigos/api => ../api
	github.com/odigos-io/odigos/common => ../common
	github.com/odigos-io/odigos/k8sutils => ../k8sutils
)<|MERGE_RESOLUTION|>--- conflicted
+++ resolved
@@ -22,10 +22,7 @@
 	golang.org/x/sync v0.12.0 // indirect
 	gopkg.in/evanphx/json-patch.v4 v4.12.0 // indirect
 	gopkg.in/yaml.v2 v2.4.0 // indirect
-<<<<<<< HEAD
-=======
 	sigs.k8s.io/randfill v1.0.0 // indirect
->>>>>>> aebc0910
 )
 
 require (
