package server

import (
	"context"
	"fmt"
	"io"
	"net/http"
	"sync"
	"time"

	"github.com/go-logr/logr"
	commonconsts "github.com/odigos-io/odigos/common/consts"
	"github.com/odigos-io/odigos/opampserver/pkg/connection"
	"github.com/odigos-io/odigos/opampserver/pkg/sdkconfig"
	"github.com/odigos-io/odigos/opampserver/protobufs"
	"google.golang.org/protobuf/proto"
	"k8s.io/client-go/kubernetes"
	ctrl "sigs.k8s.io/controller-runtime"
)

func StartOpAmpServer(ctx context.Context, logger logr.Logger, mgr ctrl.Manager, kubeClientSet *kubernetes.Clientset, nodeName string, odigosNs string) error {
	listenEndpoint := fmt.Sprintf("0.0.0.0:%d", commonconsts.OpAMPPort)
	logger.Info("Starting opamp server", "listenEndpoint", listenEndpoint)

	connectionCache := connection.NewConnectionsCache()

	sdkConfig := sdkconfig.NewSdkConfigManager(logger, mgr, connectionCache, odigosNs)

	handlers := &ConnectionHandlers{
		logger:        logger,
		sdkConfig:     sdkConfig,
		kubeclient:    mgr.GetClient(),
		kubeClientSet: kubeClientSet,
		scheme:        mgr.GetScheme(),
		nodeName:      nodeName,
	}

	http.HandleFunc("POST /v1/opamp", func(w http.ResponseWriter, req *http.Request) {

		// we only support plain http connections.
		// this check will filter out WS connections if they arrive for any reasons.
		if req.Header.Get("Content-Type") != "application/x-protobuf" {
			http.Error(w, "Content-Type header is not application/x-protobuf", http.StatusBadRequest)
			return
		}

		bytes, err := io.ReadAll(req.Body)
		if err != nil {
			http.Error(w, "Failed to read request body", http.StatusBadRequest)
			return
		}
		// assume the data is not compressed, which is not relevant and not supported in odigos

		// Decode the message as a Protobuf message.
		var agentToServer protobufs.AgentToServer
		err = proto.Unmarshal(bytes, &agentToServer)
		if err != nil {
			logger.Error(err, "Cannot decode opamp message from HTTP Body")
			w.WriteHeader(http.StatusBadRequest)
			return
		}

		instanceUid := string(agentToServer.InstanceUid)
		if instanceUid == "" {
			logger.Error(err, "InstanceUid is missing")
			w.WriteHeader(http.StatusBadRequest)
			return
		}

		isAgentDisconnect := agentToServer.AgentDisconnect != nil

		var serverToAgent *protobufs.ServerToAgent
		connectionInfo, exists := connectionCache.GetConnection(instanceUid)
		if !exists {
<<<<<<< HEAD
			fmt.Print("22222222222222")
			connectionInfo, serverToAgent, err = handlers.OnNewConnection(ctx, deviceId, &agentToServer)
=======
			connectionInfo, serverToAgent, err = handlers.OnNewConnection(ctx, &agentToServer)
>>>>>>> a6a23854
			if err != nil {
				logger.Error(err, "Failed to process new connection")
				w.WriteHeader(http.StatusInternalServerError)
				return
			}
			if connectionInfo != nil {
				connectionCache.AddConnection(instanceUid, connectionInfo)
			}
		} else {
			serverToAgent, err = handlers.OnAgentToServerMessage(ctx, &agentToServer, connectionInfo)
			if err != nil {
				logger.Error(err, "Failed to process opamp message")
				w.WriteHeader(http.StatusInternalServerError)
				return
			}
		}
		if connectionInfo != nil {
			err = handlers.UpdateInstrumentationInstanceStatus(ctx, &agentToServer, connectionInfo)
			if err != nil {
				logger.Error(err, "Failed to persist instrumentation device status")
				// still return the opamp response
			}
		}

		if serverToAgent == nil {
			logger.Error(err, "No response from opamp handler")
			w.WriteHeader(http.StatusInternalServerError)
			return
		}

		if isAgentDisconnect {

			// This may occurs when Odiglet restarts, and a previously connected pod sends a disconnect message right after reconnecting.
			if connectionInfo != nil {
				logger.Info("Agent disconnected", "workloadNamespace", connectionInfo.Workload.Namespace, "workloadName", connectionInfo.Workload.Name, "workloadKind", connectionInfo.Workload.Kind)
			}
			// if agent disconnects, remove the connection from the cache
			// as it is not expected to send additional messages
			connectionCache.RemoveConnection(instanceUid)
		} else {
			// keep record in memory of last message time, to detect stale connections
			connectionCache.RecordMessageTime(instanceUid)
		}

		serverToAgent.InstanceUid = agentToServer.InstanceUid

		// Marshal the response.
		bytes, err = proto.Marshal(serverToAgent)
		if err != nil {
			w.WriteHeader(http.StatusInternalServerError)
			return
		}

		// Send the response.
		w.Header().Set("Content-Type", "application/x-protobuf")
		_, err = w.Write(bytes)

		if err != nil {
			logger.Error(err, "Failed to write response")
		}
	})

	server := &http.Server{Addr: listenEndpoint, Handler: nil}
	var wg sync.WaitGroup

	wg.Add(1)
	go func() {
		defer wg.Done()
		if err := server.ListenAndServe(); err != nil && err != http.ErrServerClosed {
			logger.Error(err, "Error starting opamp server")
		}
	}()

	wg.Add(1)
	go func() {
		defer wg.Done()
		ticker := time.NewTicker(connection.HeartbeatInterval)
		defer ticker.Stop() // Clean up when done

		for {
			select {
			case <-ctx.Done():
				if err := server.Shutdown(ctx); err != nil {
					logger.Error(err, "Failed to shut down the http server for incoming connections")
				}
				logger.Info("Shutting down live connections timeout monitor")
				return
			case <-ticker.C:
				// Clean up stale connections
				deadConnections := connectionCache.CleanupStaleConnections()
				for _, conn := range deadConnections {
					err := handlers.OnConnectionNoHeartbeat(ctx, &conn)
					if err != nil {
						logger.Error(err, "Failed to process connection with no heartbeat")
					}
				}
			}
		}
	}()

	wg.Wait()
	return nil
}<|MERGE_RESOLUTION|>--- conflicted
+++ resolved
@@ -72,12 +72,7 @@
 		var serverToAgent *protobufs.ServerToAgent
 		connectionInfo, exists := connectionCache.GetConnection(instanceUid)
 		if !exists {
-<<<<<<< HEAD
-			fmt.Print("22222222222222")
-			connectionInfo, serverToAgent, err = handlers.OnNewConnection(ctx, deviceId, &agentToServer)
-=======
 			connectionInfo, serverToAgent, err = handlers.OnNewConnection(ctx, &agentToServer)
->>>>>>> a6a23854
 			if err != nil {
 				logger.Error(err, "Failed to process new connection")
 				w.WriteHeader(http.StatusInternalServerError)
