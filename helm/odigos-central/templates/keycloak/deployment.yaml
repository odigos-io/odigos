{{- if (include "odigos.secretExists" .) }}
{{- if not .Values.auth.adminPassword }}
{{- fail "Central admin password is required. Please use --set auth.adminPassword=<your-password>" }}
{{- end }}
apiVersion: apps/v1
kind: Deployment
metadata:
  name: keycloak
  namespace: {{ .Release.Namespace }}
  labels:
    app: keycloak
    odigos.io/system-object: "true"
spec:
  replicas: 1
  selector:
    matchLabels:
      app: keycloak
  template:
    metadata:
      labels:
        app: keycloak
    spec:
      {{- if .Values.topologySpreadConstraints }}
      topologySpreadConstraints:
        {{- range .Values.topologySpreadConstraints }}
        - maxSkew: {{ .maxSkew }}
          topologyKey: {{ .topologyKey | quote }}
          whenUnsatisfiable: {{ .whenUnsatisfiable | quote }}
          labelSelector:
            matchLabels:
              app: keycloak
        {{- end }}
        {{- end }}
      {{- if .Values.auth.nodeSelector }}
      nodeSelector:
        {{- toYaml .Values.auth.nodeSelector | nindent 8 }}
      {{- end }}
      {{- if .Values.auth.tolerations }}
      tolerations:
        {{- toYaml .Values.auth.tolerations | nindent 8 }}
      {{- end }}
      {{- if .Values.auth.affinity }}
      affinity:
        {{- toYaml .Values.auth.affinity | nindent 8 }}
      {{- end }}
      containers:
        - name: keycloak
          image: {{ .Values.auth.image | quote }}
          args: ["start", "--optimized", "--http-enabled=true"]
          env:
            - name: KC_HOSTNAME
              value: "localhost"
            - name: KEYCLOAK_ADMIN
              valueFrom:
                secretKeyRef:
                  name: keycloak-admin-credentials
                  key: admin-username
            - name: KEYCLOAK_ADMIN_PASSWORD
              valueFrom:
                secretKeyRef:
                  name: keycloak-admin-credentials
                  key: admin-password
<<<<<<< HEAD
            - name: KEYCLOAK_OIDC_PROVIDER
              valueFrom:
                secretKeyRef:
                  name: keycloak-oidc-credentials
                  key: provider
            - name: KEYCLOAK_OIDC_CLIENT_ID
              valueFrom:
                secretKeyRef:
                  name: keycloak-oidc-credentials
                  key: client-id
            - name: KEYCLOAK_OIDC_CLIENT_SECRET
              valueFrom:
                secretKeyRef:
                  name: keycloak-oidc-credentials
                  key: client-secret
            - name: KEYCLOAK_OIDC_DISCOVERY_URL
              valueFrom:
                secretKeyRef:
                  name: keycloak-oidc-credentials
                  key: discovery-url
            - name: KEYCLOAK_OIDC_TENANT_ID
              valueFrom:
                secretKeyRef:
                  name: keycloak-oidc-credentials
                  key: tenant-id
=======
            - name: KC_HOSTNAME
              value: "localhost"
          {{- if .Values.auth.persistence.enabled }}
          volumeMounts:
            - name: keycloak-data
              mountPath: /opt/keycloak/data
          {{- end }}
>>>>>>> 7acfbabe
          ports:
            - containerPort: {{ .Values.auth.port }}
              name: {{ .Values.auth.portName }}
          resources:
            {{- toYaml .Values.auth.resources | nindent 12 }}
      {{- if .Values.auth.persistence.enabled }}
      volumes:
        - name: keycloak-data
          persistentVolumeClaim:
            claimName: {{ default "keycloak-data" .Values.auth.persistence.existingClaim }}
      {{- end }}
{{- end }}<|MERGE_RESOLUTION|>--- conflicted
+++ resolved
@@ -60,7 +60,6 @@
                 secretKeyRef:
                   name: keycloak-admin-credentials
                   key: admin-password
-<<<<<<< HEAD
             - name: KEYCLOAK_OIDC_PROVIDER
               valueFrom:
                 secretKeyRef:
@@ -86,15 +85,11 @@
                 secretKeyRef:
                   name: keycloak-oidc-credentials
                   key: tenant-id
-=======
-            - name: KC_HOSTNAME
-              value: "localhost"
           {{- if .Values.auth.persistence.enabled }}
           volumeMounts:
             - name: keycloak-data
               mountPath: /opt/keycloak/data
           {{- end }}
->>>>>>> 7acfbabe
           ports:
             - containerPort: {{ .Values.auth.port }}
               name: {{ .Values.auth.portName }}
