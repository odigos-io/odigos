apiVersion: rbac.authorization.k8s.io/v1
kind: ClusterRole
metadata:
  name: odigos-ui
rules:
  - apiGroups:
      - ''
    resources:
      - namespaces
    verbs:
      - get
      - list
      - patch
  - apiGroups:
      - apps
    resources:
      - deployments
      - statefulsets
      - daemonsets
    verbs:
      - get
      - list
      - patch
      - update
  - apiGroups:
      - apps
    resources:
      - replicasets
    verbs:
      - get
      - list
  - apiGroups:
      - ''
    resources:
      - services
    verbs:
      - get
      - list
  - apiGroups:
      - ''
    resources:
      - pods
    verbs:
      - get
      - list
      - watch
  - apiGroups:
      - odigos.io
    resources:
      - instrumentationconfigs
      - instrumentationinstances
    verbs:
      - get
      - list
<<<<<<< HEAD
      - watch
=======
      - watch
  - apiGroups:
      - odigos.io
    resources:
      - sources
    verbs:
      - get
      - list
      - create
      - delete
>>>>>>> 68ffdcb9
<|MERGE_RESOLUTION|>--- conflicted
+++ resolved
@@ -52,9 +52,6 @@
     verbs:
       - get
       - list
-<<<<<<< HEAD
-      - watch
-=======
       - watch
   - apiGroups:
       - odigos.io
@@ -64,5 +61,4 @@
       - get
       - list
       - create
-      - delete
->>>>>>> 68ffdcb9
+      - delete