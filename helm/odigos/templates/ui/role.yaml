apiVersion: rbac.authorization.k8s.io/v1
kind: Role
metadata:
  name: odigos-ui
  namespace: {{ .Release.Namespace }}
rules:
  - apiGroups:
      - ""
    resources:
      - secrets
    verbs:
      - create
      - get
      - list
      - patch
      - update
      - watch
  - apiGroups:
<<<<<<< HEAD
    - "odigos.io"
    resources:
      - instrumentationrules
    verbs:
      - create
      - delete
      - get
      - list
      - patch
      - update
=======
      - ""
    resources:
      - pods
    verbs:
      - get
      - list
>>>>>>> 16f6ba11
      - watch<|MERGE_RESOLUTION|>--- conflicted
+++ resolved
@@ -2,10 +2,10 @@
 kind: Role
 metadata:
   name: odigos-ui
-  namespace: {{ .Release.Namespace }}
+  namespace: { { .Release.Namespace } }
 rules:
   - apiGroups:
-      - ""
+      - ''
     resources:
       - secrets
     verbs:
@@ -16,8 +16,15 @@
       - update
       - watch
   - apiGroups:
-<<<<<<< HEAD
-    - "odigos.io"
+      - ''
+    resources:
+      - pods
+    verbs:
+      - get
+      - list
+      - watch
+  - apiGroups:
+      - 'odigos.io'
     resources:
       - instrumentationrules
     verbs:
@@ -26,13 +33,4 @@
       - get
       - list
       - patch
-      - update
-=======
-      - ""
-    resources:
-      - pods
-    verbs:
-      - get
-      - list
->>>>>>> 16f6ba11
-      - watch+      - update