apiVersion: v1
kind: Service
metadata:
  name: ui
<<<<<<< HEAD
  namespace: "{{ .Release.Namespace }}"
=======
  namespace: '{{ .Release.Namespace }}'
>>>>>>> 5250dbd6
  labels:
    app.kubernetes.io/name: odigos-ui
spec:
  ports:
    - name: ui
      port: 3000
    - name: 'beta-ui'
      port: 3001
    - name: otlp
      port: 4317
  selector:
    app: odigos-ui<|MERGE_RESOLUTION|>--- conflicted
+++ resolved
@@ -2,11 +2,7 @@
 kind: Service
 metadata:
   name: ui
-<<<<<<< HEAD
-  namespace: "{{ .Release.Namespace }}"
-=======
   namespace: '{{ .Release.Namespace }}'
->>>>>>> 5250dbd6
   labels:
     app.kubernetes.io/name: odigos-ui
 spec:
