--- conflicted
+++ resolved
@@ -87,18 +87,11 @@
       k8sNodeLogsDirectory: {{ . }}
       {{- end }}
     {{- end }}
-<<<<<<< HEAD
-    {{- if .Values.UserInstrumentationEnvs.languages }}
-    UserInstrumentationEnvs:
-      languages:
-        {{- range $lang, $config := .Values.UserInstrumentationEnvs.languages }}
-=======
     {{- if include "utils.shouldRenderUserInstrumentationEnvs" . | eq "true" }}
     userInstrumentationEnvs:
       languages:
         {{- range $lang, $config := .Values.userInstrumentationEnvs.languages }}
         {{- if or $config.enabled $config.env }}
->>>>>>> aebc0910
         {{ $lang }}:
           enabled: {{ $config.enabled }}
           {{- if $config.env }}
@@ -108,10 +101,7 @@
             {{- end }}
           {{- end }}
         {{- end }}
-<<<<<<< HEAD
-=======
         {{- end }}
->>>>>>> aebc0910
     {{- end }}
     {{- if .Values.profiles }}
     profiles:
@@ -147,13 +137,7 @@
     {{- if .Values.nodeSelector }}
     nodeSelector:
       {{- toYaml .Values.nodeSelector | nindent 6 }}
-<<<<<<< HEAD
-    {{- if .Values.karpenter.enabled }}
-    karpenterEnabled: {{ .Values.karpenter.enabled }}
-    {{- end }}
-=======
     {{- end }}
     {{- if .Values.karpenter.enabled }}
     karpenterEnabled: {{ .Values.karpenter.enabled }}
->>>>>>> aebc0910
     {{- end }}