apiVersion: v1
kind: ConfigMap
metadata:
  name: odigos-config
  namespace: '{{ .Release.Namespace }}'
  annotations:
    'helm.sh/hook': post-install,post-upgrade
  labels:
    odigos.io/config: '1'
    odigos.io/system-object: 'true'
data:
  config.yaml: |
    configVersion: 1
    {{- if .Values.clusterName }}
    clusterName: {{ .Values.clusterName }}
    {{- end }}
    {{- if .Values.centralProxy.centralBackendURL }}
    centralBackendURL: {{ .Values.centralProxy.centralBackendURL }}
    {{- end }}
    imagePrefix: {{ template "utils.imagePrefix" (dict "Values" .Values) }}
    {{- if .Values.ui.uiMode }}
    uiMode: {{ .Values.ui.uiMode }}
    {{- end }}
    {{- if .Values.ui.uiPaginationLimit }}
    uiPaginationLimit: {{ .Values.ui.uiPaginationLimit }}
    {{- end }}
    {{- if .Values.ui.centralBackendURL }}
    centralBackendURL: {{ .Values.ui.centralBackendURL }}
    {{- end }}
    {{- if .Values.collectorGateway }}
    collectorGateway:
      {{- with .Values.collectorGateway.minReplicas }}
      MinReplicas: {{ . }}
      {{- end }}
      {{- with .Values.collectorGateway.maxReplicas }}
      MaxReplicas: {{ . }}
      {{- end }}
      {{- with .Values.collectorGateway.requestMemoryMiB }}
      requestMemoryMiB: {{ . }}
      {{- end }}
      {{- with .Values.collectorGateway.limitMemoryMiB }}
      limitMemoryMiB: {{ . }}
      {{- end }}
      {{- with .Values.collectorGateway.requestCPUm }}
      requestCPUm: {{ . }}
      {{- end }}
      {{- with .Values.collectorGateway.limitCPUm }}
      limitCPUm: {{ . }}
      {{- end }}
      {{- with .Values.collectorGateway.memoryLimiterLimitMiB }}
      memoryLimiterLimitMiB: {{ . }}
      {{- end }}
      {{- with .Values.collectorGateway.memoryLimiterSpikeLimitMiB }}
      memoryLimiterSpikeLimitMiB: {{ . }}
      {{- end }}
      {{- with .Values.collectorGateway.goMemLimitMiB }}
      goMemLimitMiB: {{ . }}
      {{- end }}
    {{- end }}
    {{- if .Values.collectorNode }}
    collectorNode:
      {{- with .Values.collectorNode.collectorOwnMetricsPort }}
      collectorOwnMetricsPort: {{ . }}
      {{- end }}
      {{- with .Values.collectorNode.requestMemoryMiB }}
      requestMemoryMiB: {{ . }}
      {{- end }}
      {{- with .Values.collectorNode.limitMemoryMiB }}
      limitMemoryMiB: {{ . }}
      {{- end }}
      {{- with .Values.collectorNode.requestCPUm }}
      requestCPUm: {{ . }}
      {{- end }}
      {{- with .Values.collectorNode.limitCPUm }}
      limitCPUm: {{ . }}
      {{- end }}
      {{- with .Values.collectorNode.memoryLimiterLimitMiB }}
      memoryLimiterLimitMiB: {{ . }}
      {{- end }}
      {{- with .Values.collectorNode.memoryLimiterSpikeLimitMiB }}
      memoryLimiterSpikeLimitMiB: {{ . }}
      {{- end }}
      {{- with .Values.collectorNode.goMemLimitMiB }}
      goMemLimitMiB: {{ . }}
      {{- end }}
    {{- end }}
    {{- if .Values.UserInstrumentationEnvs.languages }}
    UserInstrumentationEnvs:
      languages:
        {{- range $lang, $config := .Values.UserInstrumentationEnvs.languages }}
        {{ $lang }}:
          enabled: {{ $config.enabled }}
          {{- if $config.env }}
          env:
            {{- range $key, $value := $config.env }}
            {{ $key }}: {{ $value | quote }}
            {{- end }}
          {{- end }}
        {{- end }}
    {{- end }}
    {{- if .Values.profiles }}
    profiles: 
      {{- toYaml .Values.profiles | nindent 6 }}
    {{- end }}
    telemetryEnabled: {{ .Values.telemetry.enabled }}
    openshiftEnabled: {{ .Values.openshift.enabled }}
    psp: {{ .Values.psp.enabled }}
    {{- if .Values.ignoredNamespaces }}
    ignoredNamespaces:
      {{- toYaml .Values.ignoredNamespaces | nindent 6 }}
    {{- end }}
    {{- if .Values.ignoredContainers }}
    ignoredContainers:
      {{- toYaml .Values.ignoredContainers | nindent 6 }}
    {{- end }}
    {{- if and .Values.instrumentor.mountMethod (has .Values.instrumentor.mountMethod (list "k8s-host-path" "k8s-virtual-device")) }}
    mountMethod: {{ .Values.instrumentor.mountMethod }}
    {{- else }}
    {{- fail "Error: Invalid mountMethod. Supported values are 'k8s-host-path' and 'k8s-virtual-device'." }}
    {{- end }}
    {{- if .Values.avoidInjectingJavaOptsEnvVar }}
    avoidInjectingJavaOptsEnvVar: {{ .Values.avoidInjectingJavaOptsEnvVar }}
    {{- end }}
<<<<<<< HEAD
    {{- $envMethod := .Values.instrumentor.agentEnvVarsInjectionMethod }}
    {{- if and $envMethod (not (has $envMethod (list "loader" "pod-manifest" "loader-fallback-to-pod-manifest"))) }}
    {{- fail "Error: Invalid agentEnvVarsInjectionMethod. Supported values are 'loader', 'pod-manifest', and 'loader-fallback-to-pod-manifest'." }}
    {{- else if $envMethod }}
    agentEnvVarsInjectionMethod: {{ $envMethod }}
=======
    {{- if .Values.nodeSelector }}
    nodeSelector:
      {{- toYaml .Values.nodeSelector | nindent 6 }}
>>>>>>> 0db70e31
    {{- end }}<|MERGE_RESOLUTION|>--- conflicted
+++ resolved
@@ -121,15 +121,13 @@
     {{- if .Values.avoidInjectingJavaOptsEnvVar }}
     avoidInjectingJavaOptsEnvVar: {{ .Values.avoidInjectingJavaOptsEnvVar }}
     {{- end }}
-<<<<<<< HEAD
     {{- $envMethod := .Values.instrumentor.agentEnvVarsInjectionMethod }}
     {{- if and $envMethod (not (has $envMethod (list "loader" "pod-manifest" "loader-fallback-to-pod-manifest"))) }}
     {{- fail "Error: Invalid agentEnvVarsInjectionMethod. Supported values are 'loader', 'pod-manifest', and 'loader-fallback-to-pod-manifest'." }}
     {{- else if $envMethod }}
     agentEnvVarsInjectionMethod: {{ $envMethod }}
-=======
+    {{- end }}
     {{- if .Values.nodeSelector }}
     nodeSelector:
       {{- toYaml .Values.nodeSelector | nindent 6 }}
->>>>>>> 0db70e31
     {{- end }}