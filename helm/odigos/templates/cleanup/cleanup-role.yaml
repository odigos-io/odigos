apiVersion: rbac.authorization.k8s.io/v1
kind: Role
metadata:
  name: cleanup-role
  namespace: {{ .Release.Namespace }}
  labels:
    odigos.io/system-object: "true"
rules:
# we check installation method using odigos-deployment because when using helm we 
# need to explicitly delete the odigos-configuration resource.
# This is necessary because it has a Helm hook annotation and is not managed by Helm directly.
# For more context, see the implementation in /cli/cmd/uninstall.go.
- apiGroups: [""]
  resources: ["configmaps"]
  resourceNames: ["odigos-deployment"]
  verbs: ["get"]
- apiGroups: [""]
  resources: ["configmaps"]
<<<<<<< HEAD
  resourceNames: ["odigos-configuration"]
  verbs: ["delete"]
=======
  resourceNames: ["odigos-config"]
  verbs: ["get","delete"]
>>>>>>> 7feeeae7
<|MERGE_RESOLUTION|>--- conflicted
+++ resolved
@@ -16,10 +16,5 @@
   verbs: ["get"]
 - apiGroups: [""]
   resources: ["configmaps"]
-<<<<<<< HEAD
   resourceNames: ["odigos-configuration"]
-  verbs: ["delete"]
-=======
-  resourceNames: ["odigos-config"]
   verbs: ["get","delete"]
->>>>>>> 7feeeae7
