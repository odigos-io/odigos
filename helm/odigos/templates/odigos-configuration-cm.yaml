--- conflicted
+++ resolved
@@ -163,14 +163,12 @@
     {{- if .Values.allowConcurrentAgents.enabled }}
     allowConcurrentAgents: {{ .Values.allowConcurrentAgents.enabled }}
     {{- end }}
-<<<<<<< HEAD
     {{- if .Values.wasp.enabled }}
     waspEnabled: {{ .Values.wasp.enabled }}
-=======
+    {{- end }}
     {{- if .Values.goAutoOffsetsCron }}
     goAutoOffsetsCron: {{ .Values.goAutoOffsetsCron }}
     {{- end }}
     {{- if .Values.goAutoOffsetsMode }}
     goAutoOffsetsMode: {{ .Values.goAutoOffsetsMode }}
->>>>>>> 30716b7a
     {{- end }}