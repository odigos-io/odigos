{{- define "utils.imagePrefix" -}}
{{- $defaultRegistry := "registry.odigos.io" -}}
{{- $redHatRegistry := "registry.connect.redhat.com/odigos" -}}
{{- if $.Values.imagePrefix -}}
    {{- $.Values.imagePrefix -}}
{{- else -}}
    {{- if $.Values.openshift.enabled -}}
        {{- $redHatRegistry -}}
    {{- else -}}
        {{- $defaultRegistry -}}
    {{- end -}}
{{- end -}}
{{- end -}}

{{- define "utils.imageName" -}}
{{- printf "%s/odigos-%s%s:%s" (include "utils.imagePrefix" .) .Component (ternary "-ubi9" "" $.Values.openshift.enabled) .Tag }}
{{- end -}}
{{/*
Returns "true" if any userInstrumentationEnvs.language is enabled or has env vars
*/}}
{{- define "utils.shouldRenderUserInstrumentationEnvs" -}}
  {{- $languages := .Values.userInstrumentationEnvs.languages | default dict }}
  {{- $shouldRender := false }}
  {{- range $lang, $config := $languages }}
    {{- if or $config.enabled $config.env }}
      {{- $shouldRender = true }}
    {{- end }}
  {{- end }}
  {{- print $shouldRender }}
{{- end }}

{{- define "odigos.secretExists" -}}
  {{- $sec   := lookup "v1" "Secret" .Release.Namespace "odigos-pro" -}}
  {{- $token := default "" .Values.onPremToken -}}
  {{- if or $sec (ne $token "") -}}
true
  {{- end -}}
{{- end -}}


{{/*
Return cleaned Kubernetes version, keeping leading 'v', removing vendor suffix like -eks-...
*/}}
{{- define "utils.cleanKubeVersion" -}}
{{- regexReplaceAll "-.*" .Capabilities.KubeVersion.Version "" -}}
{{- end }}

<<<<<<< HEAD
{{- define "odigos.odiglet.resolvedResources" -}}
{{- $defaults := dict "cpu" "500m" "memory" "512Mi" -}}
{{- $resources := deepCopy (.Values.odiglet.resources | default dict) -}}

=======
{{/* Define shared resource defaults */}}
{{- define "odigos.defaults.resources" -}}
{{- dict
  "cpu"    "500m"
  "memory" "512Mi"
-}}
{{- end }}

{{- define "odigos.odiglet.resolvedResources" -}}
{{- $defaults := include "odigos.defaults.resources" . | fromYaml -}}
{{- $resources := .Values.odiglet.resources | default dict | deepCopy -}}
>>>>>>> 34dedbb2
{{- $requests := get $resources "requests" | default dict -}}
{{- $limits := get $resources "limits" | default dict -}}

{{- if and (empty $limits) (not (empty $requests)) -}}
  {{- $_ := set $resources "limits" $requests -}}
{{- else if and (empty $requests) (not (empty $limits)) -}}
  {{- $_ := set $resources "requests" $limits -}}
{{- else if and (empty $limits) (empty $requests) -}}
  {{- $_ := set $resources "limits" $defaults -}}
  {{- $_ := set $resources "requests" $defaults -}}
{{- end }}
<<<<<<< HEAD

=======
>>>>>>> 34dedbb2
{{- toYaml $resources -}}
{{- end }}

{{- define "odigos.odiglet.resources" -}}
{{- include "odigos.odiglet.resolvedResources" . | indent 12 }} 
{{- end }}

{{- define "odigos.odiglet.gomemlimitFromLimit" -}}
{{- $resources := include "odigos.odiglet.resolvedResources" . | fromYaml -}}
{{- $limits := get $resources "limits" -}}
<<<<<<< HEAD
{{- $requests := get $resources "requests" -}}

{{- $raw := (get $limits "memory") | default (get $requests "memory") -}}
=======

{{- $raw := get $limits "memory" | trim -}}
>>>>>>> 34dedbb2
{{- $number := regexFind "^[0-9]+" $raw -}}
{{- $unit := regexFind "[a-zA-Z]+$" $raw -}}

{{- if and $number $unit }}
  {{- $num := int $number -}}
  {{- $val := div (mul $num 80) 100 -}}
<<<<<<< HEAD
  {{- printf "%d%sB" $val $unit -}}
{{- else }}
   {{- fail (printf "Invalid memory limit format for GOMEMLIMIT: %q") -}} 
=======

  {{- /*
    GOMEMLIMIT must use units like "MiB" or "GiB", while Kubernetes memory limits use "Mi", "Gi", etc.
    Since we derive GOMEMLIMIT from the memory limit, we append "B" to the unit.
  */ -}}
  {{- printf "%d%sB" $val $unit -}}
{{- else }}
  {{- fail (printf "Invalid memory limit format for GOMEMLIMIT: %q" $raw) -}}
>>>>>>> 34dedbb2
{{- end }}
{{- end }}<|MERGE_RESOLUTION|>--- conflicted
+++ resolved
@@ -45,12 +45,6 @@
 {{- regexReplaceAll "-.*" .Capabilities.KubeVersion.Version "" -}}
 {{- end }}
 
-<<<<<<< HEAD
-{{- define "odigos.odiglet.resolvedResources" -}}
-{{- $defaults := dict "cpu" "500m" "memory" "512Mi" -}}
-{{- $resources := deepCopy (.Values.odiglet.resources | default dict) -}}
-
-=======
 {{/* Define shared resource defaults */}}
 {{- define "odigos.defaults.resources" -}}
 {{- dict
@@ -62,7 +56,6 @@
 {{- define "odigos.odiglet.resolvedResources" -}}
 {{- $defaults := include "odigos.defaults.resources" . | fromYaml -}}
 {{- $resources := .Values.odiglet.resources | default dict | deepCopy -}}
->>>>>>> 34dedbb2
 {{- $requests := get $resources "requests" | default dict -}}
 {{- $limits := get $resources "limits" | default dict -}}
 
@@ -74,10 +67,6 @@
   {{- $_ := set $resources "limits" $defaults -}}
   {{- $_ := set $resources "requests" $defaults -}}
 {{- end }}
-<<<<<<< HEAD
-
-=======
->>>>>>> 34dedbb2
 {{- toYaml $resources -}}
 {{- end }}
 
@@ -86,35 +75,30 @@
 {{- end }}
 
 {{- define "odigos.odiglet.gomemlimitFromLimit" -}}
-{{- $resources := include "odigos.odiglet.resolvedResources" . | fromYaml -}}
-{{- $limits := get $resources "limits" -}}
-<<<<<<< HEAD
-{{- $requests := get $resources "requests" -}}
 
-{{- $raw := (get $limits "memory") | default (get $requests "memory") -}}
-=======
+{{- $resources := .Values.odiglet.resources | default dict -}}
+{{- $limits := get $resources "limits" | default dict -}}
+{{- $requests := get $resources "requests" | default dict -}}
 
-{{- $raw := get $limits "memory" | trim -}}
->>>>>>> 34dedbb2
+{{- $memFromLimits := get $limits "memory" -}}
+{{- $memFromRequests := get $requests "memory" -}}
+
+{{/* Use limits.memory if set, otherwise fallback to requests.memory, or default to 512Mi */}}
+{{- $raw := $memFromLimits | default $memFromRequests | default "512Mi" | trim -}}
+
 {{- $number := regexFind "^[0-9]+" $raw -}}
 {{- $unit := regexFind "[a-zA-Z]+$" $raw -}}
 
 {{- if and $number $unit }}
   {{- $num := int $number -}}
   {{- $val := div (mul $num 80) 100 -}}
-<<<<<<< HEAD
+  {{/*
+  GOMEMLIMIT must use units like "MiB" or "GiB", while Kubernetes memory limits use "Mi", "Gi", etc.
+  Since we derive GOMEMLIMIT from the memory limit, we append "B" to the unit if it's not already present.
+  */}}
   {{- printf "%d%sB" $val $unit -}}
 {{- else }}
-   {{- fail (printf "Invalid memory limit format for GOMEMLIMIT: %q") -}} 
-=======
-
-  {{- /*
-    GOMEMLIMIT must use units like "MiB" or "GiB", while Kubernetes memory limits use "Mi", "Gi", etc.
-    Since we derive GOMEMLIMIT from the memory limit, we append "B" to the unit.
-  */ -}}
-  {{- printf "%d%sB" $val $unit -}}
-{{- else }}
-  {{- fail (printf "Invalid memory limit format for GOMEMLIMIT: %q" $raw) -}}
->>>>>>> 34dedbb2
+  {{/* Fallback to a default value if parsing fails */}}
+  {{- "409MiB" -}}
 {{- end }}
 {{- end }}