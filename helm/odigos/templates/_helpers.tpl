--- conflicted
+++ resolved
@@ -29,13 +29,12 @@
   {{- print $shouldRender }}
 {{- end }}
 
-<<<<<<< HEAD
 {{- define "odigos.topologySpreadBaseConstraints" -}}
 {{- if and .Values.topologySpread.enabled .Values.topologySpread.constraints }}
 {{- toYaml .Values.topologySpread.constraints }}
 {{- end }}
 {{- end }}
-=======
+
 {{- define "odigos.secretExists" -}}
   {{- $sec   := lookup "v1" "Secret" .Release.Namespace "odigos-pro" -}}
   {{- $token := default "" .Values.onPremToken -}}
@@ -43,4 +42,3 @@
 true
   {{- end -}}
 {{- end -}}
->>>>>>> 38898220
