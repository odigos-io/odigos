---
apiVersion: apiextensions.k8s.io/v1
kind: CustomResourceDefinition
metadata:
  annotations:
    controller-gen.kubebuilder.io/version: v0.16.1
  name: instrumentationconfigs.odigos.io
spec:
  group: odigos.io
  names:
    kind: InstrumentationConfig
    listKind: InstrumentationConfigList
    plural: instrumentationconfigs
    singular: instrumentationconfig
  scope: Namespaced
  versions:
  - name: v1alpha1
    schema:
      openAPIV3Schema:
        description: InstrumentationConfig is the Schema for the instrumentationconfig
          API
        properties:
          apiVersion:
            description: |-
              APIVersion defines the versioned schema of this representation of an object.
              Servers should convert recognized schemas to the latest internal value, and
              may reject unrecognized values.
              More info: https://git.k8s.io/community/contributors/devel/sig-architecture/api-conventions.md#resources
            type: string
          kind:
            description: |-
              Kind is a string value representing the REST resource this object represents.
              Servers may infer this from the endpoint the client submits requests to.
              Cannot be updated.
              In CamelCase.
              More info: https://git.k8s.io/community/contributors/devel/sig-architecture/api-conventions.md#types-kinds
            type: string
          metadata:
            type: object
          spec:
            description: |-
              Config for the OpenTelemeetry SDKs that should be applied to a workload.
              The workload is identified by the owner reference
            properties:
              agentInjectionEnabled:
                description: determines if odigos should inject agents to pods of
                  this workload.
                type: boolean
              containers:
                description: configuration for each instrumented container in the
                  workload
                items:
                  description: ContainerConfig is a configuration for a specific container
                    in a workload.
                  properties:
                    containerName:
                      description: The name of the container to which this configuration
                        applies.
                      type: string
                    instrumentationMessage:
                      description: |-
                        free text message to provide more information about the instrumentation decision.
                        can be left empty if reason is self-explanatory.
                      type: string
                    instrumentationReason:
                      description: An enum reason for the agent injection decision.
                      enum:
                      - InjectedSuccessfully
                      - WaitingForRuntimeInspection
                      - WaitingForNodeCollector
                      - UnsupportedProgrammingLanguage
<<<<<<< HEAD
                      - UnsupportedRuntimeVersion
                      - OtherAgentDetected
                      - IgnoredContainer
=======
                      - IgnoredContainer
                      - NoAvailableAgent
                      - UnsupportedRuntimeVersion
                      - OtherAgentDetected
>>>>>>> d2e3e543
                      type: string
                    instrumented:
                      description: boolean flag to indicate if the container should
                        be instrumented or not.
                      type: boolean
                    otelDistroName:
                      description: |-
                        The name of the otel distribution to use for this container.
                        if the name is empty, this container should not be instrumented.
                      type: string
                  required:
                  - containerName
                  - instrumented
                  type: object
                type: array
              sdkConfigs:
                description: |-
                  Configuration for the OpenTelemetry SDKs that this workload should use.
                  The SDKs are identified by the programming language they are written in.
                items:
                  properties:
                    codeAttributes:
                      description: default configuration for collecting code attributes,
                        in case the instrumentation library does not provide a configuration.
                      properties:
                        column:
                          description: |-
                            Should record the `code.column` attribute.
                            if unset, the value will resolve from other relevant rules, or fallback to false
                          type: boolean
                        filePath:
                          description: |-
                            Should record the `code.filepath` attribute.
                            if unset, the value will resolve from other relevant rules, or fallback to false
                          type: boolean
                        function:
                          description: |-
                            Should record the `code.function` attribute.
                            if unset, the value will resolve from other relevant rules, or fallback to false
                          type: boolean
                        lineNumber:
                          description: |-
                            Should record the `code.lineno` attribute.
                            if unset, the value will resolve from other relevant rules, or fallback to false
                          type: boolean
                        namespace:
                          description: |-
                            Should record the `code.namespace` attribute.
                            if unset, the value will resolve from other relevant rules, or fallback to false
                          type: boolean
                        stackTrace:
                          description: |-
                            Should record the `code.stacktrace` attribute.
                            if unset, the value will resolve from other relevant rules, or fallback to false
                          type: boolean
                      type: object
                    headSamplerConfig:
                      description: |-
                        HeadSamplingConfig is a set sampling rules.
                        This config currently only applies to root spans.
                        In the Future we might add another level of configuration base on the parent span (ParentBased Sampling)
                      properties:
                        attributesAndSamplerRules:
                          items:
                            description: |-
                              AttributesAndSamplerRule is a set of AttributeCondition that are ANDed together.
                              If all attribute conditions evaluate to true, the AND sampler evaluates to true,
                              and the fraction is used to determine the sampling decision.
                              If any of the attribute compare samplers evaluate to false,
                              the fraction is not used and the rule is skipped.
                              An "empty" AttributesAndSamplerRule with no attribute conditions is considered to always evaluate to true.
                              and the fraction is used to determine the sampling decision.
                              This entity is refered to a rule in Odigos terminology for head-sampling.
                            properties:
                              attributeConditions:
                                items:
                                  description: '''Operand'' represents the attributes
                                    and values that an operator acts upon in an expression'
                                  properties:
                                    key:
                                      description: attribute key (e.g. "url.path")
                                      type: string
                                    operator:
                                      description: The operator to use to compare
                                        the attribute value.
                                      enum:
                                      - equals
                                      - notEquals
                                      - endWith
                                      - startWith
                                      type: string
                                    val:
                                      description: currently only string values are
                                        supported.
                                      type: string
                                  required:
                                  - key
                                  - val
                                  type: object
                                type: array
                              fraction:
                                default: 1
                                description: |-
                                  The fraction of spans to sample, in the range [0, 1].
                                  If the fraction is 0, no spans are sampled.
                                  If the fraction is 1, all spans are sampled.
                                type: number
                            required:
                            - attributeConditions
                            - fraction
                            type: object
                          type: array
                        fallbackFraction:
                          default: 1
                          description: |-
                            Used as a fallback if all rules evaluate to false,
                            it may be empty - in this case the default value will be 1 - all spans are sampled.
                            it should be a float value in the range [0, 1] - the fraction of spans to sample.
                            a value of 0 means no spans are sampled if none of the rules evaluate to true.
                          type: number
                      required:
                      - attributesAndSamplerRules
                      - fallbackFraction
                      type: object
                    instrumentationLibraryConfigs:
                      description: configurations for the instrumentation libraries
                        the the SDK should use
                      items:
                        properties:
                          codeAttributes:
                            description: |-
                              code attributes configuration for a specific library.
                              if not set, the default code attributes configuration for the workload will be used.
                              if set, but internal fields are empty, those fields will be used from the default configuration.
                            properties:
                              column:
                                description: |-
                                  Should record the `code.column` attribute.
                                  if unset, the value will resolve from other relevant rules, or fallback to false
                                type: boolean
                              filePath:
                                description: |-
                                  Should record the `code.filepath` attribute.
                                  if unset, the value will resolve from other relevant rules, or fallback to false
                                type: boolean
                              function:
                                description: |-
                                  Should record the `code.function` attribute.
                                  if unset, the value will resolve from other relevant rules, or fallback to false
                                type: boolean
                              lineNumber:
                                description: |-
                                  Should record the `code.lineno` attribute.
                                  if unset, the value will resolve from other relevant rules, or fallback to false
                                type: boolean
                              namespace:
                                description: |-
                                  Should record the `code.namespace` attribute.
                                  if unset, the value will resolve from other relevant rules, or fallback to false
                                type: boolean
                              stackTrace:
                                description: |-
                                  Should record the `code.stacktrace` attribute.
                                  if unset, the value will resolve from other relevant rules, or fallback to false
                                type: boolean
                            type: object
                          libraryId:
                            properties:
                              libraryName:
                                description: |-
                                  The name of the instrumentation library
                                  - Node.js: The name of the npm package: `@opentelemetry/instrumentation-<name>`
                                type: string
                              spanKind:
                                description: |-
                                  SpanKind is only supported by Golang and will be ignored for any other SDK language.
                                  In Go, SpanKind is used because the same instrumentation library can be utilized for different span kinds (e.g., client/server).
                                enum:
                                - client
                                - server
                                - producer
                                - consumer
                                - internal
                                type: string
                            required:
                            - libraryName
                            type: object
                          payloadCollection:
                            properties:
                              dbQuery:
                                description: rule for collecting db payloads for the
                                  mentioned workload and instrumentation libraries
                                properties:
                                  dropPartialPayloads:
                                    description: |-
                                      If the payload is larger than the MaxPayloadLength, this parameter will determine if the payload should be partially collected up to the allowed length, or not collected at all.
                                      This is useful if you require some decoding of the payload (like json) and having it partially is not useful.
                                    type: boolean
                                  maxPayloadLength:
                                    description: |-
                                      Maximum length of the payload to collect.
                                      If the payload is longer than this value, it will be truncated or dropped, based on the value of `dropPartialPayloads` config option
                                    format: int64
                                    type: integer
                                type: object
                              httpRequest:
                                description: |-
                                  Collect HTTP request payload data when available.
                                  Can be a client (outgoing) request or a server (incoming) request, depending on the instrumentation library
                                properties:
                                  dropPartialPayloads:
                                    description: |-
                                      If the payload is larger than the MaxPayloadLength, this parameter will determine if the payload should be partially collected up to the allowed length, or not collected at all.
                                      This is useful if you require some decoding of the payload (like json) and having it partially is not useful.
                                    type: boolean
                                  maxPayloadLength:
                                    description: |-
                                      Maximum length of the payload to collect.
                                      If the payload is longer than this value, it will be truncated or dropped, based on the value of `dropPartialPayloads` config option
                                    format: int64
                                    type: integer
                                  mimeTypes:
                                    description: |-
                                      Limit payload collection to specific mime types based on the content type header.
                                      When not specified, all mime types payloads will be collected.
                                      Empty array will make the rule ineffective.
                                    items:
                                      type: string
                                    type: array
                                type: object
                              httpResponse:
                                description: |-
                                  rule for collecting the response part of an http payload.
                                  Can be a client response or a server response, depending on the instrumentation library
                                properties:
                                  dropPartialPayloads:
                                    description: |-
                                      If the payload is larger than the MaxPayloadLength, this parameter will determine if the payload should be partially collected up to the allowed length, or not collected at all.
                                      This is useful if you require some decoding of the payload (like json) and having it partially is not useful.
                                    type: boolean
                                  maxPayloadLength:
                                    description: |-
                                      Maximum length of the payload to collect.
                                      If the payload is longer than this value, it will be truncated or dropped, based on the value of `dropPartialPayloads` config option
                                    format: int64
                                    type: integer
                                  mimeTypes:
                                    description: |-
                                      Limit payload collection to specific mime types based on the content type header.
                                      When not specified, all mime types payloads will be collected.
                                      Empty array will make the rule ineffective.
                                    items:
                                      type: string
                                    type: array
                                type: object
                              messaging:
                                description: rule for collecting messaging payloads
                                  for the mentioned workload and instrumentation libraries
                                properties:
                                  dropPartialPayloads:
                                    description: |-
                                      If the payload is larger than the MaxPayloadLength, this parameter will determine if the payload should be partially collected up to the allowed length, or not collected at all.
                                      This is useful if you require some decoding of the payload (like json) and having it partially is not useful.
                                    type: boolean
                                  maxPayloadLength:
                                    description: |-
                                      Maximum length of the payload to collect.
                                      If the payload is longer than this value, it will be truncated or dropped, based on the value of `dropPartialPayloads` config option
                                    format: int64
                                    type: integer
                                type: object
                            type: object
                          traceConfig:
                            properties:
                              enabled:
                                description: |-
                                  Whether the instrumentation library is enabled to record traces.
                                  When false, it is expected that the instrumentation library does not produce any spans regardless of any other configuration.
                                  When true, the instrumentation library should produce spans according to the other configuration options.
                                  If not specified, the default value for this signal should be used (whether to enable libraries by default or not).
                                type: boolean
                            type: object
                        required:
                        - libraryId
                        type: object
                      type: array
                    language:
                      description: The language of the SDK being configured
                      enum:
                      - java
                      - python
                      - go
                      - dotnet
                      - javascript
                      - mysql
                      - nginx
                      - unknown
                      - ignored
                      type: string
                    payloadCollection:
                      properties:
                        dbQuery:
                          description: rule for collecting db payloads for the mentioned
                            workload and instrumentation libraries
                          properties:
                            dropPartialPayloads:
                              description: |-
                                If the payload is larger than the MaxPayloadLength, this parameter will determine if the payload should be partially collected up to the allowed length, or not collected at all.
                                This is useful if you require some decoding of the payload (like json) and having it partially is not useful.
                              type: boolean
                            maxPayloadLength:
                              description: |-
                                Maximum length of the payload to collect.
                                If the payload is longer than this value, it will be truncated or dropped, based on the value of `dropPartialPayloads` config option
                              format: int64
                              type: integer
                          type: object
                        httpRequest:
                          description: |-
                            Collect HTTP request payload data when available.
                            Can be a client (outgoing) request or a server (incoming) request, depending on the instrumentation library
                          properties:
                            dropPartialPayloads:
                              description: |-
                                If the payload is larger than the MaxPayloadLength, this parameter will determine if the payload should be partially collected up to the allowed length, or not collected at all.
                                This is useful if you require some decoding of the payload (like json) and having it partially is not useful.
                              type: boolean
                            maxPayloadLength:
                              description: |-
                                Maximum length of the payload to collect.
                                If the payload is longer than this value, it will be truncated or dropped, based on the value of `dropPartialPayloads` config option
                              format: int64
                              type: integer
                            mimeTypes:
                              description: |-
                                Limit payload collection to specific mime types based on the content type header.
                                When not specified, all mime types payloads will be collected.
                                Empty array will make the rule ineffective.
                              items:
                                type: string
                              type: array
                          type: object
                        httpResponse:
                          description: |-
                            rule for collecting the response part of an http payload.
                            Can be a client response or a server response, depending on the instrumentation library
                          properties:
                            dropPartialPayloads:
                              description: |-
                                If the payload is larger than the MaxPayloadLength, this parameter will determine if the payload should be partially collected up to the allowed length, or not collected at all.
                                This is useful if you require some decoding of the payload (like json) and having it partially is not useful.
                              type: boolean
                            maxPayloadLength:
                              description: |-
                                Maximum length of the payload to collect.
                                If the payload is longer than this value, it will be truncated or dropped, based on the value of `dropPartialPayloads` config option
                              format: int64
                              type: integer
                            mimeTypes:
                              description: |-
                                Limit payload collection to specific mime types based on the content type header.
                                When not specified, all mime types payloads will be collected.
                                Empty array will make the rule ineffective.
                              items:
                                type: string
                              type: array
                          type: object
                        messaging:
                          description: rule for collecting messaging payloads for
                            the mentioned workload and instrumentation libraries
                          properties:
                            dropPartialPayloads:
                              description: |-
                                If the payload is larger than the MaxPayloadLength, this parameter will determine if the payload should be partially collected up to the allowed length, or not collected at all.
                                This is useful if you require some decoding of the payload (like json) and having it partially is not useful.
                              type: boolean
                            maxPayloadLength:
                              description: |-
                                Maximum length of the payload to collect.
                                If the payload is longer than this value, it will be truncated or dropped, based on the value of `dropPartialPayloads` config option
                              format: int64
                              type: integer
                          type: object
                      type: object
                  required:
                  - language
                  type: object
                type: array
              serviceName:
                description: the service.name property is used to populate the `service.name`
                  resource attribute in the telemetry generated by this workload
                type: string
            required:
            - agentInjectionEnabled
            type: object
          status:
            properties:
              conditions:
                description: Represents the observations of a InstrumentationConfig's
                  current state.
                items:
                  description: Condition contains details for one aspect of the current
                    state of this API Resource.
                  properties:
                    lastTransitionTime:
                      description: |-
                        lastTransitionTime is the last time the condition transitioned from one status to another.
                        This should be when the underlying condition changed.  If that is not known, then using the time when the API field changed is acceptable.
                      format: date-time
                      type: string
                    message:
                      description: |-
                        message is a human readable message indicating details about the transition.
                        This may be an empty string.
                      maxLength: 32768
                      type: string
                    observedGeneration:
                      description: |-
                        observedGeneration represents the .metadata.generation that the condition was set based upon.
                        For instance, if .metadata.generation is currently 12, but the .status.conditions[x].observedGeneration is 9, the condition is out of date
                        with respect to the current state of the instance.
                      format: int64
                      minimum: 0
                      type: integer
                    reason:
                      description: |-
                        reason contains a programmatic identifier indicating the reason for the condition's last transition.
                        Producers of specific condition types may define expected values and meanings for this field,
                        and whether the values are considered a guaranteed API.
                        The value should be a CamelCase string.
                        This field may not be empty.
                      maxLength: 1024
                      minLength: 1
                      pattern: ^[A-Za-z]([A-Za-z0-9_,:]*[A-Za-z0-9_])?$
                      type: string
                    status:
                      description: status of the condition, one of True, False, Unknown.
                      enum:
                      - "True"
                      - "False"
                      - Unknown
                      type: string
                    type:
                      description: type of condition in CamelCase or in foo.example.com/CamelCase.
                      maxLength: 316
                      pattern: ^([a-z0-9]([-a-z0-9]*[a-z0-9])?(\.[a-z0-9]([-a-z0-9]*[a-z0-9])?)*/)?(([A-Za-z0-9][-A-Za-z0-9_.]*)?[A-Za-z0-9])$
                      type: string
                  required:
                  - lastTransitionTime
                  - message
                  - reason
                  - status
                  - type
                  type: object
                type: array
              runtimeDetailsByContainer:
                description: Capture Runtime Details for the workloads that this CR
                  applies to.
                items:
                  properties:
                    containerName:
                      type: string
                    criErrorMessage:
                      description: Stores the error message from the CRI runtime if
                        returned to prevent instrumenting the container if an error
                        exists.
                      type: string
                    envFromContainerRuntime:
                      description: Holds the environment variables retrieved from
                        the container runtime.
                      items:
                        properties:
                          name:
                            type: string
                          value:
                            type: string
                        required:
                        - name
                        - value
                        type: object
                      type: array
                    envVars:
                      items:
                        properties:
                          name:
                            type: string
                          value:
                            type: string
                        required:
                        - name
                        - value
                        type: object
                      type: array
                    language:
                      enum:
                      - java
                      - python
                      - go
                      - dotnet
                      - javascript
                      - mysql
                      - nginx
                      - unknown
                      - ignored
                      type: string
                    libCType:
                      enum:
                      - glibc
                      - musl
                      type: string
                    otherAgent:
                      properties:
                        name:
                          type: string
                      type: object
                    runtimeUpdateState:
                      description: A temporary variable used during migration to track
                        whether the new runtime detection process has been executed.
                        If empty, it indicates the process has not yet been run. This
                        field may be removed later.
                      type: string
                    runtimeVersion:
                      type: string
                  required:
                  - containerName
                  - language
                  type: object
                type: array
              workloadRolloutHash:
<<<<<<< HEAD
=======
                description: |-
                  The hash used to determine whether the associated workload needs to be rolled out.
                  This hash is calculated based on the containers config array and takes into account the
                  container name, Instrumented flag and the OTel distro name.
>>>>>>> d2e3e543
                type: string
            type: object
        type: object
    served: true
    storage: true
    subresources:
      status: {}<|MERGE_RESOLUTION|>--- conflicted
+++ resolved
@@ -69,16 +69,10 @@
                       - WaitingForRuntimeInspection
                       - WaitingForNodeCollector
                       - UnsupportedProgrammingLanguage
-<<<<<<< HEAD
-                      - UnsupportedRuntimeVersion
-                      - OtherAgentDetected
-                      - IgnoredContainer
-=======
                       - IgnoredContainer
                       - NoAvailableAgent
                       - UnsupportedRuntimeVersion
                       - OtherAgentDetected
->>>>>>> d2e3e543
                       type: string
                     instrumented:
                       description: boolean flag to indicate if the container should
@@ -608,13 +602,10 @@
                   type: object
                 type: array
               workloadRolloutHash:
-<<<<<<< HEAD
-=======
                 description: |-
                   The hash used to determine whether the associated workload needs to be rolled out.
                   This hash is calculated based on the containers config array and takes into account the
                   container name, Instrumented flag and the OTel distro name.
->>>>>>> d2e3e543
                 type: string
             type: object
         type: object
