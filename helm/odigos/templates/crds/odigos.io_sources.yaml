---
apiVersion: apiextensions.k8s.io/v1
kind: CustomResourceDefinition
metadata:
  annotations:
    controller-gen.kubebuilder.io/version: v0.16.1
  name: sources.odigos.io
spec:
  group: odigos.io
  names:
    kind: Source
    listKind: SourceList
    plural: sources
    singular: source
  scope: Namespaced
  versions:
  - additionalPrinterColumns:
    - jsonPath: .spec.workload.name
      name: Workload
      type: string
    - jsonPath: .spec.workload.kind
      name: Kind
      type: string
    - jsonPath: .spec.workload.namespace
      name: Namespace
      type: string
    name: v1alpha1
    schema:
      openAPIV3Schema:
        description: Source configures an application for auto-instrumentation.
        properties:
          apiVersion:
            description: |-
              APIVersion defines the versioned schema of this representation of an object.
              Servers should convert recognized schemas to the latest internal value, and
              may reject unrecognized values.
              More info: https://git.k8s.io/community/contributors/devel/sig-architecture/api-conventions.md#resources
            type: string
          kind:
            description: |-
              Kind is a string value representing the REST resource this object represents.
              Servers may infer this from the endpoint the client submits requests to.
              Cannot be updated.
              In CamelCase.
              More info: https://git.k8s.io/community/contributors/devel/sig-architecture/api-conventions.md#types-kinds
            type: string
          metadata:
            type: object
          spec:
            properties:
<<<<<<< HEAD
              instrumentationDisabled:
                description: InstrumentationDisabled excludes this workload from auto-instrumentation.
=======
              disableInstrumentation:
                description: DisableInstrumentation excludes this workload from auto-instrumentation.
>>>>>>> ab4e2776
                type: boolean
              workload:
                description: |-
                  Workload represents the workload or namespace to be instrumented.
                  This field is required upon creation and cannot be modified.
                properties:
                  kind:
                    description: |-
                      1. the pascal case representation of the workload kind
                      it is used in k8s api objects as the `Kind` field.
                    type: string
                  name:
                    type: string
                  namespace:
                    type: string
                required:
                - kind
                - name
                - namespace
                type: object
            required:
            - workload
            type: object
          status:
            properties:
              conditions:
                description: |-
                  Represents the observations of a source's current state.
                  Known .status.conditions.type are: "Available", "Progressing"
                items:
                  description: Condition contains details for one aspect of the current
                    state of this API Resource.
                  properties:
                    lastTransitionTime:
                      description: |-
                        lastTransitionTime is the last time the condition transitioned from one status to another.
                        This should be when the underlying condition changed.  If that is not known, then using the time when the API field changed is acceptable.
                      format: date-time
                      type: string
                    message:
                      description: |-
                        message is a human readable message indicating details about the transition.
                        This may be an empty string.
                      maxLength: 32768
                      type: string
                    observedGeneration:
                      description: |-
                        observedGeneration represents the .metadata.generation that the condition was set based upon.
                        For instance, if .metadata.generation is currently 12, but the .status.conditions[x].observedGeneration is 9, the condition is out of date
                        with respect to the current state of the instance.
                      format: int64
                      minimum: 0
                      type: integer
                    reason:
                      description: |-
                        reason contains a programmatic identifier indicating the reason for the condition's last transition.
                        Producers of specific condition types may define expected values and meanings for this field,
                        and whether the values are considered a guaranteed API.
                        The value should be a CamelCase string.
                        This field may not be empty.
                      maxLength: 1024
                      minLength: 1
                      pattern: ^[A-Za-z]([A-Za-z0-9_,:]*[A-Za-z0-9_])?$
                      type: string
                    status:
                      description: status of the condition, one of True, False, Unknown.
                      enum:
                      - "True"
                      - "False"
                      - Unknown
                      type: string
                    type:
                      description: type of condition in CamelCase or in foo.example.com/CamelCase.
                      maxLength: 316
                      pattern: ^([a-z0-9]([-a-z0-9]*[a-z0-9])?(\.[a-z0-9]([-a-z0-9]*[a-z0-9])?)*/)?(([A-Za-z0-9][-A-Za-z0-9_.]*)?[A-Za-z0-9])$
                      type: string
                  required:
                  - lastTransitionTime
                  - message
                  - reason
                  - status
                  - type
                  type: object
                type: array
                x-kubernetes-list-map-keys:
                - type
                x-kubernetes-list-type: map
            type: object
        required:
        - spec
        type: object
    served: true
    storage: true
    subresources:
      status: {}<|MERGE_RESOLUTION|>--- conflicted
+++ resolved
@@ -14,139 +14,135 @@
     singular: source
   scope: Namespaced
   versions:
-  - additionalPrinterColumns:
-    - jsonPath: .spec.workload.name
-      name: Workload
-      type: string
-    - jsonPath: .spec.workload.kind
-      name: Kind
-      type: string
-    - jsonPath: .spec.workload.namespace
-      name: Namespace
-      type: string
-    name: v1alpha1
-    schema:
-      openAPIV3Schema:
-        description: Source configures an application for auto-instrumentation.
-        properties:
-          apiVersion:
-            description: |-
-              APIVersion defines the versioned schema of this representation of an object.
-              Servers should convert recognized schemas to the latest internal value, and
-              may reject unrecognized values.
-              More info: https://git.k8s.io/community/contributors/devel/sig-architecture/api-conventions.md#resources
-            type: string
-          kind:
-            description: |-
-              Kind is a string value representing the REST resource this object represents.
-              Servers may infer this from the endpoint the client submits requests to.
-              Cannot be updated.
-              In CamelCase.
-              More info: https://git.k8s.io/community/contributors/devel/sig-architecture/api-conventions.md#types-kinds
-            type: string
-          metadata:
-            type: object
-          spec:
-            properties:
-<<<<<<< HEAD
-              instrumentationDisabled:
-                description: InstrumentationDisabled excludes this workload from auto-instrumentation.
-=======
-              disableInstrumentation:
-                description: DisableInstrumentation excludes this workload from auto-instrumentation.
->>>>>>> ab4e2776
-                type: boolean
-              workload:
-                description: |-
-                  Workload represents the workload or namespace to be instrumented.
-                  This field is required upon creation and cannot be modified.
-                properties:
-                  kind:
-                    description: |-
-                      1. the pascal case representation of the workload kind
-                      it is used in k8s api objects as the `Kind` field.
-                    type: string
-                  name:
-                    type: string
-                  namespace:
-                    type: string
-                required:
-                - kind
-                - name
-                - namespace
-                type: object
-            required:
-            - workload
-            type: object
-          status:
-            properties:
-              conditions:
-                description: |-
-                  Represents the observations of a source's current state.
-                  Known .status.conditions.type are: "Available", "Progressing"
-                items:
-                  description: Condition contains details for one aspect of the current
-                    state of this API Resource.
+    - additionalPrinterColumns:
+        - jsonPath: .spec.workload.name
+          name: Workload
+          type: string
+        - jsonPath: .spec.workload.kind
+          name: Kind
+          type: string
+        - jsonPath: .spec.workload.namespace
+          name: Namespace
+          type: string
+      name: v1alpha1
+      schema:
+        openAPIV3Schema:
+          description: Source configures an application for auto-instrumentation.
+          properties:
+            apiVersion:
+              description: |-
+                APIVersion defines the versioned schema of this representation of an object.
+                Servers should convert recognized schemas to the latest internal value, and
+                may reject unrecognized values.
+                More info: https://git.k8s.io/community/contributors/devel/sig-architecture/api-conventions.md#resources
+              type: string
+            kind:
+              description: |-
+                Kind is a string value representing the REST resource this object represents.
+                Servers may infer this from the endpoint the client submits requests to.
+                Cannot be updated.
+                In CamelCase.
+                More info: https://git.k8s.io/community/contributors/devel/sig-architecture/api-conventions.md#types-kinds
+              type: string
+            metadata:
+              type: object
+            spec:
+              properties:
+                disableInstrumentation:
+                  description: DisableInstrumentation excludes this workload from auto-instrumentation.
+                  type: boolean
+                workload:
+                  description: |-
+                    Workload represents the workload or namespace to be instrumented.
+                    This field is required upon creation and cannot be modified.
                   properties:
-                    lastTransitionTime:
+                    kind:
                       description: |-
-                        lastTransitionTime is the last time the condition transitioned from one status to another.
-                        This should be when the underlying condition changed.  If that is not known, then using the time when the API field changed is acceptable.
-                      format: date-time
+                        1. the pascal case representation of the workload kind
+                        it is used in k8s api objects as the `Kind` field.
                       type: string
-                    message:
-                      description: |-
-                        message is a human readable message indicating details about the transition.
-                        This may be an empty string.
-                      maxLength: 32768
+                    name:
                       type: string
-                    observedGeneration:
-                      description: |-
-                        observedGeneration represents the .metadata.generation that the condition was set based upon.
-                        For instance, if .metadata.generation is currently 12, but the .status.conditions[x].observedGeneration is 9, the condition is out of date
-                        with respect to the current state of the instance.
-                      format: int64
-                      minimum: 0
-                      type: integer
-                    reason:
-                      description: |-
-                        reason contains a programmatic identifier indicating the reason for the condition's last transition.
-                        Producers of specific condition types may define expected values and meanings for this field,
-                        and whether the values are considered a guaranteed API.
-                        The value should be a CamelCase string.
-                        This field may not be empty.
-                      maxLength: 1024
-                      minLength: 1
-                      pattern: ^[A-Za-z]([A-Za-z0-9_,:]*[A-Za-z0-9_])?$
-                      type: string
-                    status:
-                      description: status of the condition, one of True, False, Unknown.
-                      enum:
-                      - "True"
-                      - "False"
-                      - Unknown
-                      type: string
-                    type:
-                      description: type of condition in CamelCase or in foo.example.com/CamelCase.
-                      maxLength: 316
-                      pattern: ^([a-z0-9]([-a-z0-9]*[a-z0-9])?(\.[a-z0-9]([-a-z0-9]*[a-z0-9])?)*/)?(([A-Za-z0-9][-A-Za-z0-9_.]*)?[A-Za-z0-9])$
+                    namespace:
                       type: string
                   required:
-                  - lastTransitionTime
-                  - message
-                  - reason
-                  - status
-                  - type
+                    - kind
+                    - name
+                    - namespace
                   type: object
-                type: array
-                x-kubernetes-list-map-keys:
-                - type
-                x-kubernetes-list-type: map
-            type: object
-        required:
-        - spec
-        type: object
-    served: true
-    storage: true
-    subresources:
-      status: {}+              required:
+                - workload
+              type: object
+            status:
+              properties:
+                conditions:
+                  description: |-
+                    Represents the observations of a source's current state.
+                    Known .status.conditions.type are: "Available", "Progressing"
+                  items:
+                    description:
+                      Condition contains details for one aspect of the current
+                      state of this API Resource.
+                    properties:
+                      lastTransitionTime:
+                        description: |-
+                          lastTransitionTime is the last time the condition transitioned from one status to another.
+                          This should be when the underlying condition changed.  If that is not known, then using the time when the API field changed is acceptable.
+                        format: date-time
+                        type: string
+                      message:
+                        description: |-
+                          message is a human readable message indicating details about the transition.
+                          This may be an empty string.
+                        maxLength: 32768
+                        type: string
+                      observedGeneration:
+                        description: |-
+                          observedGeneration represents the .metadata.generation that the condition was set based upon.
+                          For instance, if .metadata.generation is currently 12, but the .status.conditions[x].observedGeneration is 9, the condition is out of date
+                          with respect to the current state of the instance.
+                        format: int64
+                        minimum: 0
+                        type: integer
+                      reason:
+                        description: |-
+                          reason contains a programmatic identifier indicating the reason for the condition's last transition.
+                          Producers of specific condition types may define expected values and meanings for this field,
+                          and whether the values are considered a guaranteed API.
+                          The value should be a CamelCase string.
+                          This field may not be empty.
+                        maxLength: 1024
+                        minLength: 1
+                        pattern: ^[A-Za-z]([A-Za-z0-9_,:]*[A-Za-z0-9_])?$
+                        type: string
+                      status:
+                        description: status of the condition, one of True, False, Unknown.
+                        enum:
+                          - 'True'
+                          - 'False'
+                          - Unknown
+                        type: string
+                      type:
+                        description: type of condition in CamelCase or in foo.example.com/CamelCase.
+                        maxLength: 316
+                        pattern: ^([a-z0-9]([-a-z0-9]*[a-z0-9])?(\.[a-z0-9]([-a-z0-9]*[a-z0-9])?)*/)?(([A-Za-z0-9][-A-Za-z0-9_.]*)?[A-Za-z0-9])$
+                        type: string
+                    required:
+                      - lastTransitionTime
+                      - message
+                      - reason
+                      - status
+                      - type
+                    type: object
+                  type: array
+                  x-kubernetes-list-map-keys:
+                    - type
+                  x-kubernetes-list-type: map
+              type: object
+          required:
+            - spec
+          type: object
+      served: true
+      storage: true
+      subresources:
+        status: {}