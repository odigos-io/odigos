--- conflicted
+++ resolved
@@ -295,7 +295,6 @@
   # this is to avoid adding a device (as resource request on a container)
   # where an odiglet might not be able to provide the device on the node and fail k8s scheduling for instrumented pods on all nodes.
   checkDeviceHealthBeforeInjection: false
-<<<<<<< HEAD
   # Resource configuration for the init container that is injected into user pods
   # when using the k8s-init-container mount method.
   # The init container is responsible for copying the instrumentation agents to the shared volume.
@@ -306,13 +305,9 @@
     limits:
       cpu: 300m
       memory: 300Mi
-  nodeSelector:
-    kubernetes.io/os: linux
-=======
   # Uncomment to override the global nodeSelector for this component
   # nodeSelector:
   #   kubernetes.io/os: linux
->>>>>>> 32703414
   tolerations: []
   affinity: {}
   resources:
