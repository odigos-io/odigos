--- conflicted
+++ resolved
@@ -252,7 +252,7 @@
 karpenter:
   enabled: false
 
-<<<<<<< HEAD
+
 topologySpread:
   enabled: false
   constraints:
@@ -262,7 +262,7 @@
       labelSelector:
         matchLabels:
           app.kubernetes.io/instance: odigos
-=======
+
 # Auto rollback settings
 # The auto‐rollback feature provides a stability window to test instrumented apps.
 # After an application is instrumented, a grace period begins during which we allow the app (and its dependencies) to stabilize and start working.
@@ -271,4 +271,3 @@
   disabled: false
   graceTime: 5m
   stabilityWindowTime: 1h
->>>>>>> 38898220
