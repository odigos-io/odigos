image:
  tag: ''
imagePullSecrets: []

# By default, images are pulled from odigos registry at `registry.odigos.io`
# If you use custom or internal registry to serve in your cluster, you can set the imagePrefix to your registry.
# For example, if you set imagePrefix to `myregistry.io/odigos`, the images will be pulled from `myregistry.io/odigos/odigos-<component>:<tag>`
imagePrefix:

# namespaces list not to show in odigos ui
# set by default: odigos-system, kube-system, local-path-storage, istio-system, linkerd, kube-node-lease, odigos-system
# you can add additional namespaces to ignore by adding them to the list
ignoredNamespaces:

# container names to never instrument
# useful for sidecars which are not interesting to be instrumented
# set by default: istio-proxy, vault-agent, filebeat, linkerd-proxy, fluentd, akeyless-init
# you can add additional container names to ignore by adding them to the list
ignoredContainers:

# Name of the cluster, will be used to identify this cluster in the centralized backend
clusterName: ''

<<<<<<< HEAD
UserInstrumentationEnvs:
=======
userInstrumentationEnvs:
>>>>>>> aebc0910
  # Configuration for OpenTelemetry (OTEL) agents instrumentation.
  # These settings enable and configure OTEL agents for programming languages supported by Odigos.
  # See the official OTEL documentation for language-specific configuration details:
  # https://opentelemetry.io/docs/zero-code/
  # Example:
  # languages:
  #   java:
  #     enabled: true
  #     env:
  #       OTEL_INSTRUMENTATION_COMMON_EXPERIMENTAL_VIEW_TELEMETRY_ENABLED: "true"
  # Note: For eBPF-based distributions, exporting and batching cannot be configured here, as they are managed by the Odiglet.
  # Warning: This is an advanced feature. Only modify these settings if you are familiar with OTEL and its implications.
  languages:
    java:
      enabled: false
      env: {}
    python:
      enabled: false
      env: {}
    nodejs:
      enabled: false
      env: {}
    go:
      enabled: false
      env: {}
    dotnet:
      enabled: false
      env: {}
    php:
      enabled: false
      env: {}

collectorGateway:
  # the memory request for the cluster gateway collector deployment.
  # it will be embedded in the deployment as a resource request
  # of the form "memory: <value>Mi".
  # default value is 500Mi
  requestMemoryMiB: 500
  # the memory limit for the cluster gateway collector deployment.
  # it will be embedded in the deployment as a resource limit
  # of the form "memory: <value>Mi".
  # default value is 625Mi
  limitMemoryMiB: 625

  # the CPU request for the cluster gateway collector deployment.
  # it will be embedded in the deployment as a resource request
  # of the form "cpu: <value>m".
  # default value is 500m
  requestCPUm: 500
  # the CPU limit for the cluster gateway collector deployment.
  # it will be embedded in the deployment as a resource limit
  # of the form "cpu: <value>m".
  # default value is 1000m
  limitCPUm: 1000

  # The number of replicas for the cluster gateway collector deployment.
  # Also uses in MinReplicas the HPA config.
  minReplicas: 1
  # The maxReplicas in the HPA config.
  maxReplicas: 10

  # sets the "limit_mib" parameter in the memory limiter configuration for the collector gateway.
  # it is the hard limit after which a force garbage collection will be performed.
  # if not set, it will be 50Mi below the memory request.
  memoryLimiterLimitMiB: 450
  # sets the "spike_limit_mib" parameter in the memory limiter configuration for the collector gateway.
  # note that this is not the processor soft limit, but the diff in MiB between the hard limit and the soft limit.
  # if not specified, this value will be set to 20% of the hard limit (so the soft limit will be 80% of the hard limit).
  memoryLimiterSpikeLimitMiB: 90
  # the GOMEMLIMIT environment variable value for the collector gateway deployment.
  # this is when go runtime will start garbage collection.
  # if not specified, it will be set to 80% of the hard limit of the memory limiter.
  goMemLimitMiB: 340

collectorNode:
  # The port to use for exposing the collector's own metrics as a prometheus endpoint.
  # This can be used to resolve conflicting ports when a collector is using the host network.
  collectorOwnMetricsPort: 55682

  # RequestMemoryMiB is the memory request for the node collector daemonset.
  # it will be embedded in the daemonset as a resource request of the form "memory: <value>Mi"
  # default value is 250Mi
  requestMemoryMiB: 250

  # LimitMemoryMiB is the memory limit for the node collector daemonset.
  # it will be embedded in the daemonset as a resource limit of the form "memory: <value>Mi"
  # default value is 2x the memory request.
  limitMemoryMiB: 500

  # the CPU request for the node collector daemonset.
  # it will be embedded in the daemonset as a resource request
  # of the form "cpu: <value>m".
  # default value is 250m
  requestCPUm: 250
  # the CPU limit for the node collector daemonset.
  # it will be embedded in the daemonset as a resource limit
  # of the form "cpu: <value>m".
  # default value is 500m
  limitCPUm: 500

  # this parameter sets the "limit_mib" parameter in the memory limiter configuration for the node collector.
  # it is the hard limit after which a force garbage collection will be performed.
  # if not set, it will be 50Mi below the memory limit.
  memoryLimiterLimitMiB: 450

  # this parameter sets the "spike_limit_mib" parameter in the memory limiter configuration for the node collector.
  # note that this is not the processor soft limit, but the diff in Mib between the hard limit and the soft limit.
  # if not set, this will be set to 20% of the hard limit (so the soft limit will be 80% of the hard limit).
  memoryLimiterSpikeLimitMiB: 55

  # the GOMEMLIMIT environment variable value for the node collector daemonset.
  # this is when go runtime will start garbage collection.
  # if not specified, it will be set to 80% of the hard limit of the memory limiter.
  goMemLimitMiB: 360

  # this configuration is used for logs collection where '/var/log' in a k8s node is a symlink
  # to some other directory (for example, '/mnt/var/log')
  k8sNodeLogsDirectory: ''

autoscaler:
  nodeSelector:
    kubernetes.io/os: linux
  tolerations: []
  affinity: {}

scheduler:
  nodeSelector:
    kubernetes.io/os: linux
  tolerations: []
  affinity: {}

ui:
  nodeSelector:
    kubernetes.io/os: linux
  tolerations: []
  affinity: {}
  # uiMode: 'normal' or 'readonly'
  #  - This flag controls whether the UI should be in read-only mode.
  #  - Setting this to "readonly" will disable the ability to create, update, or delete objects in the UI.
  #  - If not set, the UI will be in normal mode.
  uiMode: 'normal'
  # uiPaginationLimit:
  #  - This flag controls the number of items to fetch per paginated-batch in the UI.
  #  - If not set, the UI will fetch 100 items per paginated-batch.
  uiPaginationLimit: 0
  centralBackendURL: ''

instrumentor:
  # which mount method to use for odigos agent directory
  # k8s-virtual-device: default method using a virtual device
  # k8s-host-path: alternative which uses hostPath volume (recommended if supported, requires hostPath volume to be enabled in the cluster)
  mountMethod: ''
  nodeSelector:
    kubernetes.io/os: linux
  tolerations: []
  affinity: {}
  # skipWebhookIssuerCreation:
  #   - This flag controls whether the chart should skip creating an Issuer
  #     and associated Certificate for securing the mutating webhook communication.
  #   - Setting this to "true" will skip the creation of an Issuer and Certificate,
  #     even if cert-manager is detected in the cluster and the required API version is available.
  #   - In some cases, the Issuer and Certificate are necessary for the instrumentor service
  #     to run its pod mutating webhook, which requires a signed certificate to comply with
  #     Kubernetes' TLS requirements.
  #   - If cert-manager is not installed or detected, no Issuer or Certificate will be created
  #     regardless of this flag.
  skipWebhookIssuerCreation: false
  # how to add the required environment variables for instrumentation to a container
  # loader: only try using the odigos loader which requires setting the LD_PRELOAD env var in the container manifest.
  # pod-manifest: add the environment variables to the container manifest.
  # loader-fallback-to-pod-manifest: try using the odigos loader first, and if it fails, fallback to adding the environment variables to the container manifest.
  agentEnvVarsInjectionMethod: ''

odiglet:
  nodeSelector:
    kubernetes.io/os: linux
  tolerations:
    ## This toleration with 'Exists' operator and no key/effect specified
    ## will match ALL taints, allowing pods to be scheduled on any node
    ## regardless of its taints (including master/control-plane nodes)
    - operator: Exists
  affinity: {}
  # in some environments, such as Rancher installations, the container runtime Unix socket is not located in a standard path.
  # In these cases, you should mount the correct socket location (e.g., /var/lib/rancher/rke2/agent/containerd/containerd.sock)
  # into the Odiglet to ensure it can access the container runtime unix socket.
  customContainerRuntimeSocketPath: ''

centralProxy:
  enabled: false
  # Central backend URL where this proxy will forward data
  centralBackendURL: ''
  resources:
    requests:
      cpu: 100m
      memory: 64Mi
    limits:
      cpu: 500m
      memory: 256Mi

  nodeSelector:
    kubernetes.io/os: linux
  tolerations: []
  affinity: {}

# Pod Security Policy
psp:
  enabled: false

telemetry:
  enabled: true

openshift:
  enabled: false

gke:
  enabled: false

profiles: []

# Used for migration - we are migrating away from using the JAVA_OPTS env var
# to only using the JAVA_TOOL_OPTIONS env var.
# When this is true, we will not inject the JAVA_OPTS env var into the container.
# when false or not set the original behavior will be used and the JAVA_OPTS env var will be injected.
avoidInjectingJavaOptsEnvVar: null
# Optional NodeSelector to apply to all Odigos components
# Note: Odigos will only be able to instrument workloads on the same nodes.
nodeSelector: {}


# Karpenter settings, before changing to true please modify the karpenter-node-template.yaml file
# to add the odigos-agent startupTaints configuration.
# https://docs.odigos.io/setup/odigos-with-karpenter
karpenter:
  enabled: false<|MERGE_RESOLUTION|>--- conflicted
+++ resolved
@@ -21,11 +21,7 @@
 # Name of the cluster, will be used to identify this cluster in the centralized backend
 clusterName: ''
 
-<<<<<<< HEAD
-UserInstrumentationEnvs:
-=======
 userInstrumentationEnvs:
->>>>>>> aebc0910
   # Configuration for OpenTelemetry (OTEL) agents instrumentation.
   # These settings enable and configure OTEL agents for programming languages supported by Odigos.
   # See the official OTEL documentation for language-specific configuration details:
