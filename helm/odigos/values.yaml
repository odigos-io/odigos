--- conflicted
+++ resolved
@@ -380,15 +380,12 @@
 pdb:
   enabled: false
 
-<<<<<<< HEAD
 # Setting for allowing Odigos to run concurrently with other agents
 allowConcurrentAgents:
   enabled: true
-=======
 # Enable support for ClickHouse JSON column type when storing Odigos data.
 # When set to true, Odigos will use a new schema with JSON-typed columns (requires ClickHouse v25.3+).
 # If set to false, the default schema using Map-type columns will be used instead.
 clickhouseDestinationJsonType:
   enabled: false
- 
->>>>>>> 06f49b4b
+ 