--- conflicted
+++ resolved
@@ -345,7 +345,6 @@
 # Any new pods created after enabling or disabling the agent (via manual rollout, autoscaling, etc.)
 # will still have the agent injected, regardless of this setting.
 # When set to true, all additional configurations related to automated rollouts or rollbacks are ignored.
-<<<<<<< HEAD
   automaticRolloutDisabled: false
 
 # Pod Disruption Budgets (PDBs) help ensure high availability during voluntary disruptions like node drains or upgrades.
@@ -355,7 +354,4 @@
 # This reflects Odigos' recommended defaults for maintaining observability continuity without blocking routine maintenance.
 # PDBs are disabled by default and can be enabled in production environments where stability during disruptions is important.
 pdb:
-  enabled: false
-=======
-  automaticRolloutDisabled: false
->>>>>>> a728f839
+  enabled: false