# User should be specifying the signals they want to collect.
signals:
  - traces
  - metrics
  - logs

image:
  tag: ''
imagePullSecrets: []

# By default, images are pulled from odigos registry at `registry.odigos.io`
# If you use custom or internal registry to serve in your cluster, you can set the imagePrefix to your registry.
# For example, if you set imagePrefix to `myregistry.io/odigos`, the images will be pulled from `myregistry.io/odigos/odigos-<component>:<tag>`
imagePrefix:

# namespaces list not to show in odigos ui
# set by default: odigos-system, kube-system, local-path-storage, istio-system, linkerd, kube-node-lease, odigos-system
# you can add additional namespaces to ignore by adding them to the list
ignoredNamespaces:

# container names to never instrument
# useful for sidecars which are not interesting to be instrumented
# set by default: istio-proxy, vault-agent, filebeat, linkerd-proxy, fluentd, akeyless-init
# you can add additional container names to ignore by adding them to the list
ignoredContainers:

# Name of the cluster, will be used to identify this cluster in the centralized backend
clusterName: ''

userInstrumentationEnvs:
  # Configuration for OpenTelemetry (OTEL) agents instrumentation.
  # These settings enable and configure OTEL agents for programming languages supported by Odigos.
  # See the official OTEL documentation for language-specific configuration details:
  # https://opentelemetry.io/docs/zero-code/
  # Example:
  # languages:
  #   java:
  #     enabled: true
  #     env:
  #       OTEL_INSTRUMENTATION_COMMON_EXPERIMENTAL_VIEW_TELEMETRY_ENABLED: "true"
  # Note: For eBPF-based distributions, exporting and batching cannot be configured here, as they are managed by the Odiglet.
  # Warning: This is an advanced feature. Only modify these settings if you are familiar with OTEL and its implications.
  languages:
    java:
      enabled: false
      env: {}
    python:
      enabled: false
      env: {}
    nodejs:
      enabled: false
      env: {}
    go:
      enabled: false
      env: {}
    dotnet:
      enabled: false
      env: {}
    php:
      enabled: false
      env: {}

# Sizing Configurations size_s, size_m, size_l are pre-defined configurations designed to simplify pipeline configurations.
# The default value is 'size_m', which is the medium size configuration.
# See https://docs.odigos.io/pipeline/configuration#1-using-sizing-configuration for more details.
ResourceSizePreset: size_m


collectorGateway:
  # HYBRID CONFIGURATION APPROACH:
  # By default, all values below are automatically set based on the ResourceSizePreset above.
  # Uncomment and modify any value to override the automatic sizing for that specific parameter.
  #
  # IMPORTANT CONSTRAINTS:
  # 1. minReplicas must be less or equal to maxReplicas
  # 2. If you set limitMemoryMiB without requestMemoryMiB, request will equal limit
  # 3. If you set requestMemoryMiB without limitMemoryMiB, limit will equal request
  # 4. Same logic applies to CPU settings


  # the memory request for the cluster gateway collector deployment.
  # it will be embedded in the deployment as a resource request
  # of the form "memory: <value>Mi".
  # default value is 500Mi
  # If you set only requestMemoryMiB, the limitMemoryMiB will be set to the same value.
  # requestMemoryMiB: 625

  # the memory limit for the cluster gateway collector deployment.
  # it will be embedded in the deployment as a resource limit
  # of the form "memory: <value>Mi".
  # default value is 625Mi
  # If you set only limitMemoryMiB, the requestMemoryMiB will be set to the same value.
  # limitMemoryMiB: 625

  # the CPU request for the cluster gateway collector deployment.
  # it will be embedded in the deployment as a resource request
  # of the form "cpu: <value>m".
  # default value is 500m
  # If you set only requestCPUm, the limitCPUm will be set to the same value.
  # requestCPUm: 500

  # the CPU limit for the cluster gateway collector deployment.
  # it will be embedded in the deployment as a resource limit
  # of the form "cpu: <value>m".
  # default value is 1000m
  # If you set only limitCPUm, the requestCPUm will be set to the same value.
  # limitCPUm: 1000

  # The number of replicas for the cluster gateway collector deployment.
  # Also uses in MinReplicas the HPA config.
  # minReplicas: 1
  # The maxReplicas in the HPA config.
  # maxReplicas: 10

  # sets the "limit_mib" parameter in the memory limiter configuration for the collector gateway.
  # it is the hard limit after which a force garbage collection will be performed.
  # if not set, it will be 50Mi below the memory limit.
  # memoryLimiterLimitMiB: 575

  # sets the "spike_limit_mib" parameter in the memory limiter configuration for the collector gateway.
  # note that this is not the processor soft limit, but the diff in MiB between the hard limit and the soft limit.
  # if not specified, this value will be set to 20% of the hard limit (so the soft limit will be 80% of the hard limit).
  # memoryLimiterSpikeLimitMiB: 110

  # the GOMEMLIMIT environment variable value for the collector gateway deployment.
  # this is when go runtime will start garbage collection.
  # if not specified, it will be set to 80% of the hard limit of the memory limiter.
  # goMemLimitMiB: 460

  # Service Graph settings
  # Service Graph is a feature that allows you to visualize the service graph of your application.
  # It is enabled by default and can be disabled by setting the disabled flag to true.
  serviceGraphDisabled: false
  # Cluster Metrics settings
  # Cluster Metrics is a feature that allows you to enable the cluster metrics.
  # [https://github.com/open-telemetry/opentelemetry-collector-contrib/blob/main/receiver/k8sclusterreceiver]
  # It is disabled by default and can be enabled by setting the enabled flag to true.
  clusterMetricsEnabled: false

  # for destinations that uses https for exporting data, this value can be used to set the address for an https proxy.
  # when unset or empty, no proxy will be used.
  # httpsProxyAddress: ''

collectorNode:
  # The port to use for exposing the collector's own metrics as a prometheus endpoint.
  # This can be used to resolve conflicting ports when a collector is using the host network.
  collectorOwnMetricsPort: 55682

  # RequestMemoryMiB is the memory request for the node collector daemonset.
  # it will be embedded in the daemonset as a resource request of the form "memory: <value>Mi"
  # default value is 250Mi
  # If you set only requestMemoryMiB, the limitMemoryMiB will be set to the same value.
  # requestMemoryMiB: 250

  # LimitMemoryMiB is the memory limit for the node collector daemonset.
  # it will be embedded in the daemonset as a resource limit of the form "memory: <value>Mi"
  # default value is 500Mi
  # If you set only limitMemoryMiB, the requestMemoryMiB will be set to the same value.
  # limitMemoryMiB: 500

  # the CPU request for the node collector daemonset.
  # it will be embedded in the daemonset as a resource request
  # of the form "cpu: <value>m".
  # default value is 250m
  # If you set only requestCPUm, the limitCPUm will be set to the same value.
  # requestCPUm: 250

  # the CPU limit for the node collector daemonset.
  # it will be embedded in the daemonset as a resource limit
  # of the form "cpu: <value>m".
  # default value is 500m
  # If you set only limitCPUm, the requestCPUm will be set to the same value.
  # limitCPUm: 500

  # this parameter sets the "limit_mib" parameter in the memory limiter configuration for the node collector.
  # it is the hard limit after which a force garbage collection will be performed.
  # if not set, it will be 50Mi below the memory limit.
  # memoryLimiterLimitMiB: 450

  # this parameter sets the "spike_limit_mib" parameter in the memory limiter configuration for the node collector.
  # note that this is not the processor soft limit, but the diff in Mib between the hard limit and the soft limit.
  # if not set, this will be set to 20% of the hard limit (so the soft limit will be 80% of the hard limit).
  # memoryLimiterSpikeLimitMiB: 90

  # the GOMEMLIMIT environment variable value for the node collector daemonset.
  # this is when go runtime will start garbage collection.
  # if not specified, it will be set to 80% of the hard limit of the memory limiter.
  # goMemLimitMiB: 360

  # this configuration is used for logs collection where '/var/log' in a k8s node is a symlink
  # to some other directory (for example, '/mnt/var/log')
  k8sNodeLogsDirectory: ''

  # EnableDataCompression is a feature that allows you to enable data compression before sending data to the Gateway collector.
  # It is disabled by default and can be enabled by setting the enabled flag to true.
  enableDataCompression: false

autoscaler:
  nodeSelector:
    kubernetes.io/os: linux
  tolerations: []
  affinity: {}
  resources:
    requests:
      cpu: 10m
      memory: 64Mi
    limits:
      cpu: 500m
      memory: 512Mi

scheduler:
  nodeSelector:
    kubernetes.io/os: linux
  tolerations: []
  affinity: {}
  resources:
    requests:
      cpu: 10m
      memory: 64Mi
    limits:
      cpu: 500m
      memory: 512Mi

ui:
  nodeSelector:
    kubernetes.io/os: linux
  tolerations: []
  affinity: {}
  resources:
    requests:
      cpu: 10m
      memory: 64Mi
    limits:
      cpu: 500m
      memory: 512Mi
  # uiMode: 'default' or 'readonly'
  #  - This flag controls whether the UI should be in read-only mode.
  #  - Setting this to "readonly" will disable the ability to create, update, or delete objects in the UI.
  #  - If not set, the UI will be in default mode.
  uiMode: 'default'
  # uiPaginationLimit:
  #  - This flag controls the number of items to fetch per paginated-batch in the UI.
  #  - If not set, the UI will fetch 100 items per paginated-batch.
  uiPaginationLimit: 0
  # uiRemoteUrl:
  #  - This flag sets the URL of the remote UI (e.g. https://my-odigos-ui.com).
  #  - If not set, the UI will default to the local UI.
  #  - This is useful when you are hosting the Odigos UI on a custom/remote URL, and require OIDC authentication.
  uiRemoteUrl: ''
  # oidcTenantUrl:
  #  - This flag sets the URL of the OIDC tenant (e.g. https://my-oidc-tenant.com).
  #  - If not set, the UI will not process OIDC authentication.
  oidcTenantUrl: ''
  # oidcClientId:
  #  - This flag sets the client ID of the OIDC application.
  #  - If not set, the UI will not process OIDC authentication.
  oidcClientId: ''
  # oidcClientSecret:
  #  - This flag sets the client secret of the OIDC application.
  #  - If not set, the UI will not process OIDC authentication.
  oidcClientSecret: ''
  centralBackendURL: ''

instrumentor:
  # which mount method to use for odigos agent directory
  # k8s-virtual-device: default method using a virtual device
  # k8s-host-path: alternative which uses hostPath volume (recommended if supported, requires hostPath volume to be enabled in the cluster)
  # k8s-init-container: alternative which uses an init container to copy the agent files to the shared volume
  mountMethod: ''
  # checkDeviceHealthBeforeInjection is relevant only when mountMethod is k8s-virtual-device.
  # before injecting odigos agent into a new pod, it will check that all odiglet "deviceplugin"
  # containers are not in crash loop backoff.
  # this is to avoid adding a device (as resource request on a container)
  # where an odiglet might not be able to provide the device on the node and fail k8s scheduling for instrumented pods on all nodes.
  checkDeviceHealthBeforeInjection: false
  nodeSelector:
    kubernetes.io/os: linux
  tolerations: []
  affinity: {}
  resources:
    requests:
      cpu: 10m
      memory: 64Mi
    limits:
      cpu: 500m
      memory: 512Mi
  # skipWebhookIssuerCreation:
  #   - This flag controls whether the chart should skip creating an Issuer
  #     and associated Certificate for securing the mutating webhook communication.
  #   - Setting this to "true" will skip the creation of an Issuer and Certificate,
  #     even if cert-manager is detected in the cluster and the required API version is available.
  #   - In some cases, the Issuer and Certificate are necessary for the instrumentor service
  #     to run its pod mutating webhook, which requires a signed certificate to comply with
  #     Kubernetes' TLS requirements.
  #   - If cert-manager is not installed or detected, no Issuer or Certificate will be created
  #     regardless of this flag.
  skipWebhookIssuerCreation: false
  # how to add the required environment variables for instrumentation to a container
  # loader: only try using the odigos loader which requires setting the LD_PRELOAD env var in the container manifest.
  # pod-manifest: add the environment variables to the container manifest.
  # loader-fallback-to-pod-manifest: try using the odigos loader first, and if it fails, fallback to adding the environment variables to the container manifest.
  agentEnvVarsInjectionMethod: ''

odiglet:
  odiglet:
    livenessProbe:
      httpGet:
        path: /healthz
        # Prior to Kubernetes v1.26, Odigos uses host networking.
        # In some environments, different ports may already be in use on the host (e.g., due to other daemons or networking constraints).
        # Use the following values to configure the readiness and liveness probe ports to avoid conflicts.
        port: 55683
      initialDelaySeconds: 15
      periodSeconds: 20
      timeoutSeconds: 10
    readinessProbe:
      httpGet:
        path: /readyz
        port: 55683
      periodSeconds: 10
  nodeSelector:
    kubernetes.io/os: linux
  tolerations:
    ## This toleration with 'Exists' operator and no key/effect specified
    ## will match ALL taints, allowing pods to be scheduled on any node
    ## regardless of its taints (including master/control-plane nodes)
    - operator: Exists
  affinity: {}
  # Resource configuration for the odiglet daemonset
  # resources:
  #   requests:
  #     cpu: 10m
  #     memory: 64Mi
  #   limits:
  #     cpu: 500m
  #     memory: 512Mi
  deviceplugin:
    resources:
      requests:
        cpu: 40m
        memory: 200Mi
      limits:
        cpu: 100m
        memory: 300Mi

  ## Odiglet init container resources, the init container is responsible for copying the instrumentation agents to the host.
  ## There is a tradeoff of using more resources for the init container, and the time it takes to copy the instrumentation agents to the host.
  initContainerResources:
    requests:
      cpu: 200m
      memory: 200Mi
    limits:
      cpu: 200m
      memory: 200Mi

  # in some environments, such as Rancher installations, the container runtime Unix socket is not located in a standard path.
  # In these cases, you should mount the correct socket location (e.g., /var/lib/rancher/rke2/agent/containerd/containerd.sock)
  # into the Odiglet to ensure it can access the container runtime unix socket.
  customContainerRuntimeSocketPath: ''

  # run the odiglet container without privileged containers.
  # when set to true, odiglet will use the set of capabilities required for eBPF operations.
  # by default, odiglet runs as a privileged container.
  unPrivileged: false

  # noHostPathMounts can be set to true to avoid using hostPath mounts in the odiglet daemonset.
  # When set to true, instrumentor.mountMethod must be set to "k8s-init-container", since that is the only mount method
  # that does not rely on host mounts to pass the required agents files to instrumented pods.
  # by default, odiglet will rely on hostPath mounts in /var/odigos
  noHostPathMounts: false

  # noHostPid can be set to true to avoid using hostPID in the odiglet daemonset.
  # when set to true, odiglet will mount /proc from the host to be able scan running processes and instrument them.
  # when noHostPid and noHostPathMounts are set to true the /proc host mount must be allowed.
  # setting this to true (i.e avoiding hostPid) may limit some eBPF capabilities, depending on the instrumented workloads.
  # by default, odiglet will use hostPID to be able to scan running processes and instrument them.
  noHostPid: false

centralProxy:
  enabled: false
  # Central backend URL where this proxy will forward data
  centralBackendURL: ''
  resources:
    requests:
      cpu: 100m
      memory: 64Mi
    limits:
      cpu: 500m
      memory: 256Mi

  nodeSelector:
    kubernetes.io/os: linux
  tolerations: []
  affinity: {}

# Pod Security Policy
psp:
  enabled: false

telemetry:
  enabled: true

openshift:
  enabled: false

gke:
  enabled: false

# List of profile names (array). Example (YAML): profiles: [size_l] | (CLI): --set profiles={size_l}
profiles: []

# Optional NodeSelector to apply to all Odigos components
# Note: Odigos will only be able to instrument workloads on the same nodes.
nodeSelector: {}

# Karpenter settings, before changing to true please modify the karpenter-node-template.yaml file
# to add the odigos-agent startupTaints configuration.
# https://docs.odigos.io/setup/odigos-with-karpenter
karpenter:
  enabled: false

# Refer to the official Kubernetes documentation for structure and field details:
# https://kubernetes.io/docs/concepts/scheduling-eviction/topology-spread-constraints/
#
# Example: Odigos components should be evenly spread across zones.
# No need to set labelSelector manually — the Odigos Helm chart will apply it automatically.
# topologySpreadConstraints:
#   - maxSkew: 1
#     topologyKey: "topology.kubernetes.io/zone"
#     whenUnsatisfiable: "ScheduleAnyway"
topologySpreadConstraints: []

# Auto rollback settings
# The auto‐rollback feature provides a stability window to test instrumented apps.
# After an application is instrumented, a grace period begins during which we allow the app (and its dependencies) to stabilize and start working.
# Once the grace period has passed and we are within the stability window, we can decide to uninstrument a crashing application.
autoRollback:
  disabled: false
  graceTime: 5m
  stabilityWindowTime: 1h

rollout:
# Odigos automatically triggers a one-time rollout for workloads when instrumenting or uninstrumenting, to apply changes.
# If workload restarts are sensitive, this setting can be used to disable the automatic rollout.
# When disabled, users are responsible for manually triggering rollouts after adding or removing sources.
# Any new pods created after enabling or disabling the agent (via manual rollout, autoscaling, etc.)
# will still have the agent injected, regardless of this setting.
# When set to true, all additional configurations related to automated rollouts or rollbacks are ignored.
  automaticRolloutDisabled: false

# Pod Disruption Budgets (PDBs) help ensure high availability during voluntary disruptions like node drains or upgrades.
# When enabled, Odigos will deploy PDBs for its components based on their importance:
# - Critical components (e.g., instrumentor) will be protected with stricter disruption limits.
# - Non-critical components will use more relaxed budgets to allow operational flexibility.
# This reflects Odigos' recommended defaults for maintaining observability continuity without blocking routine maintenance.
# PDBs are disabled by default and can be enabled in production environments where stability during disruptions is important.
pdb:
  enabled: false

# Setting for allowing Odigos to run concurrently with other agents
allowConcurrentAgents:
  enabled: false

# Enable support for ClickHouse JSON column type when storing Odigos data.
# When set to true, Odigos will use a new schema with JSON-typed columns (requires ClickHouse v25.3+).
# If set to false, the default schema using Map-type columns will be used instead.
clickhouseDestinationJsonType:
  enabled: false

<<<<<<< HEAD
# controls the wasp settings
wasp:
  enabled: false
=======
# Enable automatic Go library offsets updates.
# See https://docs.odigos.io/pipeline/golang/ebpf#go-auto-offsets for more details.
# cron schedule for automatic Go offsets updates (e.g. "0 0 * * *" for daily at midnight). Set to empty string to disable.
# Custom Offsets support is only available in Odigos pro tier.
goAutoOffsetsCron: ''
# mode for automatic Go offsets updates. Options include direct (pull from cloud server), image (pull from local image) and off (disabled).
# Custom Offsets support is only available in Odigos pro tier.
goAutoOffsetsMode: 'off'
>>>>>>> 30716b7a
<|MERGE_RESOLUTION|>--- conflicted
+++ resolved
@@ -467,11 +467,10 @@
 clickhouseDestinationJsonType:
   enabled: false
 
-<<<<<<< HEAD
 # controls the wasp settings
 wasp:
   enabled: false
-=======
+
 # Enable automatic Go library offsets updates.
 # See https://docs.odigos.io/pipeline/golang/ebpf#go-auto-offsets for more details.
 # cron schedule for automatic Go offsets updates (e.g. "0 0 * * *" for daily at midnight). Set to empty string to disable.
@@ -479,5 +478,4 @@
 goAutoOffsetsCron: ''
 # mode for automatic Go offsets updates. Options include direct (pull from cloud server), image (pull from local image) and off (disabled).
 # Custom Offsets support is only available in Odigos pro tier.
-goAutoOffsetsMode: 'off'
->>>>>>> 30716b7a
+goAutoOffsetsMode: 'off'