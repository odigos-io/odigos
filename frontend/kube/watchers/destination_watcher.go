--- conflicted
+++ resolved
@@ -19,24 +19,6 @@
 var destinationModifiedEventBatcher *EventBatcher
 
 func StartDestinationWatcher(ctx context.Context, namespace string) error {
-<<<<<<< HEAD
-	destinationAddedEventBatcher = NewEventBatcher(
-		EventBatcherConfig{
-			MinBatchSize: 1,
-			Duration:     3 * time.Second,
-			Event:        sse.MessageEventAdded,
-			CRDType:      consts.Destination,
-			SuccessBatchMessageFunc: func(count int, crdType string) string {
-				return fmt.Sprintf("Successfully created %d destinations", count)
-			},
-			FailureBatchMessageFunc: func(count int, crdType string) string {
-				return fmt.Sprintf("Failed to create %d destinations", count)
-			},
-		},
-	)
-
-=======
->>>>>>> 41a72c0a
 	destinationModifiedEventBatcher = NewEventBatcher(
 		EventBatcherConfig{
 			MinBatchSize: 1,
@@ -47,26 +29,7 @@
 				return fmt.Sprintf("Successfully updated %d destinations", batchSize)
 			},
 			FailureBatchMessageFunc: func(batchSize int, crd string) string {
-<<<<<<< HEAD
-				return fmt.Sprintf("Failed to transform %d destinations to otelcol configuration", batchSize)
-			},
-		},
-	)
-
-	destinationDeletedEventBatcher = NewEventBatcher(
-		EventBatcherConfig{
-			MinBatchSize: 1,
-			Duration:     3 * time.Second,
-			Event:        sse.MessageEventDeleted,
-			CRDType:      consts.Destination,
-			SuccessBatchMessageFunc: func(count int, crdType string) string {
-				return fmt.Sprintf("Successfully deleted %d destinations", count)
-			},
-			FailureBatchMessageFunc: func(count int, crdType string) string {
-				return fmt.Sprintf("Failed to delete %d destinations", count)
-=======
 				return fmt.Sprintf("Failed to update %d destinations", batchSize)
->>>>>>> 41a72c0a
 			},
 		},
 	)
