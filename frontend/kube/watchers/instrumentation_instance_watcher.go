package watchers

import (
	"context"
	"fmt"
	"time"

	"github.com/odigos-io/odigos/api/odigos/v1alpha1"
	"github.com/odigos-io/odigos/common/consts"
	"github.com/odigos-io/odigos/frontend/endpoints/sse"
	"github.com/odigos-io/odigos/frontend/kube"
	commonutils "github.com/odigos-io/odigos/k8sutils/pkg/workload"
	metav1 "k8s.io/apimachinery/pkg/apis/meta/v1"
	"k8s.io/apimachinery/pkg/watch"
)

var instrumentationInstanceModifiedEventBatcher *EventBatcher

func StartInstrumentationInstanceWatcher(ctx context.Context, namespace string) error {
	instrumentationInstanceModifiedEventBatcher = NewEventBatcher(
		EventBatcherConfig{
			MinBatchSize: 1,
<<<<<<< HEAD
			Duration:     10 * time.Second,
=======
			Duration:     5 * time.Second,
>>>>>>> 8e9e2a74
			MessageType:  sse.MessageTypeError,
			Event:        sse.MessageEventModified,
			CRDType:      consts.InstrumentationInstance,
			FailureBatchMessageFunc: func(batchSize int, crd string) string {
				return fmt.Sprintf("Failed to instrument %d instances", batchSize)
			},
		},
	)

	watcher, err := kube.DefaultClient.OdigosClient.InstrumentationInstances(namespace).Watch(context.Background(), metav1.ListOptions{})
	if err != nil {
		return fmt.Errorf("error creating watcher: %v", err)
	}

	go handleInstrumentationInstanceWatchEvents(ctx, watcher)
	return nil
}

func handleInstrumentationInstanceWatchEvents(ctx context.Context, watcher watch.Interface) {
	ch := watcher.ResultChan()
	defer instrumentationInstanceModifiedEventBatcher.Cancel()
	for {
		select {
		case <-ctx.Done():
			watcher.Stop()
			return
		case event, ok := <-ch:
			if !ok {
				return
			}
			switch event.Type {
			case watch.Modified:
				handleModifiedInstrumentationInstance(event.Object.(*v1alpha1.InstrumentationInstance))
			}
		}
	}
}

func handleModifiedInstrumentationInstance(instruInstance *v1alpha1.InstrumentationInstance) {
	healthy := instruInstance.Status.Healthy
	if healthy == nil || *healthy {
		// send notification to frontend only if the instance is not healthy
		return
	}

	labels := instruInstance.GetLabels()
	if labels == nil {
		genericErrorMessage(sse.MessageEventModified, consts.InstrumentationInstance, "error getting labels")
	}

	instrumentedAppName, ok := labels[consts.InstrumentedAppNameLabel]
	if !ok {
		genericErrorMessage(sse.MessageEventModified, consts.InstrumentationInstance, "error getting instrumented app name from labels")
	}

	namespace := instruInstance.Namespace
	name, kind, err := commonutils.ExtractWorkloadInfoFromRuntimeObjectName(instrumentedAppName)
	if err != nil {
		genericErrorMessage(sse.MessageEventModified, consts.InstrumentationInstance, err.Error())
	}

	target := fmt.Sprintf("name=%s&kind=%s&namespace=%s", name, kind, namespace)
	data := fmt.Sprintf(`%s "%s" %s: %s`, consts.InstrumentationInstance, name, instruInstance.Status.Reason, instruInstance.Status.Message)
	instrumentationInstanceModifiedEventBatcher.AddEvent(sse.MessageTypeError, data, target)
}<|MERGE_RESOLUTION|>--- conflicted
+++ resolved
@@ -20,11 +20,7 @@
 	instrumentationInstanceModifiedEventBatcher = NewEventBatcher(
 		EventBatcherConfig{
 			MinBatchSize: 1,
-<<<<<<< HEAD
-			Duration:     10 * time.Second,
-=======
 			Duration:     5 * time.Second,
->>>>>>> 8e9e2a74
 			MessageType:  sse.MessageTypeError,
 			Event:        sse.MessageEventModified,
 			CRDType:      consts.InstrumentationInstance,
