--- conflicted
+++ resolved
@@ -29,22 +29,8 @@
 
 	K8sActualNamespaces := make([]*model.K8sActualNamespace, len(namespacesResponse.Namespaces))
 	for i, namespace := range namespacesResponse.Namespaces {
-<<<<<<< HEAD
 		K8sActualNamespaces[i] = &model.K8sActualNamespace{
 			Name: namespace.Name,
-=======
-
-		namespace, err := kube.DefaultClient.CoreV1().Namespaces().Get(ctx, namespace.Name, metav1.GetOptions{})
-		if err != nil {
-			return nil, err
-		}
-
-		nsInstrumented := workload.GetInstrumentationLabelValue(namespace.GetLabels())
-
-		K8sActualNamespaces[i] = &model.K8sActualNamespace{
-			Name:     namespace.Name,
-			Selected: nsInstrumented,
->>>>>>> 0ac19a69
 		}
 	}
 
@@ -70,12 +56,7 @@
 	}
 
 	return &model.K8sActualNamespace{
-<<<<<<< HEAD
 		Name:             namespace.Name,
-=======
-		Name:             name,
-		Selected:         nsInstrumented,
->>>>>>> 0ac19a69
 		K8sActualSources: namespaceActualSourcesPointers,
 	}, nil
 }
