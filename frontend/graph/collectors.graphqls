--- conflicted
+++ resolved
@@ -93,18 +93,10 @@
 type PodInfo {
   namespace: String!
   name: String!
-<<<<<<< HEAD
   ready: Boolean!
   started: Boolean!
   # Container status reason when pod is in waiting or terminated state (e.g., "ImagePullBackOff", "CrashLoopBackOff", "Completed"). "Running" if all containers are running normally.
   status: String!
-=======
-  namespace: String!
-  # Ready containers in format "X/Y" where X is the number of ready containers and Y is the total number of containers (e.g., "2/2", "1/3")
-  ready: String!
-  # Container status reason when pod is in waiting or terminated state (e.g., "ImagePullBackOff", "CrashLoopBackOff", "Completed"). Null if all containers are running normally.
-  status: String
->>>>>>> 8522d4c1
   # Total number of container restarts across all containers in the pod
   restartsCount: Int!
   nodeName: String!
