# =====================
# Collectors
# Centralized common types for collector headers (Gateway Deployment, Data Collection DaemonSet)
# =====================

"""
Rollout/availability status of a workload.

- Healthy: All desired replicas are updated, available, and ready.
- Updating: Workload is progressing towards desired state (e.g., updating pods).
- Degraded: Progressing but with availability issues (e.g., not enough available replicas).
- Failed: Progress deadline exceeded or an unrecoverable error occurred.
- Down: No available replicas.
- Unknown: Status cannot be determined from current signals.
"""
enum WorkloadRolloutStatus {
  Healthy
  Updating
  Degraded
  Failed
  Down
  Unknown
}

type ResourceAmounts {
  cpu: String
  memory: String
}

type Resources {
  requests: ResourceAmounts
  limits: ResourceAmounts
}

type NodesSummary {
  desired: Int!
  ready: Int!
}

type HorizontalPodAutoscalerInfo {
  min: Int
  max: Int
  current: Int
  desired: Int
  conditions: [Condition]
}

enum ManifestFormat {
  YAML
  JSON
}

type GatewayDeploymentInfo {
  status: WorkloadRolloutStatus!
  hpa: HorizontalPodAutoscalerInfo
  resources: Resources
  imageVersion: String
  lastRolloutAt: String
  rolloutInProgress: Boolean!
}

type CollectorDaemonSetInfo {
  status: WorkloadRolloutStatus!
  nodes: NodesSummary!
  resources: Resources
  imageVersion: String
  lastRolloutAt: String
  rolloutInProgress: Boolean!
}

# =====================
# Gateway Pods List API
# =====================

type PodInfo {
  name: String!
  ready: String!
  status: String!
  restarts: Int!
  nodeName: String!
  age: String!
  image: String!
}

extend type Query {
  # Gateway (Deployment)
  gatewayDeploymentInfo: GatewayDeploymentInfo!

  # Odiglet (DaemonSet)
<<<<<<< HEAD
  getOdigletDaemonSetInfo: CollectorDaemonSetInfo!

  # Gateway Pods
  gatewayPods: [PodInfo!]!

  # Odiglet Pods
  odigletPods: [PodInfo!]!
=======
  odigletDaemonSetInfo: CollectorDaemonSetInfo!
>>>>>>> f838982d
}<|MERGE_RESOLUTION|>--- conflicted
+++ resolved
@@ -87,15 +87,11 @@
   gatewayDeploymentInfo: GatewayDeploymentInfo!
 
   # Odiglet (DaemonSet)
-<<<<<<< HEAD
-  getOdigletDaemonSetInfo: CollectorDaemonSetInfo!
+  odigletDaemonSetInfo: CollectorDaemonSetInfo!
 
   # Gateway Pods
   gatewayPods: [PodInfo!]!
 
   # Odiglet Pods
   odigletPods: [PodInfo!]!
-=======
-  odigletDaemonSetInfo: CollectorDaemonSetInfo!
->>>>>>> f838982d
 }