--- conflicted
+++ resolved
@@ -970,10 +970,7 @@
 
   getOverviewMetrics: OverviewMetricsResponse!
   getServiceMap: ServiceMap!
-<<<<<<< HEAD
   getTraces(serviceName: String!, limit: Int, hoursAgo: Int): [Trace!]!
-=======
->>>>>>> 18d26dee
 
   describeOdigos: OdigosAnalyze!
   describeSource(
@@ -985,13 +982,7 @@
   # source conditions (from instance, workload, etc.)
   sourceConditions: [SourceConditions!]!
 
-<<<<<<< HEAD
-  # get all sources that match the filter
-  workloads(filter: WorkloadFilter): [K8sWorkload!]!
-
-=======
   # source libraries
->>>>>>> 18d26dee
   instrumentationInstanceComponents(
     namespace: String!
     kind: String!
