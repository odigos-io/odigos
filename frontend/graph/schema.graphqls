enum ComputePlatformType {
  K8S
  VM
}

enum K8sResourceKind {
  Deployment
  DaemonSet
  StatefulSet
}

enum ConditionStatus {
  True
  False
  Unknown
}

enum ProgrammingLanguage {
  Unspecified
  Java
  Go
  JavaScript
  Python
  DotNet
}

enum SignalType {
  TRACES
  METRICS
  LOGS
}

enum SpanKind {
  Internal
  Server
  Client
  Producer
  Consumer
}

enum InstallationStatus {
  NEW
  APPS_SELECTED
  FINISHED
}

type SourceContainerRuntimeDetails {
  containerName: String!
  language: String!
  runtimeVersion: String!
  otherAgent: String
}

type Condition {
  status: ConditionStatus!
  type: String!
  reason: String
  message: String
  lastTransitionTime: String
}

type K8sActualNamespace {
  name: String!
<<<<<<< HEAD
  k8sActualSources: [K8sActualSource]!
=======
  selected: Boolean
  k8sActualSources(instrumentationLabeled: Boolean): [K8sActualSource]!
>>>>>>> 0ac19a69
}

input K8sDesiredNamespaceInput {
  autoInstrument: Boolean
}

input K8sNamespaceId {
  name: String!
}

type K8sActualSource {
  namespace: String!
  name: String!
  kind: K8sResourceKind!
  numberOfInstances: Int
  selected: Boolean
  reportedName: String
  containers: [SourceContainerRuntimeDetails!]
  conditions: [Condition!]
}

input K8sDesiredSourceInput {
  serviceName: String
  autoInstrument: Boolean
}

type PodWorkload {
  namespace: String!
  name: String!
  kind: K8sResourceKind!
}

input PodWorkloadInput {
  namespace: String!
  kind: K8sResourceKind!
  name: String!
}

input K8sSourceId {
  namespace: String!
  kind: K8sResourceKind!
  name: String!
}

type InstrumentationRule {
  ruleId: ID!
  ruleName: String
  notes: String
  disabled: Boolean
  workloads: [PodWorkload!]
  instrumentationLibraries: [InstrumentationLibraryGlobalId!]
  payloadCollection: PayloadCollection
}

input InstrumentationRuleInput {
  ruleName: String
  notes: String
  disabled: Boolean
  workloads: [PodWorkloadInput!]
  instrumentationLibraries: [InstrumentationLibraryGlobalIdInput!]
  payloadCollection: PayloadCollectionInput
}

type InstrumentationLibraryGlobalId {
  name: String!
  spanKind: SpanKind
  language: ProgrammingLanguage
}

input InstrumentationLibraryGlobalIdInput {
  name: String!
  spanKind: SpanKind
  language: ProgrammingLanguage
}

type PayloadCollection {
  httpRequest: HttpPayloadCollection
  httpResponse: HttpPayloadCollection
  dbQuery: DbQueryPayloadCollection
  messaging: MessagingPayloadCollection
}

input PayloadCollectionInput {
  httpRequest: HttpPayloadCollectionInput
  httpResponse: HttpPayloadCollectionInput
  dbQuery: DbQueryPayloadCollectionInput
  messaging: MessagingPayloadCollectionInput
}

type HttpPayloadCollection {
  mimeTypes: [String]
  maxPayloadLength: Int
  dropPartialPayloads: Boolean
}

input HttpPayloadCollectionInput {
  mimeTypes: [String]
  maxPayloadLength: Int
  dropPartialPayloads: Boolean
}

type DbQueryPayloadCollection {
  maxPayloadLength: Int
  dropPartialPayloads: Boolean
}

input DbQueryPayloadCollectionInput {
  maxPayloadLength: Int
  dropPartialPayloads: Boolean
}

type MessagingPayloadCollection {
  maxPayloadLength: Int
  dropPartialPayloads: Boolean
}

input MessagingPayloadCollectionInput {
  maxPayloadLength: Int
  dropPartialPayloads: Boolean
}

type ComputePlatform {
  computePlatformType: ComputePlatformType!
  k8sActualNamespaces: [K8sActualNamespace]!
  k8sActualNamespace(name: String!): K8sActualNamespace
  k8sActualSources: [K8sActualSource]!
  destinations: [Destination!]!
  actions: [PipelineAction!]!
  instrumentationRules: [InstrumentationRule!]!
}

type SupportedSignals {
  traces: ObservabilitySignalSupport!
  metrics: ObservabilitySignalSupport!
  logs: ObservabilitySignalSupport!
}

type ObservabilitySignalSupport {
  supported: Boolean!
}

type DestinationTypesCategoryItem {
  type: String!
  displayName: String!
  imageUrl: String!
  supportedSignals: SupportedSignals!
  testConnectionSupported: Boolean!
}

type DestinationsCategory {
  name: String!
  items: [DestinationTypesCategoryItem!]!
}

type GetDestinationTypesResponse {
  categories: [DestinationsCategory!]!
}

type ExportedSignals {
  traces: Boolean!
  metrics: Boolean!
  logs: Boolean!
}

type Destination {
  id: ID!
  name: String!
  type: String!
  exportedSignals: ExportedSignals!
  fields: String!
  destinationType: DestinationTypesCategoryItem!
  conditions: [Condition!]
}

type GetConfigResponse {
  installation: InstallationStatus!
}

type CustomReadDataLabel {
  condition: String!
  title: String!
  value: String!
}

type Field {
  name: String!
  displayName: String!
  componentType: String!
  componentProperties: String! # Using String to store JSON data as a string
  secret: Boolean!
  initialValue: String!
  renderCondition: [String!]!
  hideFromReadData: [String!]!
  customReadDataLabels: [CustomReadDataLabel!]!
}

type GetDestinationDetailsResponse {
  fields: [Field!]!
}

input DestinationInput {
  name: String!
  type: String!
  exportedSignals: ExportedSignalsInput!
  fields: [FieldInput!]!
}

input FieldInput {
  key: String!
  value: String!
}

input ExportedSignalsInput {
  traces: Boolean!
  metrics: Boolean!
  logs: Boolean!
}

input PersistNamespaceItemInput {
  name: String!
  futureSelected: Boolean!
}

input PersistNamespaceSourceInput {
  name: String!
  kind: K8sResourceKind!
  selected: Boolean!
}

type TestConnectionResponse {
  succeeded: Boolean!
  statusCode: Int!
  destinationType: String
  message: String
  reason: String
}

type DestinationDetails {
  type: String!
  urlString: String!
  fields: String!
}

type PipelineAction {
  id: String!
  type: String!
  spec: String!
  conditions: [Condition!]
}

input PatchSourceRequestInput {
  reportedName: String
}

interface Action {
  id: ID!
  type: String!
  name: String
  notes: String
  disable: Boolean!
  signals: [SignalType!]!
}

type ClusterInfo {
  attributeName: String!
  attributeStringValue: String
}

type AddClusterInfoAction implements Action {
  id: ID!
  type: String!
  name: String
  notes: String
  disable: Boolean!
  signals: [SignalType!]!
  details: [ClusterInfo!]!
}

type DeleteAttribute {
  attributeName: String!
}

type DeleteAttributeAction implements Action {
  id: ID!
  type: String!
  name: String
  notes: String
  disable: Boolean!
  signals: [SignalType!]!
  details: [String!]!
}

type PiiMaskingAction implements Action {
  id: ID!
  type: String!
  name: String
  notes: String
  disable: Boolean!
  signals: [SignalType!]!
  details: [String!]
}

type ErrorSamplerAction implements Action {
  id: ID!
  type: String!
  name: String
  notes: String
  disable: Boolean!
  signals: [SignalType!]!
  details: String!
}

type LatencySamplerAction implements Action {
  id: ID!
  type: String!
  name: String
  notes: String
  disable: Boolean!
  signals: [SignalType!]!
  details: [String]!
}

type ProbabilisticSamplerAction implements Action {
  id: ID!
  type: String!
  name: String
  notes: String
  disable: Boolean!
  signals: [SignalType!]!
  details: String!
}

type RenameAttributeAction implements Action {
  id: ID!
  type: String!
  name: String
  notes: String
  disable: Boolean!
  signals: [SignalType!]!
  details: String!
}

input ActionInput {
  type: String!
  name: String
  notes: String
  disable: Boolean!
  signals: [SignalType!]!
  details: String!
}

type OverviewMetricsResponse {
  sources: [SingleSourceMetricsResponse!]!
  destinations: [SingleDestinationMetricsResponse!]!
}

type SingleSourceMetricsResponse {
  namespace: String!
  kind: String!
  name: String!
  totalDataSent: Int!
  throughput: Int!
}

type SingleDestinationMetricsResponse {
  id: String!
  totalDataSent: Int!
  throughput: Int!
}

# describe types
type EntityProperty {
  name: String!
  value: String!
  status: String
  explain: String
}

type InstrumentationLabelsAnalyze {
  instrumented: EntityProperty!
  workload: EntityProperty
  namespace: EntityProperty
  instrumentedText: EntityProperty
}

type ContainerRuntimeInfoAnalyze {
  containerName: EntityProperty!
  language: EntityProperty!
  runtimeVersion: EntityProperty!
  envVars: [EntityProperty!]!
}

type InstrumentationConfigAnalyze {
  created: EntityProperty!
  createTime: EntityProperty
  containers: [ContainerRuntimeInfoAnalyze!]!
}

type RuntimeInfoAnalyze {
  generation: EntityProperty!
  containers: [ContainerRuntimeInfoAnalyze!]!
}

type ContainerWorkloadManifestAnalyze {
  containerName: EntityProperty!
  devices: EntityProperty!
  originalEnv: [EntityProperty!]!
}

type InstrumentationDeviceAnalyze {
  statusText: EntityProperty!
  containers: [ContainerWorkloadManifestAnalyze!]!
}

type InstrumentationInstanceAnalyze {
  healthy: EntityProperty!
  message: EntityProperty
  identifyingAttributes: [EntityProperty!]!
}

type PodContainerAnalyze {
  containerName: EntityProperty!
  actualDevices: EntityProperty!
  instrumentationInstances: [InstrumentationInstanceAnalyze!]!
}

type PodAnalyze {
  podName: EntityProperty!
  nodeName: EntityProperty!
  phase: EntityProperty!
  containers: [PodContainerAnalyze!]!
}

type SourceAnalyze {
  name: EntityProperty!
  kind: EntityProperty!
  namespace: EntityProperty!
  labels: InstrumentationLabelsAnalyze!

  runtimeInfo: RuntimeInfoAnalyze!
  instrumentationConfig: InstrumentationConfigAnalyze!
  instrumentationDevice: InstrumentationDeviceAnalyze!

  totalPods: Int!
  podsPhasesCount: String!
  pods: [PodAnalyze!]!
}

type ClusterCollectorAnalyze {
  enabled: EntityProperty!
  collectorGroup: EntityProperty!
  deployed: EntityProperty
  deployedError: EntityProperty
  collectorReady: EntityProperty
  deploymentCreated: EntityProperty!
  expectedReplicas: EntityProperty
  healthyReplicas: EntityProperty
  failedReplicas: EntityProperty
  failedReplicasReason: EntityProperty
}

type NodeCollectorAnalyze {
  enabled: EntityProperty!
  collectorGroup: EntityProperty!
  deployed: EntityProperty
  deployedError: EntityProperty
  collectorReady: EntityProperty
  daemonSet: EntityProperty!
  desiredNodes: EntityProperty
  currentNodes: EntityProperty
  updatedNodes: EntityProperty
  availableNodes: EntityProperty
}

type OdigosAnalyze {
  odigosVersion: EntityProperty!
  numberOfDestinations: Int!
  numberOfSources: Int!
  clusterCollector: ClusterCollectorAnalyze!
  nodeCollector: NodeCollectorAnalyze!
  isSettled: Boolean!
  hasErrors: Boolean!
}

type Query {
  computePlatform: ComputePlatform
  config: GetConfigResponse
  destinationTypes: GetDestinationTypesResponse
  destinationTypeDetails(type: String!): GetDestinationDetailsResponse
  potentialDestinations: [DestinationDetails!]!
  getOverviewMetrics: OverviewMetricsResponse!
  describeOdigos: OdigosAnalyze!
  describeSource(namespace: String!, kind: String!, name: String!): SourceAnalyze!
}

type Mutation {
  createNewDestination(destination: DestinationInput!): Destination!
  persistK8sNamespace(namespace: PersistNamespaceItemInput!): Boolean!
  persistK8sSources(namespace: String!, sources: [PersistNamespaceSourceInput!]!): Boolean!
  testConnectionForDestination(destination: DestinationInput!): TestConnectionResponse!
  updateK8sActualSource(sourceId: K8sSourceId!, patchSourceRequest: PatchSourceRequestInput!): Boolean!
  updateDestination(id: ID!, destination: DestinationInput!): Destination!
  deleteDestination(id: ID!): Boolean!
  createAction(action: ActionInput!): Action!
  updateAction(id: ID!, action: ActionInput!): Action!
  deleteAction(id: ID!, actionType: String!): Boolean!

  createInstrumentationRule(instrumentationRule: InstrumentationRuleInput!): InstrumentationRule!
  updateInstrumentationRule(ruleId: ID!, instrumentationRule: InstrumentationRuleInput!): InstrumentationRule!
  deleteInstrumentationRule(ruleId: ID!): Boolean!
}<|MERGE_RESOLUTION|>--- conflicted
+++ resolved
@@ -61,12 +61,7 @@
 
 type K8sActualNamespace {
   name: String!
-<<<<<<< HEAD
   k8sActualSources: [K8sActualSource]!
-=======
-  selected: Boolean
-  k8sActualSources(instrumentationLabeled: Boolean): [K8sActualSource]!
->>>>>>> 0ac19a69
 }
 
 input K8sDesiredNamespaceInput {
