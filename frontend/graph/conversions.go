package graph

import (
	"time"

	"github.com/odigos-io/odigos/api/odigos/v1alpha1"
	"github.com/odigos-io/odigos/destinations"
	"github.com/odigos-io/odigos/frontend/graph/model"
	v1 "k8s.io/apimachinery/pkg/apis/meta/v1"
)

func k8sKindToGql(k8sResourceKind string) model.K8sResourceKind {
	switch k8sResourceKind {
	case "Deployment":
		return model.K8sResourceKindDeployment
	case "StatefulSet":
		return model.K8sResourceKindStatefulSet
	case "DaemonSet":
		return model.K8sResourceKindDaemonSet
	}
	return ""
}

func k8sConditionStatusToGql(status v1.ConditionStatus) model.ConditionStatus {
	switch status {
	case v1.ConditionTrue:
		return model.ConditionStatusTrue
	case v1.ConditionFalse:
		return model.ConditionStatusFalse
	case v1.ConditionUnknown:
		return model.ConditionStatusUnknown
	}
	return model.ConditionStatusUnknown

}

func k8sLastTransitionTimeToGql(t v1.Time) *string {
	if t.IsZero() {
		return nil
	}
	str := t.UTC().Format(time.RFC3339)
	return &str
}

func instrumentedApplicationToActualSource(instrumentedApp v1alpha1.InstrumentedApplication) *model.K8sActualSource {
	// Map the container runtime details
	var containers []*model.SourceContainerRuntimeDetails
	for _, container := range instrumentedApp.Spec.RuntimeDetails {
		var otherAgentName *string
		if container.OtherAgent != nil {
			otherAgentName = &container.OtherAgent.Name
		}

		containers = append(containers, &model.SourceContainerRuntimeDetails{
			ContainerName:  container.ContainerName,
			Language:       string(container.Language),
			RuntimeVersion: container.RuntimeVersion,
			OtherAgent:     otherAgentName,
		})
	}

	// Map the conditions of the application
	var conditions []*model.Condition
	for _, condition := range instrumentedApp.Status.Conditions {
		conditions = append(conditions, &model.Condition{
			Type:               condition.Type,
			Status:             k8sConditionStatusToGql(condition.Status),
			Reason:             &condition.Reason,
			LastTransitionTime: k8sLastTransitionTimeToGql(condition.LastTransitionTime),
			Message:            &condition.Message,
		})
	}

	// Return the converted K8sActualSource object
	return &model.K8sActualSource{
		Namespace:         instrumentedApp.Namespace,
		Kind:              k8sKindToGql(instrumentedApp.OwnerReferences[0].Kind),
		Name:              instrumentedApp.OwnerReferences[0].Name,
		ServiceName:       &instrumentedApp.Name,
		NumberOfInstances: nil,
		AutoInstrumented:  instrumentedApp.Spec.Options != nil,
		InstrumentedApplicationDetails: &model.InstrumentedApplicationDetails{
			Containers: containers,
			Conditions: conditions,
		},
	}
}

func convertCustomReadDataLabels(labels []*destinations.CustomReadDataLabel) []*model.CustomReadDataLabel {
	var result []*model.CustomReadDataLabel
	for _, label := range labels {
		result = append(result, &model.CustomReadDataLabel{
			Condition: label.Condition,
			Title:     label.Title,
			Value:     label.Value,
		})
	}
	return result
}

func convertConditions(conditions []v1.Condition) []*model.Condition {
	var result []*model.Condition
	for _, c := range conditions {
<<<<<<< HEAD
=======
		// Convert LastTransitionTime to a string pointer if it's not nil
		var lastTransitionTime *string
		if !c.LastTransitionTime.IsZero() {
			t := c.LastTransitionTime.Format(time.RFC3339)
			lastTransitionTime = &t
		}

>>>>>>> e70dd669
		result = append(result, &model.Condition{
			Status:             model.ConditionStatus(c.Status),
			Type:               c.Type,
			Reason:             &c.Reason,
			Message:            &c.Message,
<<<<<<< HEAD
			LastTransitionTime: convertLastTransitionTime(c.LastTransitionTime),
		})
	}
	return result
}

// Convert LastTransitionTime to a string pointer if it's not nil
func convertLastTransitionTime(transitionTime v1.Time) *string {
	var lastTransitionTime *string

	if !transitionTime.IsZero() {
		t := transitionTime.Format(time.RFC3339)
		lastTransitionTime = &t
	}

	return lastTransitionTime
=======
			LastTransitionTime: lastTransitionTime,
		})
	}
	return result
>>>>>>> e70dd669
}<|MERGE_RESOLUTION|>--- conflicted
+++ resolved
@@ -101,8 +101,6 @@
 func convertConditions(conditions []v1.Condition) []*model.Condition {
 	var result []*model.Condition
 	for _, c := range conditions {
-<<<<<<< HEAD
-=======
 		// Convert LastTransitionTime to a string pointer if it's not nil
 		var lastTransitionTime *string
 		if !c.LastTransitionTime.IsZero() {
@@ -110,33 +108,13 @@
 			lastTransitionTime = &t
 		}
 
->>>>>>> e70dd669
 		result = append(result, &model.Condition{
 			Status:             model.ConditionStatus(c.Status),
 			Type:               c.Type,
 			Reason:             &c.Reason,
 			Message:            &c.Message,
-<<<<<<< HEAD
-			LastTransitionTime: convertLastTransitionTime(c.LastTransitionTime),
-		})
-	}
-	return result
-}
-
-// Convert LastTransitionTime to a string pointer if it's not nil
-func convertLastTransitionTime(transitionTime v1.Time) *string {
-	var lastTransitionTime *string
-
-	if !transitionTime.IsZero() {
-		t := transitionTime.Format(time.RFC3339)
-		lastTransitionTime = &t
-	}
-
-	return lastTransitionTime
-=======
 			LastTransitionTime: lastTransitionTime,
 		})
 	}
 	return result
->>>>>>> e70dd669
 }