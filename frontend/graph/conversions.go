package graph

import (
	"time"

	"github.com/odigos-io/odigos/api/odigos/v1alpha1"
	"github.com/odigos-io/odigos/destinations"
	"github.com/odigos-io/odigos/frontend/graph/model"
	v1 "k8s.io/apimachinery/pkg/apis/meta/v1"
)

func k8sKindToGql(k8sResourceKind string) model.K8sResourceKind {
	switch k8sResourceKind {
	case "Deployment":
		return model.K8sResourceKindDeployment
	case "StatefulSet":
		return model.K8sResourceKindStatefulSet
	case "DaemonSet":
		return model.K8sResourceKindDaemonSet
	}
	return ""
}

<<<<<<< HEAD
func instrumentationConfigToActualSource(instruConfig v1alpha1.InstrumentationConfig) *model.K8sActualSource {
	// Map the containers runtime details
=======
func k8sConditionStatusToGql(status v1.ConditionStatus) model.ConditionStatus {
	switch status {
	case v1.ConditionTrue:
		return model.ConditionStatusTrue
	case v1.ConditionFalse:
		return model.ConditionStatusFalse
	case v1.ConditionUnknown:
		return model.ConditionStatusUnknown
	}
	return model.ConditionStatusUnknown

}

func k8sLastTransitionTimeToGql(t v1.Time) *string {
	if t.IsZero() {
		return nil
	}
	str := t.UTC().Format(time.RFC3339)
	return &str
}

func instrumentationConfigToActualSource(instruConfig v1alpha1.InstrumentationConfig) *model.K8sActualSource {
	// Map the container runtime details
>>>>>>> 52ee331a
	var containers []*model.SourceContainerRuntimeDetails
	for _, container := range instruConfig.Status.RuntimeDetailsByContainer {
		var otherAgentName *string
		if container.OtherAgent != nil {
			otherAgentName = &container.OtherAgent.Name
		}

		containers = append(containers, &model.SourceContainerRuntimeDetails{
			ContainerName:  container.ContainerName,
			Language:       string(container.Language),
			RuntimeVersion: container.RuntimeVersion,
			OtherAgent:     otherAgentName,
		})
	}

	// Map the conditions
	var conditions []*model.Condition
<<<<<<< HEAD
	// for _, condition := range instruConfig.Status.Conditions {
	// 	conditions = append(conditions, &model.Condition{
	// 		Status:             k8sConditionStatusToGql(condition.Status),
	// 		Type:               condition.Type,
	// 		Reason:             &condition.Reason,
	// 		Message:            &condition.Message,
	// 		LastTransitionTime: k8sLastTransitionTimeToGql(condition.LastTransitionTime),
	// 	})
	// }
=======
	for _, condition := range instruConfig.Status.Conditions {
		conditions = append(conditions, &model.Condition{
			Type:               condition.Type,
			Status:             k8sConditionStatusToGql(condition.Status),
			Reason:             &condition.Reason,
			LastTransitionTime: k8sLastTransitionTimeToGql(condition.LastTransitionTime),
			Message:            &condition.Message,
		})
	}
>>>>>>> 52ee331a

	// Return the converted K8sActualSource object
	return &model.K8sActualSource{
		Namespace:         instruConfig.Namespace,
		Kind:              k8sKindToGql(instruConfig.OwnerReferences[0].Kind),
		Name:              instruConfig.OwnerReferences[0].Name,
<<<<<<< HEAD
		NumberOfInstances: nil,
		ReportedName:      &instruConfig.Spec.ServiceName,
		Containers:        containers,
		Conditions:        conditions,
=======
		ReportedName:      &instruConfig.Spec.ServiceName,
		NumberOfInstances: nil,
		InstrumentedApplicationDetails: &model.InstrumentedApplicationDetails{
			Containers: containers,
			Conditions: conditions,
		},
>>>>>>> 52ee331a
	}
}

func convertCustomReadDataLabels(labels []*destinations.CustomReadDataLabel) []*model.CustomReadDataLabel {
	var result []*model.CustomReadDataLabel
	for _, label := range labels {
		result = append(result, &model.CustomReadDataLabel{
			Condition: label.Condition,
			Title:     label.Title,
			Value:     label.Value,
		})
	}
	return result
}

func convertConditions(conditions []v1.Condition) []*model.Condition {
	var result []*model.Condition
	for _, c := range conditions {
		// Convert LastTransitionTime to a string pointer if it's not nil
		var lastTransitionTime *string
		if !c.LastTransitionTime.IsZero() {
			t := c.LastTransitionTime.Format(time.RFC3339)
			lastTransitionTime = &t
		}

		result = append(result, &model.Condition{
			Status:             model.ConditionStatus(c.Status),
			Type:               c.Type,
			Reason:             &c.Reason,
			Message:            &c.Message,
			LastTransitionTime: lastTransitionTime,
		})
	}
	return result
}<|MERGE_RESOLUTION|>--- conflicted
+++ resolved
@@ -21,10 +21,6 @@
 	return ""
 }
 
-<<<<<<< HEAD
-func instrumentationConfigToActualSource(instruConfig v1alpha1.InstrumentationConfig) *model.K8sActualSource {
-	// Map the containers runtime details
-=======
 func k8sConditionStatusToGql(status v1.ConditionStatus) model.ConditionStatus {
 	switch status {
 	case v1.ConditionTrue:
@@ -47,8 +43,7 @@
 }
 
 func instrumentationConfigToActualSource(instruConfig v1alpha1.InstrumentationConfig) *model.K8sActualSource {
-	// Map the container runtime details
->>>>>>> 52ee331a
+	// Map the containers runtime details
 	var containers []*model.SourceContainerRuntimeDetails
 	for _, container := range instruConfig.Status.RuntimeDetailsByContainer {
 		var otherAgentName *string
@@ -66,46 +61,25 @@
 
 	// Map the conditions
 	var conditions []*model.Condition
-<<<<<<< HEAD
-	// for _, condition := range instruConfig.Status.Conditions {
-	// 	conditions = append(conditions, &model.Condition{
-	// 		Status:             k8sConditionStatusToGql(condition.Status),
-	// 		Type:               condition.Type,
-	// 		Reason:             &condition.Reason,
-	// 		Message:            &condition.Message,
-	// 		LastTransitionTime: k8sLastTransitionTimeToGql(condition.LastTransitionTime),
-	// 	})
-	// }
-=======
 	for _, condition := range instruConfig.Status.Conditions {
 		conditions = append(conditions, &model.Condition{
+			Status:             k8sConditionStatusToGql(condition.Status),
 			Type:               condition.Type,
-			Status:             k8sConditionStatusToGql(condition.Status),
 			Reason:             &condition.Reason,
+			Message:            &condition.Message,
 			LastTransitionTime: k8sLastTransitionTimeToGql(condition.LastTransitionTime),
-			Message:            &condition.Message,
 		})
 	}
->>>>>>> 52ee331a
 
 	// Return the converted K8sActualSource object
 	return &model.K8sActualSource{
 		Namespace:         instruConfig.Namespace,
 		Kind:              k8sKindToGql(instruConfig.OwnerReferences[0].Kind),
 		Name:              instruConfig.OwnerReferences[0].Name,
-<<<<<<< HEAD
 		NumberOfInstances: nil,
 		ReportedName:      &instruConfig.Spec.ServiceName,
 		Containers:        containers,
 		Conditions:        conditions,
-=======
-		ReportedName:      &instruConfig.Spec.ServiceName,
-		NumberOfInstances: nil,
-		InstrumentedApplicationDetails: &model.InstrumentedApplicationDetails{
-			Containers: containers,
-			Conditions: conditions,
-		},
->>>>>>> 52ee331a
 	}
 }
 
