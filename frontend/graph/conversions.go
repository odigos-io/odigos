--- conflicted
+++ resolved
@@ -8,15 +8,12 @@
 
 	"github.com/odigos-io/odigos/api/odigos/v1alpha1"
 	"github.com/odigos-io/odigos/frontend/graph/model"
-<<<<<<< HEAD
+	"github.com/odigos-io/odigos/frontend/kube"
 	"github.com/odigos-io/odigos/frontend/services"
 
-=======
-	"github.com/odigos-io/odigos/frontend/kube"
+	appsv1 "k8s.io/api/apps/v1"
 	metav1 "k8s.io/apimachinery/pkg/apis/meta/v1"
->>>>>>> aebc0910
 	v1 "k8s.io/apimachinery/pkg/apis/meta/v1"
-	appsv1 "k8s.io/api/apps/v1"
 )
 
 func k8sKindToGql(k8sResourceKind string) model.K8sResourceKind {
@@ -40,13 +37,9 @@
 	return &str
 }
 
-<<<<<<< HEAD
-func instrumentationConfigToActualSource(instruConfig v1alpha1.InstrumentationConfig, source v1alpha1.Source) *model.K8sActualSource {
+func instrumentationConfigToActualSource(ctx context.Context, instruConfig v1alpha1.InstrumentationConfig, source v1alpha1.Source) (*model.K8sActualSource, error) {
 	selected := true
 	dataStreamNames := services.GetSourceDataStreamNames(&source)
-=======
-func instrumentationConfigToActualSource(ctx context.Context, instruConfig v1alpha1.InstrumentationConfig) (*model.K8sActualSource, error) {
->>>>>>> aebc0910
 	var containers []*model.SourceContainer
 
 	// Map the containers runtime details
@@ -175,7 +168,7 @@
 				} else {
 					status = model.ConditionStatusSuccess
 				}
-				
+
 			case v1.ConditionFalse:
 				status = model.ConditionStatusError
 			}
