package main

import (
	"context"
	"embed"
	"flag"
	"fmt"
	"io/fs"
	"log"
	"log/slog"
	"net/http"
	"os"
	"os/signal"
	"sync"
	"syscall"

	"github.com/go-logr/logr"

	"github.com/odigos-io/odigos/common"
	"github.com/odigos-io/odigos/common/consts"
	"github.com/odigos-io/odigos/destinations"
	"github.com/odigos-io/odigos/k8sutils/pkg/env"

	"github.com/gin-contrib/cors"

	"github.com/odigos-io/odigos/frontend/endpoints/actions"
	collectormetrics "github.com/odigos-io/odigos/frontend/endpoints/collector_metrics"
	"github.com/odigos-io/odigos/frontend/endpoints/sse"
	"github.com/odigos-io/odigos/frontend/kube"
	"github.com/odigos-io/odigos/frontend/kube/watchers"
	"github.com/odigos-io/odigos/frontend/version"

	"github.com/gin-gonic/gin"
	"github.com/odigos-io/odigos/frontend/endpoints"

	_ "net/http/pprof"

	"github.com/99designs/gqlgen/graphql/handler"
	"github.com/99designs/gqlgen/graphql/playground"
	"github.com/odigos-io/odigos/frontend/graph"
)

const (
	defaultPort = 3000
	betaPort    = 3001
)

type Flags struct {
	Version    bool
	Address    string
	Port       int
	BetaPort   int
	Debug      bool
	KubeConfig string
	Namespace  string
}

//go:embed all:webapp/out/*
var uiFS embed.FS

//go:embed all:webapp/dep-out/*
var depUIFS embed.FS

func parseFlags() Flags {
	defaultKubeConfig := env.GetDefaultKubeConfigPath()

	var flags Flags
	flag.BoolVar(&flags.Version, "version", false, "Print Odigos UI version.")
	flag.StringVar(&flags.Address, "address", "localhost", "Address to listen on")
	flag.IntVar(&flags.Port, "port", defaultPort, "Port to listen on")
	flag.IntVar(&flags.BetaPort, "beta-port", betaPort, "Port to listen on for beta UI")
	flag.BoolVar(&flags.Debug, "debug", false, "Enable debug mode")
	flag.StringVar(&flags.KubeConfig, "kubeconfig", defaultKubeConfig, "Path to kubeconfig file")
	flag.StringVar(&flags.Namespace, "namespace", consts.DefaultOdigosNamespace, "Kubernetes namespace where Odigos is installed")
	flag.Parse()
	return flags
}

func initKubernetesClient(flags *Flags) error {
	client, err := kube.CreateClient(flags.KubeConfig)
	if err != nil {
		return fmt.Errorf("error creating Kubernetes client: %w", err)
	}

	kube.SetDefaultClient(client)
	return nil
}

func startHTTPServer(flags *Flags, odigosMetrics *collectormetrics.OdigosMetricsConsumer) (*gin.Engine, error) {
	var r *gin.Engine
	if flags.Debug {
		r = gin.Default()
	} else {
		gin.SetMode(gin.ReleaseMode)
		r = gin.New()
		r.Use(gin.Recovery())
	}

	// Enable CORS
	r.Use(cors.Default())

	// Serve React app
	dist, err := fs.Sub(uiFS, "webapp/out")
	if err != nil {
		return nil, fmt.Errorf("error reading webapp/out directory: %s", err)
	}

	// Serve React app if page not found serve index.html
	r.NoRoute(gin.WrapH(httpFileServerWith404(http.FS(dist))))

	// GraphQL handlers
	gqlHandler := handler.NewDefaultServer(graph.NewExecutableSchema(graph.Config{
		Resolvers: &graph.Resolver{
			MetricsConsumer: odigosMetrics,
		},
	}))

	r.POST("/graphql", func(c *gin.Context) {
		gqlHandler.ServeHTTP(c.Writer, c.Request)
	})
	r.GET("/playground", gin.WrapH(playground.Handler("GraphQL Playground", "/graphql")))

	return r, nil
}

func httpFileServerWith404(fs http.FileSystem) http.Handler {

	return http.HandlerFunc(func(w http.ResponseWriter, r *http.Request) {
		_, err := fs.Open(r.URL.Path)
		if err != nil {
<<<<<<< HEAD
			// Redirect to root path
=======
			// Serve index.html
>>>>>>> 224d3268
			r.URL.Path = "/"
		}
		http.FileServer(fs).ServeHTTP(w, r)
	})
}

// dep server
func startHTTPDepServer(flags *Flags, odigosMetrics *collectormetrics.OdigosMetricsConsumer) (*gin.Engine, error) {
	var r *gin.Engine
	if flags.Debug {
		r = gin.Default()
	} else {
		gin.SetMode(gin.ReleaseMode)
		r = gin.New()
		r.Use(gin.Recovery())
	}

	// Enable CORS
	r.Use(cors.Default())

	// Serve React app
	dist, err := fs.Sub(depUIFS, "webapp/dep-out")
	if err != nil {
		return nil, fmt.Errorf("error reading webapp/def-out directory: %s", err)
	}

	// Serve React app if page not found serve index.html
	r.NoRoute(gin.WrapH(httpFileServerWith404(http.FS(dist))))

	// Serve API
	apis := r.Group("/api")
	{
		apis.GET("/namespaces", func(c *gin.Context) { endpoints.GetNamespaces(c, flags.Namespace) })
		apis.POST("/namespaces", endpoints.PersistNamespaces)

		apis.GET("/sources", func(c *gin.Context) { endpoints.GetSources(c, flags.Namespace) })
		apis.GET("/sources/namespace/:namespace/kind/:kind/name/:name", endpoints.GetSource)
		apis.DELETE("/sources/namespace/:namespace/kind/:kind/name/:name", endpoints.DeleteSource)
		apis.PATCH("/sources/namespace/:namespace/kind/:kind/name/:name", endpoints.PatchSource)

		apis.GET("/applications/:namespace", endpoints.GetApplicationsInNamespace)
		apis.GET("/destination-types", endpoints.GetDestinationTypes)
		apis.GET("/destination-types/:type", endpoints.GetDestinationTypeDetails)
		apis.GET("/destinations", func(c *gin.Context) { endpoints.GetDestinations(c, flags.Namespace) })
		apis.GET("/destinations/:id", func(c *gin.Context) { endpoints.GetDestinationById(c, flags.Namespace) })
		apis.POST("/destinations", func(c *gin.Context) { endpoints.CreateNewDestination(c, flags.Namespace) })
		apis.POST("/destinations/testConnection", func(c *gin.Context) { endpoints.TestConnectionForDestination(c, flags.Namespace) })
		apis.PUT("/destinations/:id", func(c *gin.Context) { endpoints.UpdateExistingDestination(c, flags.Namespace) })
		apis.DELETE("/destinations/:id", func(c *gin.Context) { endpoints.DeleteDestination(c, flags.Namespace) })

		// Instrumentation Rules
		apis.GET("/instrumentation-rules", func(c *gin.Context) { endpoints.GetInstrumentationRules(c, flags.Namespace) })
		apis.GET("/instrumentation-rules/:id", func(c *gin.Context) { endpoints.GetInstrumentationRule(c, flags.Namespace, c.Param("id")) })
		apis.POST("/instrumentation-rules", func(c *gin.Context) { endpoints.CreateInstrumentationRule(c, flags.Namespace) })
		apis.DELETE("/instrumentation-rules/:id", func(c *gin.Context) { endpoints.DeleteInstrumentationRule(c, flags.Namespace, c.Param("id")) })
		apis.PUT("/instrumentation-rules/:id", func(c *gin.Context) { endpoints.UpdateInstrumentationRule(c, flags.Namespace, c.Param("id")) })

		// Describe
		apis.GET("/describe/odigos", func(c *gin.Context) {
			endpoints.DescribeOdigos(c)
		})
		apis.GET("/describe/source/namespace/:namespace/kind/:kind/name/:name", func(c *gin.Context) {
			endpoints.DescribeSource(c, c.Param("namespace"), c.Param("kind"), c.Param("name"))
		})

		apis.GET("/actions", func(c *gin.Context) { actions.GetActions(c, flags.Namespace) })

		// AddClusterInfo
		apis.GET("/actions/types/AddClusterInfo/:id", func(c *gin.Context) { actions.GetAddClusterInfo(c, flags.Namespace, c.Param("id")) })
		apis.POST("/actions/types/AddClusterInfo", func(c *gin.Context) { actions.CreateAddClusterInfo(c, flags.Namespace) })
		apis.PUT("/actions/types/AddClusterInfo/:id", func(c *gin.Context) { actions.UpdateAddClusterInfo(c, flags.Namespace, c.Param("id")) })
		apis.DELETE("/actions/types/AddClusterInfo/:id", func(c *gin.Context) { actions.DeleteAddClusterInfo(c, flags.Namespace, c.Param("id")) })

		// DeleteAttribute
		apis.GET("/actions/types/DeleteAttribute/:id", func(c *gin.Context) { actions.GetDeleteAttribute(c, flags.Namespace, c.Param("id")) })
		apis.POST("/actions/types/DeleteAttribute", func(c *gin.Context) { actions.CreateDeleteAttribute(c, flags.Namespace) })
		apis.PUT("/actions/types/DeleteAttribute/:id", func(c *gin.Context) { actions.UpdateDeleteAttribute(c, flags.Namespace, c.Param("id")) })
		apis.DELETE("/actions/types/DeleteAttribute/:id", func(c *gin.Context) { actions.DeleteDeleteAttribute(c, flags.Namespace, c.Param("id")) })

		// RenameAttribute
		apis.GET("/actions/types/RenameAttribute/:id", func(c *gin.Context) { actions.GetRenameAttribute(c, flags.Namespace, c.Param("id")) })
		apis.POST("/actions/types/RenameAttribute", func(c *gin.Context) { actions.CreateRenameAttribute(c, flags.Namespace) })
		apis.PUT("/actions/types/RenameAttribute/:id", func(c *gin.Context) { actions.UpdateRenameAttribute(c, flags.Namespace, c.Param("id")) })
		apis.DELETE("/actions/types/RenameAttribute/:id", func(c *gin.Context) { actions.DeleteRenameAttribute(c, flags.Namespace, c.Param("id")) })

		// Metrics
		apis.GET("/metrics/namespace/:namespace/kind/:kind/name/:name", func(c *gin.Context) { endpoints.GetSingleSourceMetrics(c, odigosMetrics) })
		apis.GET("/metrics/destinations/:id", func(c *gin.Context) { endpoints.GetSingleDestinationMetrics(c, odigosMetrics) })
		apis.GET("/metrics/sources", func(c *gin.Context) { endpoints.GetSourcesMetrics(c, odigosMetrics) })
		apis.GET("/metrics/destinations", func(c *gin.Context) { endpoints.GetDestinationsMetrics(c, odigosMetrics) })
		apis.GET("/metrics/overview", func(c *gin.Context) { endpoints.GetOverviewMetrics(c, odigosMetrics) })

		// ErrorSampler
		apis.GET("/actions/types/ErrorSampler/:id", func(c *gin.Context) { actions.GetErrorSampler(c, flags.Namespace, c.Param("id")) })
		apis.POST("/actions/types/ErrorSampler", func(c *gin.Context) { actions.CreateErrorSampler(c, flags.Namespace) })
		apis.PUT("/actions/types/ErrorSampler/:id", func(c *gin.Context) { actions.UpdateErrorSampler(c, flags.Namespace, c.Param("id")) })
		apis.DELETE("/actions/types/ErrorSampler/:id", func(c *gin.Context) { actions.DeleteErrorSampler(c, flags.Namespace, c.Param("id")) })
		// LatencySampler
		apis.GET("/actions/types/LatencySampler/:id", func(c *gin.Context) { actions.GetLatencySampler(c, flags.Namespace, c.Param("id")) })
		apis.POST("/actions/types/LatencySampler", func(c *gin.Context) { actions.CreateLatencySampler(c, flags.Namespace) })
		apis.PUT("/actions/types/LatencySampler/:id", func(c *gin.Context) { actions.UpdateLatencySampler(c, flags.Namespace, c.Param("id")) })
		apis.DELETE("/actions/types/LatencySampler/:id", func(c *gin.Context) { actions.DeleteLatencySampler(c, flags.Namespace, c.Param("id")) })

		//ProbabilisticSampler
		apis.GET("/actions/types/ProbabilisticSampler/:id", func(c *gin.Context) { actions.GetProbabilisticSampler(c, flags.Namespace, c.Param("id")) })
		apis.POST("/actions/types/ProbabilisticSampler", func(c *gin.Context) { actions.CreateProbabilisticSampler(c, flags.Namespace) })
		apis.PUT("/actions/types/ProbabilisticSampler/:id", func(c *gin.Context) { actions.UpdateProbabilisticSampler(c, flags.Namespace, c.Param("id")) })
		apis.DELETE("/actions/types/ProbabilisticSampler/:id", func(c *gin.Context) { actions.DeleteProbabilisticSampler(c, flags.Namespace, c.Param("id")) })

		// PiiMasking
		apis.GET("/actions/types/PiiMasking/:id", func(c *gin.Context) { actions.GetPiiMasking(c, flags.Namespace, c.Param("id")) })
		apis.POST("/actions/types/PiiMasking", func(c *gin.Context) { actions.CreatePiiMasking(c, flags.Namespace) })
		apis.PUT("/actions/types/PiiMasking/:id", func(c *gin.Context) { actions.UpdatePiiMasking(c, flags.Namespace, c.Param("id")) })
		apis.DELETE("/actions/types/PiiMasking/:id", func(c *gin.Context) { actions.DeletePiiMasking(c, flags.Namespace, c.Param("id")) })
	}

	// GraphQL handlers
	gqlHandler := handler.NewDefaultServer(graph.NewExecutableSchema(graph.Config{
		Resolvers: &graph.Resolver{
			MetricsConsumer: odigosMetrics,
		},
	}))

	r.POST("/graphql", func(c *gin.Context) {
		gqlHandler.ServeHTTP(c.Writer, c.Request)
	})
	r.GET("/playground", gin.WrapH(playground.Handler("GraphQL Playground", "/graphql")))

	return r, nil
}

func main() {
	flag.CommandLine = flag.NewFlagSet(os.Args[0], flag.ExitOnError)
	flags := parseFlags()

	if flags.Version {
		fmt.Printf("version.Info{Version:'%s', GitCommit:'%s', BuildDate:'%s'}\n", version.OdigosVersion, version.OdigosCommit, version.OdigosDate)
		return
	}

	go common.StartPprofServer(logr.FromSlogHandler(slog.Default().Handler()))

	// Load destinations data
	err := destinations.Load()
	if err != nil {
		log.Fatalf("Error loading destinations data: %s", err)
	}

	// Connect to Kubernetes
	err = initKubernetesClient(&flags)
	if err != nil {
		log.Fatalf("Error creating Kubernetes client: %s", err)
	}

	ctx, cancel := context.WithCancel(context.Background())
	ch := make(chan os.Signal, 1)
	signal.Notify(ch, os.Interrupt, syscall.SIGTERM)
	defer func() {
		signal.Stop(ch)
		cancel()
	}()

	odigosMetrics := collectormetrics.NewOdigosMetrics()
	var wg sync.WaitGroup
	wg.Add(1)
	go func() {
		defer wg.Done()
		odigosMetrics.Run(ctx, flags.Namespace)
	}()

	// Start server
	r, err := startHTTPServer(&flags, odigosMetrics)
	if err != nil {
		log.Fatalf("Error starting server: %s", err)
	}

	d, err := startHTTPDepServer(&flags, odigosMetrics)
	if err != nil {
		log.Fatalf("Error starting server: %s", err)
	}

	// Start watchers
	err = watchers.StartInstrumentedApplicationWatcher(ctx, "")
	if err != nil {
		log.Printf("Error starting InstrumentedApplication watcher: %v", err)
	}

	err = watchers.StartDestinationWatcher(ctx, flags.Namespace)
	if err != nil {
		log.Printf("Error starting Destination watcher: %v", err)
	}

	err = watchers.StartInstrumentationInstanceWatcher(ctx, "")
	if err != nil {
		log.Printf("Error starting InstrumentationInstance watcher: %v", err)
	}

	r.GET("/api/events", sse.HandleSSEConnections)
	d.GET("/api/events", sse.HandleSSEConnections)

	log.Println("Starting Odigos UI...")
	log.Printf("Odigos UI is available at: http://%s:%d", flags.Address, flags.BetaPort)

	go func() {
		err = r.Run(fmt.Sprintf("%s:%d", flags.Address, flags.BetaPort))
		if err != nil {
			log.Fatalf("Error starting server: %s", err)
		}
	}()

	go func() {
		log.Println("Starting Odigos Dep UI...")
		log.Printf("Odigos UI is available at: http://%s:%d", flags.Address, flags.Port)
		err = d.Run(fmt.Sprintf("%s:%d", flags.Address, flags.Port))
		if err != nil {
			log.Fatalf("Error starting server: %s", err)
		}
	}()

	<-ch
	log.Println("Shutting down Odigos UI...")
	cancel()
	wg.Wait()
}<|MERGE_RESOLUTION|>--- conflicted
+++ resolved
@@ -128,11 +128,7 @@
 	return http.HandlerFunc(func(w http.ResponseWriter, r *http.Request) {
 		_, err := fs.Open(r.URL.Path)
 		if err != nil {
-<<<<<<< HEAD
 			// Redirect to root path
-=======
-			// Serve index.html
->>>>>>> 224d3268
 			r.URL.Path = "/"
 		}
 		http.FileServer(fs).ServeHTTP(w, r)
