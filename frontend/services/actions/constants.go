--- conflicted
+++ resolved
@@ -9,9 +9,6 @@
 	ActionTypeErrorSampler         = "ErrorSampler"
 	ActionTypeLatencySampler       = "LatencySampler"
 	ActionTypeProbabilisticSampler = "ProbabilisticSampler"
-<<<<<<< HEAD
+	ActionTypeServiceNameSampler   = "ServiceNameSampler"
 	ActionTypeSpanAttributeSampler = "SpanAttributeSampler"
-=======
-	ActionTypeServiceNameSampler   = "ServiceNameSampler"
->>>>>>> 4fe6678b
 )