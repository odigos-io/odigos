package services

import (
	"context"
	"fmt"
	"strings"

	"github.com/odigos-io/odigos/api/k8sconsts"
	"github.com/odigos-io/odigos/api/odigos/v1alpha1"
	"github.com/odigos-io/odigos/frontend/graph/model"
	"golang.org/x/sync/errgroup"
)

<<<<<<< HEAD
func ExtractDataStreamsFromEntities(instrumentationConfigs []v1alpha1.InstrumentationConfig, destinations []v1alpha1.Destination) []*model.DataStream {
=======
func ExtractDataStreamsFromEntities(sources []v1alpha1.Source, destinations []v1alpha1.Destination) []*model.DataStream {

>>>>>>> b0bb430c
	var dataStreams []*model.DataStream
	dataStreams = append(dataStreams, &model.DataStream{Name: "default"})

	// Collect stream names without duplicates
	seen := make(map[string]bool)
	seen["default"] = true

<<<<<<< HEAD
	for _, ic := range instrumentationConfigs {
		for labelKey, labelValue := range ic.Labels {
			if strings.HasPrefix(labelKey, k8sconsts.SourceDataStreamLabelPrefix) && labelValue == "true" {
				name := strings.TrimPrefix(labelKey, k8sconsts.SourceDataStreamLabelPrefix)
				if !seen[name] {
					seen[name] = true
					dataStreams = append(dataStreams, &model.DataStream{
						Name: name,
					})
				}
=======
	for _, src := range sources {
		var sourceStreamNames []string
		for key := range src.Labels {
			if strings.Contains(key, k8sconsts.SourceDataStreamLabelPrefix) {
				sourceStreamNames = append(sourceStreamNames, strings.TrimPrefix(key, k8sconsts.SourceDataStreamLabelPrefix))
>>>>>>> b0bb430c
			}
		}

	}

	for _, dest := range destinations {
<<<<<<< HEAD
		if destinationGroupsNotNull(&dest) {
			for _, name := range dest.Spec.SourceSelector.Groups {
				if !seen[name] {
					seen[name] = true
=======
		if dest.Spec.SourceSelector != nil && dest.Spec.SourceSelector.DataStreams != nil {
			for _, streamName := range dest.Spec.SourceSelector.DataStreams {
				if _, exists := seen[streamName]; !exists {
					seen[streamName] = true
>>>>>>> b0bb430c
					dataStreams = append(dataStreams, &model.DataStream{
						Name: name,
					})
				}
			}
		}
	}

	return dataStreams
}

// ExtractDataStreamsFromSource extracts data stream names from the given primary and secondary sources.
// It ensures that the data stream names are unique and that the 'false' labels are respected.
// - The 'primarySource' is expected to be a Workload source (or a Namespace source when alone).
// - The 'secondarySource' is expected to be a Namespace source.
func ExtractDataStreamsFromSource(primarySource *v1alpha1.Source, secondarySource *v1alpha1.Source) []*string {
	seen := make(map[string]bool)
	forbidden := make(map[string]bool)
	result := make([]*string, 0)

	// Get all data stream names from the workload source
	if primarySource != nil {
		for labelKey, labelValue := range primarySource.Labels {
			if strings.HasPrefix(labelKey, k8sconsts.SourceDataStreamLabelPrefix) {
				nameFromLabel := strings.TrimPrefix(labelKey, k8sconsts.SourceDataStreamLabelPrefix)
				ds := nameFromLabel

				if labelValue == "false" {
					forbidden[ds] = true
				}

				if !seen[ds] && !forbidden[ds] {
					seen[ds] = true
					result = append(result, &ds)
				}
			}
		}
	}

	// Get all data stream names from the namespace source (if it was not defined as 'false' in the workload source)
	if secondarySource != nil {
		for labelKey, labelValue := range secondarySource.Labels {
			if strings.HasPrefix(labelKey, k8sconsts.SourceDataStreamLabelPrefix) {
				nameFromLabel := strings.TrimPrefix(labelKey, k8sconsts.SourceDataStreamLabelPrefix)
				ds := nameFromLabel

				if labelValue == "false" {
					continue
				}

				if !seen[ds] && !forbidden[ds] {
					seen[ds] = true
					result = append(result, &ds)
				}
			}
		}
	}

	return result
}

func ExtractDataStreamsFromInstrumentationConfig(ic *v1alpha1.InstrumentationConfig) []*string {
	seen := make(map[string]bool)
	result := make([]*string, 0)

	if ic != nil {
		for labelKey, labelValue := range ic.Labels {
			if strings.HasPrefix(labelKey, k8sconsts.SourceDataStreamLabelPrefix) {
				nameFromLabel := strings.TrimPrefix(labelKey, k8sconsts.SourceDataStreamLabelPrefix)
				ds := nameFromLabel

				if !seen[ds] && labelValue != "false" {
					seen[ds] = true
					result = append(result, &ds)
				}
			}
		}
	}

	return result
}

func destinationGroupsNotNull(destination *v1alpha1.Destination) bool {
	if destination.Spec.SourceSelector != nil && destination.Spec.SourceSelector.DataStreams != nil {
		return true
	}
	return false
}

func removeStreamNameFromDestination(destination *v1alpha1.Destination, dataStreamName string) {
	if destinationGroupsNotNull(destination) {
		// Remove the current stream name from the source selector
		destination.Spec.SourceSelector.DataStreams = RemoveStringFromSlice(destination.Spec.SourceSelector.DataStreams, dataStreamName)
	}
}

func shouldDeleteDestination(destination *v1alpha1.Destination) bool {
	if destinationGroupsNotNull(destination) {
		// If the source selector is not empty after removing the current stream name, we should not delete the destination
		return len(destination.Spec.SourceSelector.DataStreams) == 0
	}
	return true
}

func DeleteDestinationOrRemoveStreamName(ctx context.Context, dest *v1alpha1.Destination, currentStreamName string) error {
	removeStreamNameFromDestination(dest, currentStreamName)

	if shouldDeleteDestination(dest) {
		if err := deleteDestinationAndSecret(ctx, dest); err != nil {
			return err
		}
	} else {
		if err := UpdateDestination(ctx, dest); err != nil {
			return err
		}
	}

	return nil
}

func DeleteDestinationsOrRemoveStreamName(ctx context.Context, destinations *v1alpha1.DestinationList, currentStreamName string) error {
	g, ctx := errgroup.WithContext(ctx)

	for _, dest := range destinations.Items {
		dest := dest // capture range variable

		g.Go(func() error {
			if destinationGroupsNotNull(&dest) && ArrayContains(dest.Spec.SourceSelector.DataStreams, currentStreamName) {
				err := DeleteDestinationOrRemoveStreamName(ctx, &dest, currentStreamName)
				if err != nil {
					return fmt.Errorf("failed to delete destination or remove stream name: %v", err)
				}
			}
			return nil
		})
	}

	if err := g.Wait(); err != nil {
		return err
	}

	return nil
}

func UpdateDestinationsCurrentStreamName(ctx context.Context, destinations *v1alpha1.DestinationList, currentStreamName string, newStreamName string) error {
	g, ctx := errgroup.WithContext(ctx)

	for _, dest := range destinations.Items {
		dest := dest // capture range variable

		g.Go(func() error {
			if destinationGroupsNotNull(&dest) && ArrayContains(dest.Spec.SourceSelector.DataStreams, currentStreamName) {
				// Remove the current stream name from the source selector
				dest.Spec.SourceSelector.DataStreams = RemoveStringFromSlice(dest.Spec.SourceSelector.DataStreams, currentStreamName)

				// Add the new stream name to the source selector
				if !ArrayContains(dest.Spec.SourceSelector.DataStreams, newStreamName) {
					dest.Spec.SourceSelector.DataStreams = append(dest.Spec.SourceSelector.DataStreams, newStreamName)
				}

				err := UpdateDestination(ctx, &dest)
				if err != nil {
					return err
				}
			}
			return nil
		})
	}

	if err := g.Wait(); err != nil {
		return err
	}

	return nil
}

func DeleteSourcesOrRemoveStreamName(ctx context.Context, sources *v1alpha1.SourceList, currentStreamName string) error {
	toPersist := make([]*model.PersistNamespaceSourceInput, 0)

	for _, source := range sources.Items {
		source := source // capture range variable

<<<<<<< HEAD
		for labelKey := range source.Labels {
			if strings.TrimPrefix(labelKey, k8sconsts.SourceDataStreamLabelPrefix) == currentStreamName {
				toPersist = append(toPersist, &model.PersistNamespaceSourceInput{
					Namespace:         source.Spec.Workload.Namespace,
					Name:              source.Spec.Workload.Name,
					Kind:              model.K8sResourceKind(source.Spec.Workload.Kind),
					Selected:          false, // to remove label, or delete entirely
					CurrentStreamName: currentStreamName,
				})
=======
		g.Go(func() error {
			for key := range source.Labels {
				if strings.TrimPrefix(key, k8sconsts.SourceDataStreamLabelPrefix) == currentStreamName {
					toPersist := []model.PersistNamespaceSourceInput{{
						Name:              source.Spec.Workload.Name,
						Kind:              model.K8sResourceKind(source.Spec.Workload.Kind),
						Selected:          false, // to remove label, or delete entirely
						CurrentStreamName: currentStreamName,
					}}

					err := SyncWorkloadsInNamespace(ctx, source.Namespace, toPersist)
					if err != nil {
						return fmt.Errorf("failed to sync workload %s: %v", source.Name, err)
					}
				}
>>>>>>> b0bb430c
			}
		}
	}

	err := SyncWorkloadsInNamespace(ctx, toPersist)
	if err != nil {
		return fmt.Errorf("failed to sync workloads: %v", err)
	}

	return nil
}

func UpdateSourcesCurrentStreamName(ctx context.Context, sources *v1alpha1.SourceList, currentStreamName string, newStreamName string) error {
	g, ctx := errgroup.WithContext(ctx)

	for _, source := range sources.Items {
		source := source // capture range variable

		g.Go(func() error {
<<<<<<< HEAD
			for labelKey, labelValue := range source.Labels {
				if strings.TrimPrefix(labelKey, k8sconsts.SourceDataStreamLabelPrefix) == currentStreamName {
					// remove the old label
					dataStreamLabelKey := k8sconsts.SourceDataStreamLabelPrefix + currentStreamName
					_, err := UpdateSourceCRDLabel(ctx, source.Namespace, source.Name, dataStreamLabelKey, "")
=======
			for key := range source.Labels {
				if strings.TrimPrefix(key, k8sconsts.SourceDataStreamLabelPrefix) == currentStreamName {
					// remove the old label
					_, err := UpdateSourceCRDLabel(ctx, source.Namespace, source.Name, k8sconsts.SourceDataStreamLabelPrefix+currentStreamName, "")
>>>>>>> b0bb430c
					if err != nil {
						return fmt.Errorf("failed to update source %s: %v", source.Name, err)
					}

					// add the new label
<<<<<<< HEAD
					dataStreamLabelKey = k8sconsts.SourceDataStreamLabelPrefix + newStreamName
					_, err = UpdateSourceCRDLabel(ctx, source.Namespace, source.Name, dataStreamLabelKey, labelValue)
=======
					_, err = UpdateSourceCRDLabel(ctx, source.Namespace, source.Name, k8sconsts.SourceDataStreamLabelPrefix+newStreamName, "true")
>>>>>>> b0bb430c
					if err != nil {
						return fmt.Errorf("failed to update source %s: %v", source.Name, err)
					}

					return nil
				}
			}
			return nil
		})
	}

	if err := g.Wait(); err != nil {
		return err
	}

	return nil
}<|MERGE_RESOLUTION|>--- conflicted
+++ resolved
@@ -11,12 +11,7 @@
 	"golang.org/x/sync/errgroup"
 )
 
-<<<<<<< HEAD
 func ExtractDataStreamsFromEntities(instrumentationConfigs []v1alpha1.InstrumentationConfig, destinations []v1alpha1.Destination) []*model.DataStream {
-=======
-func ExtractDataStreamsFromEntities(sources []v1alpha1.Source, destinations []v1alpha1.Destination) []*model.DataStream {
-
->>>>>>> b0bb430c
 	var dataStreams []*model.DataStream
 	dataStreams = append(dataStreams, &model.DataStream{Name: "default"})
 
@@ -24,7 +19,6 @@
 	seen := make(map[string]bool)
 	seen["default"] = true
 
-<<<<<<< HEAD
 	for _, ic := range instrumentationConfigs {
 		for labelKey, labelValue := range ic.Labels {
 			if strings.HasPrefix(labelKey, k8sconsts.SourceDataStreamLabelPrefix) && labelValue == "true" {
@@ -35,30 +29,16 @@
 						Name: name,
 					})
 				}
-=======
-	for _, src := range sources {
-		var sourceStreamNames []string
-		for key := range src.Labels {
-			if strings.Contains(key, k8sconsts.SourceDataStreamLabelPrefix) {
-				sourceStreamNames = append(sourceStreamNames, strings.TrimPrefix(key, k8sconsts.SourceDataStreamLabelPrefix))
->>>>>>> b0bb430c
 			}
 		}
 
 	}
 
 	for _, dest := range destinations {
-<<<<<<< HEAD
 		if destinationGroupsNotNull(&dest) {
 			for _, name := range dest.Spec.SourceSelector.Groups {
 				if !seen[name] {
 					seen[name] = true
-=======
-		if dest.Spec.SourceSelector != nil && dest.Spec.SourceSelector.DataStreams != nil {
-			for _, streamName := range dest.Spec.SourceSelector.DataStreams {
-				if _, exists := seen[streamName]; !exists {
-					seen[streamName] = true
->>>>>>> b0bb430c
 					dataStreams = append(dataStreams, &model.DataStream{
 						Name: name,
 					})
@@ -241,7 +221,6 @@
 	for _, source := range sources.Items {
 		source := source // capture range variable
 
-<<<<<<< HEAD
 		for labelKey := range source.Labels {
 			if strings.TrimPrefix(labelKey, k8sconsts.SourceDataStreamLabelPrefix) == currentStreamName {
 				toPersist = append(toPersist, &model.PersistNamespaceSourceInput{
@@ -251,23 +230,6 @@
 					Selected:          false, // to remove label, or delete entirely
 					CurrentStreamName: currentStreamName,
 				})
-=======
-		g.Go(func() error {
-			for key := range source.Labels {
-				if strings.TrimPrefix(key, k8sconsts.SourceDataStreamLabelPrefix) == currentStreamName {
-					toPersist := []model.PersistNamespaceSourceInput{{
-						Name:              source.Spec.Workload.Name,
-						Kind:              model.K8sResourceKind(source.Spec.Workload.Kind),
-						Selected:          false, // to remove label, or delete entirely
-						CurrentStreamName: currentStreamName,
-					}}
-
-					err := SyncWorkloadsInNamespace(ctx, source.Namespace, toPersist)
-					if err != nil {
-						return fmt.Errorf("failed to sync workload %s: %v", source.Name, err)
-					}
-				}
->>>>>>> b0bb430c
 			}
 		}
 	}
@@ -287,29 +249,18 @@
 		source := source // capture range variable
 
 		g.Go(func() error {
-<<<<<<< HEAD
 			for labelKey, labelValue := range source.Labels {
 				if strings.TrimPrefix(labelKey, k8sconsts.SourceDataStreamLabelPrefix) == currentStreamName {
 					// remove the old label
 					dataStreamLabelKey := k8sconsts.SourceDataStreamLabelPrefix + currentStreamName
 					_, err := UpdateSourceCRDLabel(ctx, source.Namespace, source.Name, dataStreamLabelKey, "")
-=======
-			for key := range source.Labels {
-				if strings.TrimPrefix(key, k8sconsts.SourceDataStreamLabelPrefix) == currentStreamName {
-					// remove the old label
-					_, err := UpdateSourceCRDLabel(ctx, source.Namespace, source.Name, k8sconsts.SourceDataStreamLabelPrefix+currentStreamName, "")
->>>>>>> b0bb430c
 					if err != nil {
 						return fmt.Errorf("failed to update source %s: %v", source.Name, err)
 					}
 
 					// add the new label
-<<<<<<< HEAD
 					dataStreamLabelKey = k8sconsts.SourceDataStreamLabelPrefix + newStreamName
 					_, err = UpdateSourceCRDLabel(ctx, source.Namespace, source.Name, dataStreamLabelKey, labelValue)
-=======
-					_, err = UpdateSourceCRDLabel(ctx, source.Namespace, source.Name, k8sconsts.SourceDataStreamLabelPrefix+newStreamName, "true")
->>>>>>> b0bb430c
 					if err != nil {
 						return fmt.Errorf("failed to update source %s: %v", source.Name, err)
 					}
