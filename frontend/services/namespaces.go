package services

import (
	"context"
	"fmt"
	"strings"

	"github.com/odigos-io/odigos/api/k8sconsts"
	"github.com/odigos-io/odigos/common"
	"github.com/odigos-io/odigos/common/consts"
	"github.com/odigos-io/odigos/frontend/graph/model"
	"github.com/odigos-io/odigos/frontend/kube"
	"github.com/odigos-io/odigos/k8sutils/pkg/client"
	"github.com/odigos-io/odigos/k8sutils/pkg/env"
	"github.com/odigos-io/odigos/k8sutils/pkg/utils"

	"golang.org/x/sync/errgroup"
	corev1 "k8s.io/api/core/v1"
	metav1 "k8s.io/apimachinery/pkg/apis/meta/v1"
	"k8s.io/apimachinery/pkg/runtime/schema"
	"sigs.k8s.io/yaml"
)

func GetK8SNamespaces(ctx context.Context, namespaceName *string) ([]*model.K8sActualNamespace, error) {
	var namespaces []corev1.Namespace
	var response []*model.K8sActualNamespace

	if namespaceName == nil || *namespaceName == "" {
		relevantNameSpaces, err := getRelevantNameSpaces(ctx, env.GetCurrentNamespace())
		if err != nil {
			return nil, err
		}
		namespaces = relevantNameSpaces
	} else {
		namespace, err := kube.DefaultClient.CoreV1().Namespaces().Get(ctx, *namespaceName, metav1.GetOptions{})
		if err != nil {
			return nil, err
		}
		namespaces = []corev1.Namespace{*namespace}
	}

	for _, item := range namespaces {
		nsName := item.Name

		// check if entire namespace is instrumented
		source, err := GetSourceCRD(ctx, nsName, nsName, WorkloadKindNamespace)
		if err != nil && !strings.Contains(err.Error(), "not found") {
			return nil, err
		}

		instrumented := source != nil && !source.Spec.DisableInstrumentation
		response = append(response, &model.K8sActualNamespace{
			Name:            nsName,
			DataStreamNames: ExtractDataStreamsFromSource(source, nil),
			Selected:        instrumented,
		})
	}

	return response, nil
}

// getRelevantNameSpaces returns a list of namespaces that are relevant for instrumentation.
// Taking into account the ignored namespaces from the OdigosConfiguration.
func getRelevantNameSpaces(ctx context.Context, odigosns string) ([]corev1.Namespace, error) {
	var (
		odigosConfig *common.OdigosConfiguration
		list         *corev1.NamespaceList
	)

	g, ctx := errgroup.WithContext(ctx)
	g.Go(func() error {
		var err error
		configMap, err := kube.DefaultClient.CoreV1().ConfigMaps(odigosns).Get(ctx, consts.OdigosEffectiveConfigName, metav1.GetOptions{})
		if err != nil {
			return err
		}
		if err := yaml.Unmarshal([]byte(configMap.Data[consts.OdigosConfigurationFileName]), &odigosConfig); err != nil {
			return err
		}
		return err
	})

	g.Go(func() error {
		var err error
		list, err = kube.DefaultClient.CoreV1().Namespaces().List(ctx, metav1.ListOptions{})
		return err
	})

	if err := g.Wait(); err != nil {
		return []corev1.Namespace{}, err
	}

	result := []corev1.Namespace{}
	for _, namespace := range list.Items {
		if utils.IsItemIgnored(namespace.Name, odigosConfig.IgnoredNamespaces) {
			continue
		}

		result = append(result, namespace)
	}

	return result, nil
}

// returns a map, where the key is a namespace name and the value is the
// number of apps in this namespace (not necessarily instrumented)
func CountAppsPerNamespace(ctx context.Context) (map[string]int, error) {
	namespaceToAppsCount := make(map[string]int)
	resourceTypes := []string{"deployments", "statefulsets", "daemonsets"}

	for _, resourceType := range resourceTypes {
		err := client.ListWithPages(client.DefaultPageSize, kube.DefaultClient.MetadataClient.Resource(schema.GroupVersionResource{
			Group:    "apps",
			Version:  "v1",
			Resource: resourceType,
		}).List, ctx, &metav1.ListOptions{}, func(list *metav1.PartialObjectMetadataList) error {
			for _, item := range list.Items {
				namespaceToAppsCount[item.Namespace]++
			}
			return nil
		})

		if err != nil {
			return nil, fmt.Errorf("failed to count %s: %w", resourceType, err)
		}
	}

	return namespaceToAppsCount, nil
}

func SyncWorkloadsInNamespace(ctx context.Context, workloads []*model.PersistNamespaceSourceInput) error {
	g, ctx := errgroup.WithContext(ctx)
	g.SetLimit(k8sconsts.K8sClientDefaultBurst)

	for _, workload := range workloads {
		g.Go(func() error {
<<<<<<< HEAD
			return ToggleSourceCRD(ctx, workload.Namespace, workload.Name, WorkloadKind(workload.Kind.String()), workload.Selected, workload.CurrentStreamName)
=======
			return ToggleSourceCRD(ctx, nsName, workload.Name, workload.Kind, workload.Selected, workload.CurrentStreamName)
>>>>>>> 04bc6efe
		})
	}

	return g.Wait()
}<|MERGE_RESOLUTION|>--- conflicted
+++ resolved
@@ -134,11 +134,7 @@
 
 	for _, workload := range workloads {
 		g.Go(func() error {
-<<<<<<< HEAD
-			return ToggleSourceCRD(ctx, workload.Namespace, workload.Name, WorkloadKind(workload.Kind.String()), workload.Selected, workload.CurrentStreamName)
-=======
-			return ToggleSourceCRD(ctx, nsName, workload.Name, workload.Kind, workload.Selected, workload.CurrentStreamName)
->>>>>>> 04bc6efe
+			return ToggleSourceCRD(ctx, workload.Namespace, workload.Name, workload.Kind, workload.Selected, workload.CurrentStreamName)
 		})
 	}
 
