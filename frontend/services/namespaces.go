--- conflicted
+++ resolved
@@ -179,15 +179,7 @@
 	for _, workload := range workloads {
 		currWorkload := workload
 		g.Go(func() error {
-<<<<<<< HEAD
-			// Only instrument/uninstrument selected workloads, ignore the rest
-			if currWorkload.Selected != nil {
-				return ToggleSourceCRD(ctx, nsName, currWorkload.Name, WorkloadKind(currWorkload.Kind.String()), currWorkload.Selected)
-			}
-			return nil
-=======
-			return setWorkloadInstrumentationLabel(ctx, nsName, currWorkload.Name, WorkloadKind(currWorkload.Kind.String()), &currWorkload.Selected)
->>>>>>> 0ac19a69
+			return ToggleSourceCRD(ctx, nsName, currWorkload.Name, WorkloadKind(currWorkload.Kind.String()), &currWorkload.Selected)
 		})
 	}
 
