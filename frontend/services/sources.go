package services

import (
	"context"
	"errors"
	"fmt"
	"time"

	"github.com/odigos-io/odigos/api/odigos/v1alpha1"
	"github.com/odigos-io/odigos/common/consts"
	"github.com/odigos-io/odigos/frontend/graph/model"
	"github.com/odigos-io/odigos/frontend/kube"
	"github.com/odigos-io/odigos/k8sutils/pkg/client"
	"github.com/odigos-io/odigos/k8sutils/pkg/workload"

	appsv1 "k8s.io/api/apps/v1"
	corev1 "k8s.io/api/core/v1"
	metav1 "k8s.io/apimachinery/pkg/apis/meta/v1"
	labels "k8s.io/apimachinery/pkg/labels"
<<<<<<< HEAD
=======
	"k8s.io/apimachinery/pkg/types"
>>>>>>> fe4895d9

	"golang.org/x/sync/errgroup"
)

type WorkloadKind string

const (
	WorkloadKindDeployment  WorkloadKind = "Deployment"
	WorkloadKindStatefulSet WorkloadKind = "StatefulSet"
	WorkloadKindDaemonSet   WorkloadKind = "DaemonSet"
)

type SourceLanguage struct {
	ContainerName string `json:"container_name"`
	Language      string `json:"language"`
}

type InstrumentedApplicationDetails struct {
	Languages  []SourceLanguage   `json:"languages,omitempty"`
	Conditions []metav1.Condition `json:"conditions,omitempty"`
}
type SourceID struct {
	// combination of namespace, kind and name is unique
	Name      string `json:"name"`
	Kind      string `json:"kind"`
	Namespace string `json:"namespace"`
}

type Source struct {
	ThinSource
	ReportedName string `json:"reported_name,omitempty"`
}

type PatchSourceRequest struct {
	ReportedName *string `json:"reported_name"`
}

// this object contains only part of the source fields. It is used to display the sources in the frontend
type ThinSource struct {
	SourceID
	NumberOfRunningInstances int                             `json:"number_of_running_instances"`
	IaDetails                *InstrumentedApplicationDetails `json:"instrumented_application_details"`
}

func GetWorkload(c context.Context, ns string, kind string, name string) (metav1.Object, int) {
	switch kind {
	case "Deployment":
		deployment, err := kube.DefaultClient.AppsV1().Deployments(ns).Get(c, name, metav1.GetOptions{})
		if err != nil {
			return nil, 0
		}
		return deployment, int(deployment.Status.AvailableReplicas)
	case "StatefulSet":
		statefulSet, err := kube.DefaultClient.AppsV1().StatefulSets(ns).Get(c, name, metav1.GetOptions{})
		if err != nil {
			return nil, 0
		}
		return statefulSet, int(statefulSet.Status.ReadyReplicas)
	case "DaemonSet":
		daemonSet, err := kube.DefaultClient.AppsV1().DaemonSets(ns).Get(c, name, metav1.GetOptions{})
		if err != nil {
			return nil, 0
		}
		return daemonSet, int(daemonSet.Status.NumberReady)
	default:
		return nil, 0
	}
}

func AddHealthyInstrumentationInstancesCondition(ctx context.Context, app *v1alpha1.InstrumentedApplication, source *model.K8sActualSource) error {
	labelSelector := fmt.Sprintf("%s=%s", consts.InstrumentedAppNameLabel, app.Name)
	instancesList, err := kube.DefaultClient.OdigosClient.InstrumentationInstances(app.Namespace).List(ctx, metav1.ListOptions{
		LabelSelector: labelSelector,
	})

	if err != nil {
		return err
	}

	totalInstances := len(instancesList.Items)
	if totalInstances == 0 {
		// no instances so nothing to report
		return nil
	}

	healthyInstances := 0
	latestStatusTime := metav1.NewTime(time.Time{})
	for _, instance := range instancesList.Items {
		if instance.Status.Healthy != nil && *instance.Status.Healthy {
			healthyInstances++
		}
		if instance.Status.LastStatusTime.After(latestStatusTime.Time) {
			latestStatusTime = instance.Status.LastStatusTime
		}
	}

	status := model.ConditionStatusTrue
	if healthyInstances < totalInstances {
		status = model.ConditionStatusFalse
	}

	message := fmt.Sprintf("%d/%d instances are healthy", healthyInstances, totalInstances)
	lastTransitionTime := Metav1TimeToString(latestStatusTime)
	source.InstrumentedApplicationDetails.Conditions = append(source.InstrumentedApplicationDetails.Conditions, &model.Condition{
		Type:               "HealthyInstrumentationInstances",
		Status:             status,
		LastTransitionTime: &lastTransitionTime,
		Message:            &message,
	})

	return nil
}

func GetWorkloadsInNamespace(ctx context.Context, nsName string, instrumentationLabeled *bool) ([]model.K8sActualSource, error) {

	namespace, err := kube.DefaultClient.CoreV1().Namespaces().Get(ctx, nsName, metav1.GetOptions{})
	if err != nil {
		return nil, err
	}

	g, ctx := errgroup.WithContext(ctx)
	var (
		deps []model.K8sActualSource
		ss   []model.K8sActualSource
		dss  []model.K8sActualSource
	)

	g.Go(func() error {
		var err error
		deps, err = getDeployments(ctx, *namespace, instrumentationLabeled)
		return err
	})

	g.Go(func() error {
		var err error
		ss, err = getStatefulSets(ctx, *namespace, instrumentationLabeled)
		return err
	})

	g.Go(func() error {
		var err error
		dss, err = getDaemonSets(ctx, *namespace, instrumentationLabeled)
		return err
	})

	if err := g.Wait(); err != nil {
		return nil, err
	}

	items := make([]model.K8sActualSource, len(deps)+len(ss)+len(dss))
	copy(items, deps)
	copy(items[len(deps):], ss)
	copy(items[len(deps)+len(ss):], dss)

	return items, nil
}

func getDeployments(ctx context.Context, namespace corev1.Namespace, instrumentationLabeled *bool) ([]model.K8sActualSource, error) {
	var response []model.K8sActualSource
	err := client.ListWithPages(client.DefaultPageSize, kube.DefaultClient.AppsV1().Deployments(namespace.Name).List, ctx, metav1.ListOptions{}, func(deps *appsv1.DeploymentList) error {
		for _, dep := range deps.Items {
			_, _, decisionText, autoInstrumented := workload.GetInstrumentationLabelTexts(dep.GetLabels(), string(WorkloadKindDeployment), namespace.GetLabels())
			if instrumentationLabeled != nil && *instrumentationLabeled != autoInstrumented {
				continue
			}
			numberOfInstances := int(dep.Status.ReadyReplicas)
			response = append(response, model.K8sActualSource{
				Namespace:                      dep.Namespace,
				Name:                           dep.Name,
				Kind:                           k8sKindToGql(string(WorkloadKindDeployment)),
				NumberOfInstances:              &numberOfInstances,
				AutoInstrumented:               autoInstrumented,
				AutoInstrumentedDecision:       decisionText,
				InstrumentedApplicationDetails: nil, // TODO: fill this
			})
		}
		return nil
	})

	if err != nil {
		return nil, err
	}

	return response, nil
}

func getDaemonSets(ctx context.Context, namespace corev1.Namespace, instrumentationLabeled *bool) ([]model.K8sActualSource, error) {
	var response []model.K8sActualSource
	err := client.ListWithPages(client.DefaultPageSize, kube.DefaultClient.AppsV1().DaemonSets(namespace.Name).List, ctx, metav1.ListOptions{}, func(dss *appsv1.DaemonSetList) error {
		for _, ds := range dss.Items {
			_, _, decisionText, autoInstrumented := workload.GetInstrumentationLabelTexts(ds.GetLabels(), string(WorkloadKindDaemonSet), namespace.GetLabels())
			if instrumentationLabeled != nil && *instrumentationLabeled != autoInstrumented {
				continue
			}
			numberOfInstances := int(ds.Status.NumberReady)
			response = append(response, model.K8sActualSource{
				Namespace:                      ds.Namespace,
				Name:                           ds.Name,
				Kind:                           k8sKindToGql(string(WorkloadKindDaemonSet)),
				NumberOfInstances:              &numberOfInstances,
				AutoInstrumented:               autoInstrumented,
				AutoInstrumentedDecision:       decisionText,
				InstrumentedApplicationDetails: nil, // TODO: fill this
			})
		}
		return nil
	})

	if err != nil {
		return nil, err
	}

	return response, nil
}

func getStatefulSets(ctx context.Context, namespace corev1.Namespace, instrumentationLabeled *bool) ([]model.K8sActualSource, error) {
	var response []model.K8sActualSource
	err := client.ListWithPages(client.DefaultPageSize, kube.DefaultClient.AppsV1().StatefulSets(namespace.Name).List, ctx, metav1.ListOptions{}, func(sss *appsv1.StatefulSetList) error {
		for _, ss := range sss.Items {
			_, _, decisionText, autoInstrumented := workload.GetInstrumentationLabelTexts(ss.GetLabels(), string(WorkloadKindStatefulSet), namespace.GetLabels())
			if instrumentationLabeled != nil && *instrumentationLabeled != autoInstrumented {
				continue
			}
			numberOfInstances := int(ss.Status.ReadyReplicas)
			response = append(response, model.K8sActualSource{
				Namespace:                      ss.Namespace,
				Name:                           ss.Name,
				Kind:                           k8sKindToGql(string(WorkloadKindStatefulSet)),
				NumberOfInstances:              &numberOfInstances,
				AutoInstrumented:               autoInstrumented,
				AutoInstrumentedDecision:       decisionText,
				InstrumentedApplicationDetails: nil, // TODO: fill this
			})
		}
		return nil
	})

	if err != nil {
		return nil, err
	}

	return response, nil
}

func k8sKindToGql(k8sResourceKind string) model.K8sResourceKind {
	switch k8sResourceKind {
	case "Deployment":
		return model.K8sResourceKindDeployment
	case "StatefulSet":
		return model.K8sResourceKindStatefulSet
	case "DaemonSet":
		return model.K8sResourceKindDaemonSet
	}
	return ""
}

func UpdateReportedName(
	ctx context.Context,
	ns, kind, name, reportedName string,
) error {
	switch kind {
	case "Deployment":
		deployment, err := kube.DefaultClient.AppsV1().Deployments(ns).Get(ctx, name, metav1.GetOptions{})
		if err != nil {
			return fmt.Errorf("could not find deployment: %w", err)
		}
		deployment.SetAnnotations(updateAnnotations(deployment.GetAnnotations(), reportedName))
		_, err = kube.DefaultClient.AppsV1().Deployments(ns).Update(ctx, deployment, metav1.UpdateOptions{})
		return err
	case "StatefulSet":
		statefulSet, err := kube.DefaultClient.AppsV1().StatefulSets(ns).Get(ctx, name, metav1.GetOptions{})
		if err != nil {
			return fmt.Errorf("could not find statefulset: %w", err)
		}
		statefulSet.SetAnnotations(updateAnnotations(statefulSet.GetAnnotations(), reportedName))
		_, err = kube.DefaultClient.AppsV1().StatefulSets(ns).Update(ctx, statefulSet, metav1.UpdateOptions{})
		return err
	case "DaemonSet":
		daemonSet, err := kube.DefaultClient.AppsV1().DaemonSets(ns).Get(ctx, name, metav1.GetOptions{})
		if err != nil {
			return fmt.Errorf("could not find daemonset: %w", err)
		}
		daemonSet.SetAnnotations(updateAnnotations(daemonSet.GetAnnotations(), reportedName))
		_, err = kube.DefaultClient.AppsV1().DaemonSets(ns).Update(ctx, daemonSet, metav1.UpdateOptions{})
		return err
	default:
		return fmt.Errorf("unsupported kind: %s", kind)
	}
}

func updateAnnotations(annotations map[string]string, reportedName string) map[string]string {
	if annotations == nil {
		annotations = make(map[string]string)
	}
	if reportedName == "" {
		delete(annotations, consts.OdigosReportedNameAnnotation)
	} else {
		annotations[consts.OdigosReportedNameAnnotation] = reportedName
	}
	return annotations
}

<<<<<<< HEAD
func GetSourceCRD(ctx context.Context, nsName string, workloadName string, workloadKind WorkloadKind) (*v1alpha1.Source, error) {
	if workloadKind != WorkloadKindDeployment && workloadKind != WorkloadKindStatefulSet && workloadKind != WorkloadKindDaemonSet {
		return nil, errors.New("unsupported workload kind " + string(workloadKind))
	}

	selector := labels.SelectorFromSet(labels.Set{
		"odigos.io/workload-name":      workloadName,
		"odigos.io/workload-namespace": nsName,
		"odigos.io/workload-kind":      string(workloadKind),
	})

	sourceList, err := kube.DefaultClient.OdigosClient.Sources(consts.DefaultOdigosNamespace).List(ctx, metav1.ListOptions{LabelSelector: selector.String()})
	if err != nil {
		return nil, err
	}

	crdName := sourceList.Items[0].Name
	source, err := kube.DefaultClient.OdigosClient.Sources(consts.DefaultOdigosNamespace).Get(ctx, crdName, metav1.GetOptions{})
	if err != nil {
		return nil, err
	}

	return source, nil
}

func CreateSourceCRD(ctx context.Context, nsName string, workloadName string, workloadKind WorkloadKind) error {
=======
func GetAllSourceCRDs(ctx context.Context) ([]*v1alpha1.Source, error) {
	sourceList, err := kube.DefaultClient.OdigosClient.Sources(consts.DefaultOdigosNamespace).List(ctx, metav1.ListOptions{})
	if err != nil {
		return nil, err
	}

	var sources []*v1alpha1.Source

	for _, crd := range sourceList.Items {
		crdName := crd.Name
		source, err := kube.DefaultClient.OdigosClient.Sources(consts.DefaultOdigosNamespace).Get(ctx, crdName, metav1.GetOptions{})
		if err != nil {
			return nil, err
		}
		sources = append(sources, source)
	}

	return sources, nil
}

func getSourceCRD(ctx context.Context, nsName string, workloadName string, workloadKind WorkloadKind) (*v1alpha1.Source, error) {
	sourceList, err := kube.DefaultClient.OdigosClient.Sources(consts.DefaultOdigosNamespace).List(ctx, metav1.ListOptions{LabelSelector: labels.SelectorFromSet(labels.Set{
		"odigos.io/workload-namespace": nsName,
		"odigos.io/workload-name":      workloadName,
		"odigos.io/workload-kind":      string(workloadKind),
	}).String()})

	if err != nil {
		return nil, err
	}
	if len(sourceList.Items) == 0 {
		return nil, errors.New("source not found" + workloadName)
	}
	if len(sourceList.Items) > 1 {
		return nil, errors.New("too many sources" + workloadName)
	}

	crdName := sourceList.Items[0].Name
	source, err := kube.DefaultClient.OdigosClient.Sources(consts.DefaultOdigosNamespace).Get(ctx, crdName, metav1.GetOptions{})

	return source, err
}

func createSourceCRD(ctx context.Context, nsName string, workloadName string, workloadKind WorkloadKind) error {
>>>>>>> fe4895d9
	if workloadKind != WorkloadKindDeployment && workloadKind != WorkloadKindStatefulSet && workloadKind != WorkloadKindDaemonSet {
		return errors.New("unsupported workload kind " + string(workloadKind))
	}

	newSource := &v1alpha1.Source{
		ObjectMeta: metav1.ObjectMeta{
			GenerateName: "source-",
		},
		Spec: v1alpha1.SourceSpec{
			Workload: workload.PodWorkload{
				Namespace: nsName,
				Name:      workloadName,
				Kind:      workload.WorkloadKind(workloadKind),
			},
		},
	}

	_, err := kube.DefaultClient.OdigosClient.Sources(consts.DefaultOdigosNamespace).Create(ctx, newSource, metav1.CreateOptions{})
	return err
}

<<<<<<< HEAD
func DeleteSourceCRD(ctx context.Context, nsName string, workloadName string, workloadKind WorkloadKind) error {
=======
func deleteSourceCRD(ctx context.Context, nsName string, workloadName string, workloadKind WorkloadKind) error {
>>>>>>> fe4895d9
	if workloadKind != WorkloadKindDeployment && workloadKind != WorkloadKindStatefulSet && workloadKind != WorkloadKindDaemonSet {
		return errors.New("unsupported workload kind " + string(workloadKind))
	}

<<<<<<< HEAD
	source, err := GetSourceCRD(ctx, nsName, workloadName, workloadKind)
	if err != nil {
		return err
	}
	if source == nil {
		return errors.New("source not found" + workloadName)
	}
=======
	source, err := getSourceCRD(ctx, nsName, workloadName, workloadKind)
	if err != nil {
		return err
	}
>>>>>>> fe4895d9

	err = kube.DefaultClient.OdigosClient.Sources(consts.DefaultOdigosNamespace).Delete(ctx, source.Name, metav1.DeleteOptions{})
	return err
}

func ToggleSourceCRD(ctx context.Context, nsName string, workloadName string, workloadKind WorkloadKind, enabled *bool) error {
	if enabled == nil {
		return errors.New("enabled must be provided")
	}

	if *enabled {
<<<<<<< HEAD
		return CreateSourceCRD(ctx, nsName, workloadName, workloadKind)
	} else {
		return DeleteSourceCRD(ctx, nsName, workloadName, workloadKind)
=======
		return createSourceCRD(ctx, nsName, workloadName, workloadKind)
	} else {
		return deleteSourceCRD(ctx, nsName, workloadName, workloadKind)
	}
}

// TODO: remove this after a fix was made in the backend to correctly handle the InstrumentedApplication on-create Source CRD
func SetWorkloadInstrumentationLabel(ctx context.Context, nsName string, workloadName string, workloadKind WorkloadKind, enabled *bool) error {
	jsonMergePatchData := GetJsonMergePatchForInstrumentationLabel(enabled)

	switch workloadKind {
	case WorkloadKindDeployment:
		_, err := kube.DefaultClient.AppsV1().Deployments(nsName).Patch(ctx, workloadName, types.MergePatchType, jsonMergePatchData, metav1.PatchOptions{})
		return err
	case WorkloadKindStatefulSet:
		_, err := kube.DefaultClient.AppsV1().StatefulSets(nsName).Patch(ctx, workloadName, types.MergePatchType, jsonMergePatchData, metav1.PatchOptions{})
		return err
	case WorkloadKindDaemonSet:
		_, err := kube.DefaultClient.AppsV1().DaemonSets(nsName).Patch(ctx, workloadName, types.MergePatchType, jsonMergePatchData, metav1.PatchOptions{})
		return err
	default:
		return errors.New("unsupported workload kind " + string(workloadKind))
>>>>>>> fe4895d9
	}
}<|MERGE_RESOLUTION|>--- conflicted
+++ resolved
@@ -17,10 +17,7 @@
 	corev1 "k8s.io/api/core/v1"
 	metav1 "k8s.io/apimachinery/pkg/apis/meta/v1"
 	labels "k8s.io/apimachinery/pkg/labels"
-<<<<<<< HEAD
-=======
 	"k8s.io/apimachinery/pkg/types"
->>>>>>> fe4895d9
 
 	"golang.org/x/sync/errgroup"
 )
@@ -323,34 +320,6 @@
 	return annotations
 }
 
-<<<<<<< HEAD
-func GetSourceCRD(ctx context.Context, nsName string, workloadName string, workloadKind WorkloadKind) (*v1alpha1.Source, error) {
-	if workloadKind != WorkloadKindDeployment && workloadKind != WorkloadKindStatefulSet && workloadKind != WorkloadKindDaemonSet {
-		return nil, errors.New("unsupported workload kind " + string(workloadKind))
-	}
-
-	selector := labels.SelectorFromSet(labels.Set{
-		"odigos.io/workload-name":      workloadName,
-		"odigos.io/workload-namespace": nsName,
-		"odigos.io/workload-kind":      string(workloadKind),
-	})
-
-	sourceList, err := kube.DefaultClient.OdigosClient.Sources(consts.DefaultOdigosNamespace).List(ctx, metav1.ListOptions{LabelSelector: selector.String()})
-	if err != nil {
-		return nil, err
-	}
-
-	crdName := sourceList.Items[0].Name
-	source, err := kube.DefaultClient.OdigosClient.Sources(consts.DefaultOdigosNamespace).Get(ctx, crdName, metav1.GetOptions{})
-	if err != nil {
-		return nil, err
-	}
-
-	return source, nil
-}
-
-func CreateSourceCRD(ctx context.Context, nsName string, workloadName string, workloadKind WorkloadKind) error {
-=======
 func GetAllSourceCRDs(ctx context.Context) ([]*v1alpha1.Source, error) {
 	sourceList, err := kube.DefaultClient.OdigosClient.Sources(consts.DefaultOdigosNamespace).List(ctx, metav1.ListOptions{})
 	if err != nil {
@@ -395,7 +364,6 @@
 }
 
 func createSourceCRD(ctx context.Context, nsName string, workloadName string, workloadKind WorkloadKind) error {
->>>>>>> fe4895d9
 	if workloadKind != WorkloadKindDeployment && workloadKind != WorkloadKindStatefulSet && workloadKind != WorkloadKindDaemonSet {
 		return errors.New("unsupported workload kind " + string(workloadKind))
 	}
@@ -417,29 +385,15 @@
 	return err
 }
 
-<<<<<<< HEAD
-func DeleteSourceCRD(ctx context.Context, nsName string, workloadName string, workloadKind WorkloadKind) error {
-=======
 func deleteSourceCRD(ctx context.Context, nsName string, workloadName string, workloadKind WorkloadKind) error {
->>>>>>> fe4895d9
 	if workloadKind != WorkloadKindDeployment && workloadKind != WorkloadKindStatefulSet && workloadKind != WorkloadKindDaemonSet {
 		return errors.New("unsupported workload kind " + string(workloadKind))
 	}
 
-<<<<<<< HEAD
-	source, err := GetSourceCRD(ctx, nsName, workloadName, workloadKind)
-	if err != nil {
-		return err
-	}
-	if source == nil {
-		return errors.New("source not found" + workloadName)
-	}
-=======
 	source, err := getSourceCRD(ctx, nsName, workloadName, workloadKind)
 	if err != nil {
 		return err
 	}
->>>>>>> fe4895d9
 
 	err = kube.DefaultClient.OdigosClient.Sources(consts.DefaultOdigosNamespace).Delete(ctx, source.Name, metav1.DeleteOptions{})
 	return err
@@ -451,11 +405,6 @@
 	}
 
 	if *enabled {
-<<<<<<< HEAD
-		return CreateSourceCRD(ctx, nsName, workloadName, workloadKind)
-	} else {
-		return DeleteSourceCRD(ctx, nsName, workloadName, workloadKind)
-=======
 		return createSourceCRD(ctx, nsName, workloadName, workloadKind)
 	} else {
 		return deleteSourceCRD(ctx, nsName, workloadName, workloadKind)
@@ -478,6 +427,5 @@
 		return err
 	default:
 		return errors.New("unsupported workload kind " + string(workloadKind))
->>>>>>> fe4895d9
 	}
 }