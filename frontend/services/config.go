package services

import (
	"context"
	"errors"
	"log"

	"github.com/odigos-io/odigos/api/k8sconsts"
	"github.com/odigos-io/odigos/common"
	"github.com/odigos-io/odigos/common/consts"
	"github.com/odigos-io/odigos/frontend/graph/model"
	"github.com/odigos-io/odigos/frontend/kube"
	"github.com/odigos-io/odigos/k8sutils/pkg/env"

	metav1 "k8s.io/apimachinery/pkg/apis/meta/v1"
	"sigs.k8s.io/yaml"
)

type InstallationStatus string

const (
	NewInstallation InstallationStatus = "NEW"
	Finished        InstallationStatus = "FINISHED"
)

var (
	ErrorIsReadonly = errors.New("cannot execute this mutation in readonly mode")
)

func GetConfig(ctx context.Context) model.GetConfigResponse {
	var response model.GetConfigResponse

	response.Readonly = IsReadonlyMode(ctx)

	odigosDeployment, err := kube.DefaultClient.CoreV1().ConfigMaps(env.GetCurrentNamespace()).Get(ctx, k8sconsts.OdigosDeploymentConfigMapName, metav1.GetOptions{})
	if err != nil {
		response.Tier = model.Tier(common.CommunityOdigosTier)
	} else {
		response.Tier = model.Tier(odigosDeployment.Data[k8sconsts.OdigosDeploymentConfigMapTierKey])
	}

	if !isSourceCreated(ctx) && !isDestinationConnected(ctx) {
		response.Installation = model.InstallationStatus(NewInstallation)
	} else {
		response.Installation = model.InstallationStatus(Finished)
	}

	return response
}

func IsReadonlyMode(ctx context.Context) bool {
	ns := env.GetCurrentNamespace()

	configMap, err := kube.DefaultClient.CoreV1().ConfigMaps(ns).Get(ctx, consts.OdigosConfigurationName, metav1.GetOptions{})
	if err != nil {
		log.Printf("Error getting config maps: %v\n", err)
		return false
	}

	var odigosConfiguration common.OdigosConfiguration
	if err := yaml.Unmarshal([]byte(configMap.Data[consts.OdigosConfigurationFileName]), &odigosConfiguration); err != nil {
		log.Printf("Error parsing YAML: %v\n", err)
		return false
	}

<<<<<<< HEAD
	return odigosConfiguration.UiMode == common.ReadonlyUiMode
=======
	return odigosConfig.UiMode == common.UiModeReadonly
>>>>>>> f76561eb
}

func isSourceCreated(ctx context.Context) bool {
	ns := env.GetCurrentNamespace()

	nsList, err := getRelevantNameSpaces(ctx, ns)
	if err != nil {
		log.Printf("Error listing namespaces: %v\n", err)
		return false
	}

	for _, ns := range nsList {
		sourceList, err := kube.DefaultClient.OdigosClient.Sources(ns.Namespace).List(ctx, metav1.ListOptions{})
		if err != nil {
			log.Printf("Error listing sources: %v\n", err)
			return false
		}

		if len(sourceList.Items) > 0 {
			allDisabled := true

			for _, source := range sourceList.Items {
				if !source.Spec.DisableInstrumentation {
					// Found an enabled source, no need to keep checking
					return true
				}
			}

			// If we get here, all sources were disabled
			if allDisabled {
				continue
			}
		}
	}

	return false
}

func isDestinationConnected(ctx context.Context) bool {
	ns := env.GetCurrentNamespace()

	dests, err := kube.DefaultClient.OdigosClient.Destinations(ns).List(ctx, metav1.ListOptions{})
	if err != nil {
		log.Printf("Error listing destinations: %v\n", err)
		return false
	}

	return len(dests.Items) > 0
}<|MERGE_RESOLUTION|>--- conflicted
+++ resolved
@@ -63,11 +63,7 @@
 		return false
 	}
 
-<<<<<<< HEAD
-	return odigosConfiguration.UiMode == common.ReadonlyUiMode
-=======
-	return odigosConfig.UiMode == common.UiModeReadonly
->>>>>>> f76561eb
+	return odigosConfiguration.UiMode == common.UiModeReadonly
 }
 
 func isSourceCreated(ctx context.Context) bool {
