'use client';
import { useEffect } from 'react';
import { ACTION } from '@/utils';
import { GET_CONFIG } from '@/graphql';
import { useNotificationStore } from '@/store';
import { useSuspenseQuery } from '@apollo/client';
import { NOTIFICATION_TYPE, type Config } from '@/types';

const data = { config: { installation: 'FINISHED' } };
const error = undefined;

export const useConfig = () => {
<<<<<<< HEAD
  const isServer = typeof window === 'undefined';
  // const { data, error } = useSuspenseQuery<Config>(GET_CONFIG, {
  //   skip: isServer,
  // });
=======
  const { addNotification } = useNotificationStore();

  const { data, error } = useSuspenseQuery<Config>(GET_CONFIG, {
    skip: typeof window === 'undefined',
  });
>>>>>>> 4484b04d

  useEffect(() => {
    if (error) {
      addNotification({
        type: NOTIFICATION_TYPE.ERROR,
        title: error.name || ACTION.FETCH,
        message: error.cause?.message || error.message,
      });
    }
  }, [error]);

  return { data: data?.config };
};<|MERGE_RESOLUTION|>--- conflicted
+++ resolved
@@ -1,35 +1,28 @@
 'use client';
 import { useEffect } from 'react';
-import { ACTION } from '@/utils';
-import { GET_CONFIG } from '@/graphql';
-import { useNotificationStore } from '@/store';
-import { useSuspenseQuery } from '@apollo/client';
-import { NOTIFICATION_TYPE, type Config } from '@/types';
+// import { ACTION } from '@/utils';
+// import { GET_CONFIG } from '@/graphql';
+// import { useNotificationStore } from '@/store';
+// import { useSuspenseQuery } from '@apollo/client';
+// import { NOTIFICATION_TYPE, type Config } from '@/types';
 
-const data = { config: { installation: 'FINISHED' } };
+const data = { config: { installation: 'FINISHED', readonly: true } };
 const error = undefined;
 
 export const useConfig = () => {
-<<<<<<< HEAD
-  const isServer = typeof window === 'undefined';
+  // const { addNotification } = useNotificationStore();
+
   // const { data, error } = useSuspenseQuery<Config>(GET_CONFIG, {
-  //   skip: isServer,
+  //   skip: typeof window === 'undefined',
   // });
-=======
-  const { addNotification } = useNotificationStore();
-
-  const { data, error } = useSuspenseQuery<Config>(GET_CONFIG, {
-    skip: typeof window === 'undefined',
-  });
->>>>>>> 4484b04d
 
   useEffect(() => {
     if (error) {
-      addNotification({
-        type: NOTIFICATION_TYPE.ERROR,
-        title: error.name || ACTION.FETCH,
-        message: error.cause?.message || error.message,
-      });
+      // addNotification({
+      //   type: NOTIFICATION_TYPE.ERROR,
+      //   title: error.name || ACTION.FETCH,
+      //   message: error.cause?.message || error.message,
+      // });
     }
   }, [error]);
 
