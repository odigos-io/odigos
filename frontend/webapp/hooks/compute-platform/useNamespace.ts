import { ACTION, DISPLAY_TITLES, FORM_ALERTS } from '@/utils';
import { useConfig } from '../config';
import { useNotificationStore } from '@/store';
import { useMutation, useQuery } from '@apollo/client';
import { useComputePlatform } from './useComputePlatform';
import { GET_NAMESPACE, PERSIST_NAMESPACE } from '@/graphql';
import { type ComputePlatform, NOTIFICATION_TYPE, type PersistNamespaceItemInput } from '@/types';

const data = {
  name: 'default',
  selected: false,
  k8sActualSources: [
    {
      namespace: 'default',
      name: 'coupon',
      kind: 'Deployment',
      numberOfInstances: 1,
      selected: true,
    },
    {
      namespace: 'default',
      name: 'frontend',
      kind: 'Deployment',
      numberOfInstances: 1,
      selected: true,
    },
    {
      namespace: 'default',
      name: 'inventory',
      kind: 'Deployment',
      numberOfInstances: 1,
      selected: true,
    },
    {
      namespace: 'default',
      name: 'membership',
      kind: 'Deployment',
      numberOfInstances: 1,
      selected: true,
    },
    {
      namespace: 'default',
      name: 'pricing',
      kind: 'Deployment',
      numberOfInstances: 1,
      selected: true,
    },
  ],
};

export const useNamespace = (namespaceName?: string) => {
  const { data: config } = useConfig();
  const { addNotification } = useNotificationStore();
  const { data: cp, loading: cpLoading } = useComputePlatform();

<<<<<<< HEAD
  // const { data, loading } = useQuery<ComputePlatform>(GET_NAMESPACE, {
  //   skip: !namespaceName,
  //   variables: { namespaceName },
  //   onError: (error) =>
  //     addNotification({
  //       type: NOTIFICATION_TYPE.ERROR,
  //       title: error.name || ACTION.FETCH,
  //       message: error.cause?.message || error.message,
  //     }),
  // });
=======
  const { data, loading } = useQuery<ComputePlatform>(GET_NAMESPACE, {
    skip: !namespaceName,
    variables: { namespaceName },
    onError: (error) => addNotification({ type: NOTIFICATION_TYPE.ERROR, title: error.name || ACTION.FETCH, message: error.cause?.message || error.message }),
  });
>>>>>>> 4484b04d

  const [persistNamespaceMutation] = useMutation(PERSIST_NAMESPACE, {
    onError: (error) => addNotification({ type: NOTIFICATION_TYPE.ERROR, title: error.name || ACTION.UPDATE, message: error.cause?.message || error.message }),
  });

  return {
    loading: false, // loading || cpLoading,
    data, // data?.computePlatform?.k8sActualNamespace,
    allNamespaces: cp?.computePlatform?.k8sActualNamespaces || [],

    persistNamespace: async (namespace: PersistNamespaceItemInput) => {
      if (config?.readonly) {
        addNotification({ type: NOTIFICATION_TYPE.WARNING, title: DISPLAY_TITLES.READONLY, message: FORM_ALERTS.READONLY_WARNING, hideFromHistory: true });
      } else {
        await persistNamespaceMutation({ variables: { namespace } });
      }
    },
  };
};<|MERGE_RESOLUTION|>--- conflicted
+++ resolved
@@ -53,24 +53,11 @@
   const { addNotification } = useNotificationStore();
   const { data: cp, loading: cpLoading } = useComputePlatform();
 
-<<<<<<< HEAD
   // const { data, loading } = useQuery<ComputePlatform>(GET_NAMESPACE, {
   //   skip: !namespaceName,
   //   variables: { namespaceName },
-  //   onError: (error) =>
-  //     addNotification({
-  //       type: NOTIFICATION_TYPE.ERROR,
-  //       title: error.name || ACTION.FETCH,
-  //       message: error.cause?.message || error.message,
-  //     }),
+  //   onError: (error) => addNotification({ type: NOTIFICATION_TYPE.ERROR, title: error.name || ACTION.FETCH, message: error.cause?.message || error.message }),
   // });
-=======
-  const { data, loading } = useQuery<ComputePlatform>(GET_NAMESPACE, {
-    skip: !namespaceName,
-    variables: { namespaceName },
-    onError: (error) => addNotification({ type: NOTIFICATION_TYPE.ERROR, title: error.name || ACTION.FETCH, message: error.cause?.message || error.message }),
-  });
->>>>>>> 4484b04d
 
   const [persistNamespaceMutation] = useMutation(PERSIST_NAMESPACE, {
     onError: (error) => addNotification({ type: NOTIFICATION_TYPE.ERROR, title: error.name || ACTION.UPDATE, message: error.cause?.message || error.message }),
