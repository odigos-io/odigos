--- conflicted
+++ resolved
@@ -1,23 +1,3 @@
-<<<<<<< HEAD
-import { useMemo } from 'react';
-import { useNotificationStore } from '@/store';
-import { useFilterStore } from '@/store/useFilterStore';
-import { GET_COMPUTE_PLATFORM, UPDATE_API_TOKEN } from '@/graphql';
-import { FetchResult, useMutation, useQuery } from '@apollo/client';
-import { ACTION, deriveTypeFromRule, safeJsonParse } from '@/utils';
-import { NOTIFICATION_TYPE, SupportedSignals, type ActionItem, type ComputePlatform, type ComputePlatformMapped } from '@/types';
-
-type UseComputePlatformHook = {
-  data?: ComputePlatformMapped;
-  filteredData?: ComputePlatformMapped;
-  loading: boolean;
-  error?: Error;
-  refetch: () => void;
-  updateToken: (token: string) => Promise<FetchResult<{ updateApiToken: boolean }>>;
-};
-
-export const useComputePlatform = (): UseComputePlatformHook => {
-=======
 import { ACTION } from '@/utils';
 import { useQuery } from '@apollo/client';
 import { useNotificationStore } from '@/store';
@@ -25,7 +5,6 @@
 import { NOTIFICATION_TYPE, type ComputePlatform } from '@/types';
 
 export const useComputePlatform = () => {
->>>>>>> ab4e2776
   const { addNotification } = useNotificationStore();
 
   const { data, loading, error, refetch } = useQuery<ComputePlatform>(GET_COMPUTE_PLATFORM, {
@@ -37,104 +16,10 @@
       }),
   });
 
-<<<<<<< HEAD
-  const [updateTokenMutation, { loading: updateTokenLoading }] = useMutation<{ updateApiToken: boolean }>(UPDATE_API_TOKEN, {
-    onError: (error) => {
-      addNotification({
-        type: NOTIFICATION_TYPE.ERROR,
-        title: error.name || ACTION.UPDATE,
-        message: error.cause?.message || error.message,
-      });
-    },
-    onCompleted: () => {
-      addNotification({
-        type: NOTIFICATION_TYPE.SUCCESS,
-        title: ACTION.UPDATE,
-        message: 'API Token updated',
-      });
-      refetch();
-    },
-  });
-
-  const mappedCP = useMemo(() => {
-    if (!data) return undefined;
-
-    return {
-      computePlatform: {
-        ...data.computePlatform,
-
-        // sources are now paginated, refer to "usePaginatedSources" hook & "usePaginatedStore" store
-        sources: undefined,
-
-        actions: data.computePlatform.actions.map((item) => {
-          const parsedSpec = typeof item.spec === 'string' ? safeJsonParse(item.spec, {} as ActionItem) : item.spec;
-
-          return { ...item, spec: parsedSpec };
-        }),
-
-        instrumentationRules: data.computePlatform.instrumentationRules.map((item) => {
-          const type = deriveTypeFromRule(item);
-
-          return { ...item, type };
-        }),
-
-        destinations: data.computePlatform.destinations.map((item) => {
-          // Replace deprecated string values, with boolean values
-          const fields =
-            item.destinationType.type === 'clickhouse'
-              ? item.fields.replace('"CLICKHOUSE_CREATE_SCHEME":"Create"', '"CLICKHOUSE_CREATE_SCHEME":"true"').replace('"CLICKHOUSE_CREATE_SCHEME":"Skip"', '"CLICKHOUSE_CREATE_SCHEME":"false"')
-              : item.destinationType.type === 'qryn'
-              ? item.fields
-                  .replace('"QRYN_ADD_EXPORTER_NAME":"Yes"', '"QRYN_ADD_EXPORTER_NAME":"true"')
-                  .replace('"QRYN_ADD_EXPORTER_NAME":"No"', '"QRYN_ADD_EXPORTER_NAME":"false"')
-                  .replace('"QRYN_RESOURCE_TO_TELEMETRY_CONVERSION":"Yes"', '"QRYN_RESOURCE_TO_TELEMETRY_CONVERSION":"true"')
-                  .replace('"QRYN_RESOURCE_TO_TELEMETRY_CONVERSION":"No"', '"QRYN_RESOURCE_TO_TELEMETRY_CONVERSION":"false"')
-              : item.destinationType.type === 'qryn-oss'
-              ? item.fields
-                  .replace('"QRYN_OSS_ADD_EXPORTER_NAME":"Yes"', '"QRYN_OSS_ADD_EXPORTER_NAME":"true"')
-                  .replace('"QRYN_OSS_ADD_EXPORTER_NAME":"No"', '"QRYN_OSS_ADD_EXPORTER_NAME":"false"')
-                  .replace('"QRYN_OSS_RESOURCE_TO_TELEMETRY_CONVERSION":"Yes"', '"QRYN_OSS_RESOURCE_TO_TELEMETRY_CONVERSION":"true"')
-                  .replace('"QRYN_OSS_RESOURCE_TO_TELEMETRY_CONVERSION":"No"', '"QRYN_OSS_RESOURCE_TO_TELEMETRY_CONVERSION":"false"')
-              : item.fields;
-
-          return { ...item, fields };
-        }),
-      },
-    };
-  }, [data]);
-
-  // TODO: move filters to CRUD hooks
-  const filteredCP = useMemo(() => {
-    if (!mappedCP) return undefined;
-
-    let destinations = [...mappedCP.computePlatform.destinations];
-    let actions = [...mappedCP.computePlatform.actions];
-
-    if (!!filters.monitors.length) {
-      destinations = destinations.filter((destination) => !!filters.monitors.find((metric) => destination.exportedSignals[metric.id as keyof SupportedSignals]));
-      actions = actions.filter((action) => !!filters.monitors.find((metric) => action.spec.signals.find((str) => str.toLowerCase() === metric.id)));
-    }
-
-    return {
-      computePlatform: {
-        ...mappedCP.computePlatform,
-        destinations,
-        actions,
-      },
-    };
-  }, [mappedCP, filters]);
-
-  return {
-    data: mappedCP,
-    filteredData: filteredCP,
-    loading: loading || updateTokenLoading,
-=======
   return {
     data,
     loading,
->>>>>>> ab4e2776
     error,
     refetch,
-    updateToken: async (token: string) => await updateTokenMutation({ variables: { token } }),
   };
 };