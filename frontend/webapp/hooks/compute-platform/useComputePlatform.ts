import { useCallback, useEffect, useMemo } from 'react';
<<<<<<< HEAD
import { safeJsonParse } from '@/utils';
=======
>>>>>>> 21b5af80
import { useQuery } from '@apollo/client';
import { useBooleanStore } from '@/store';
import { GET_COMPUTE_PLATFORM } from '@/graphql';
import { useFilterStore } from '@/store/useFilterStore';
import { BACKEND_BOOLEAN, deriveTypeFromRule, safeJsonParse } from '@/utils';
import type { ActionItem, ComputePlatform, ComputePlatformMapped } from '@/types';

type UseComputePlatformHook = {
  data?: ComputePlatformMapped;
  filteredData?: ComputePlatformMapped;
  loading: boolean;
  error?: Error;
  refetch: () => void;
  startPolling: () => Promise<void>;
};

export const useComputePlatform = (): UseComputePlatformHook => {
  const { data, loading, error, refetch } = useQuery<ComputePlatform>(GET_COMPUTE_PLATFORM);
  const { togglePolling } = useBooleanStore();
  const filters = useFilterStore();

  const startPolling = useCallback(async () => {
    togglePolling(true);

    let retries = 0;
    const maxRetries = 5;
    const retryInterval = 2 * 1000; // time in milliseconds

    while (retries < maxRetries) {
      await new Promise((resolve) => setTimeout(resolve, retryInterval));
      refetch();
      retries++;
    }

    togglePolling(false);
  }, [refetch, togglePolling]);

  // this is to start polling on component mount in an attempt to fix any initial errors with sources/destinations
  useEffect(() => {
    startPolling();
  }, []);

<<<<<<< HEAD
  const filteredData = useMemo(() => {
=======
  const mappedData = useMemo(() => {
>>>>>>> 21b5af80
    if (!data) return undefined;

    return {
      computePlatform: {
        ...data.computePlatform,
        actions: data.computePlatform.actions.map((item) => {
          const parsedSpec = typeof item.spec === 'string' ? safeJsonParse(item.spec, {} as ActionItem) : item.spec;

          return { ...item, spec: parsedSpec };
        }),
        instrumentationRules: data.computePlatform.instrumentationRules.map((item) => {
          const type = deriveTypeFromRule(item);

          return { ...item, type };
        }),
      },
    };
  }, [data]);

  const filteredData = useMemo(() => {
    if (!mappedData) return undefined;

    let k8sActualSources = [...mappedData.computePlatform.k8sActualSources];
    let destinations = [...mappedData.computePlatform.destinations];
    let actions = [...mappedData.computePlatform.actions];

    if (!!filters.namespace) {
      k8sActualSources = k8sActualSources.filter((source) => filters.namespace?.id === source.namespace);
    }
    if (!!filters.types.length) {
      k8sActualSources = k8sActualSources.filter((source) => !!filters.types.find((type) => type.id === source.kind));
    }
    if (!!filters.onlyErrors) {
      k8sActualSources = k8sActualSources.filter((source) => !!source.instrumentedApplicationDetails?.conditions?.find((cond) => cond.status === BACKEND_BOOLEAN.FALSE));
    }
    if (!!filters.errors.length) {
      k8sActualSources = k8sActualSources.filter((source) => !!filters.errors.find((error) => !!source.instrumentedApplicationDetails?.conditions?.find((cond) => cond.message === error.id)));
    }
    if (!!filters.languages.length) {
      k8sActualSources = k8sActualSources.filter(
        (source) => !!filters.languages.find((language) => !!source.instrumentedApplicationDetails?.containers?.find((cont) => cont.language === language.id)),
      );
    }
    if (!!filters.monitors.length) {
      destinations = destinations.filter((destination) => !!filters.monitors.find((metric) => destination.exportedSignals[metric.id]));
      actions = actions.filter((action) => !!filters.monitors.find((metric) => action.spec.signals.find((str) => str.toLowerCase() === metric.id)));
    }

    return {
      computePlatform: {
        ...mappedData.computePlatform,
        k8sActualSources,
        destinations,
        actions,
      },
    };
  }, [mappedData, filters]);

  return { data: mappedData, filteredData, loading, error, refetch, startPolling };
};<|MERGE_RESOLUTION|>--- conflicted
+++ resolved
@@ -1,8 +1,4 @@
 import { useCallback, useEffect, useMemo } from 'react';
-<<<<<<< HEAD
-import { safeJsonParse } from '@/utils';
-=======
->>>>>>> 21b5af80
 import { useQuery } from '@apollo/client';
 import { useBooleanStore } from '@/store';
 import { GET_COMPUTE_PLATFORM } from '@/graphql';
@@ -45,11 +41,7 @@
     startPolling();
   }, []);
 
-<<<<<<< HEAD
-  const filteredData = useMemo(() => {
-=======
   const mappedData = useMemo(() => {
->>>>>>> 21b5af80
     if (!data) return undefined;
 
     return {
