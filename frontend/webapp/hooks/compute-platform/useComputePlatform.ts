import { useMemo } from 'react';
import { useQuery } from '@apollo/client';
import { useNotificationStore } from '@/store';
import { GET_COMPUTE_PLATFORM } from '@/graphql';
import { useFilterStore } from '@/store/useFilterStore';
<<<<<<< HEAD
import { ACTION, BACKEND_BOOLEAN, deriveTypeFromRule, safeJsonParse } from '@/utils';
import { NOTIFICATION_TYPE, type ActionItem, type ComputePlatform, type ComputePlatformMapped } from '@/types';
=======
import { ACTION, deriveTypeFromRule, safeJsonParse } from '@/utils';
import { NOTIFICATION_TYPE, SupportedSignals, type ActionItem, type ComputePlatform, type ComputePlatformMapped } from '@/types';
>>>>>>> 8e9e2a74

type UseComputePlatformHook = {
  data?: ComputePlatformMapped;
  filteredData?: ComputePlatformMapped;
  loading: boolean;
  error?: Error;
  refetch: () => void;
};

export const useComputePlatform = (): UseComputePlatformHook => {
  const { addNotification } = useNotificationStore();

  // TODO: move filters to CRUD hooks
  const filters = useFilterStore();

  const { data, loading, error, refetch } = useQuery<ComputePlatform>(GET_COMPUTE_PLATFORM, {
    onError: (error) =>
      addNotification({
        type: NOTIFICATION_TYPE.ERROR,
        title: error.name || ACTION.FETCH,
        message: error.cause?.message || error.message,
      }),
  });

  const mappedCP = useMemo(() => {
    if (!data) return undefined;

    return {
      computePlatform: {
        ...data.computePlatform,

        // sources are now paginated, refer to "usePaginatedSources" hook & "usePaginatedStore" store
        sources: undefined,

        actions: data.computePlatform.actions.map((item) => {
          const parsedSpec = typeof item.spec === 'string' ? safeJsonParse(item.spec, {} as ActionItem) : item.spec;

          return { ...item, spec: parsedSpec };
        }),

        instrumentationRules: data.computePlatform.instrumentationRules.map((item) => {
          const type = deriveTypeFromRule(item);

          return { ...item, type };
        }),

        destinations: data.computePlatform.destinations.map((item) => {
          // Replace deprecated string values, with boolean values
          const fields =
            item.destinationType.type === 'clickhouse'
              ? item.fields.replace('"CLICKHOUSE_CREATE_SCHEME":"Create"', '"CLICKHOUSE_CREATE_SCHEME":"true"').replace('"CLICKHOUSE_CREATE_SCHEME":"Skip"', '"CLICKHOUSE_CREATE_SCHEME":"false"')
              : item.destinationType.type === 'qryn'
              ? item.fields
                  .replace('"QRYN_ADD_EXPORTER_NAME":"Yes"', '"QRYN_ADD_EXPORTER_NAME":"true"')
                  .replace('"QRYN_ADD_EXPORTER_NAME":"No"', '"QRYN_ADD_EXPORTER_NAME":"false"')
                  .replace('"QRYN_RESOURCE_TO_TELEMETRY_CONVERSION":"Yes"', '"QRYN_RESOURCE_TO_TELEMETRY_CONVERSION":"true"')
                  .replace('"QRYN_RESOURCE_TO_TELEMETRY_CONVERSION":"No"', '"QRYN_RESOURCE_TO_TELEMETRY_CONVERSION":"false"')
              : item.destinationType.type === 'qryn-oss'
              ? item.fields
                  .replace('"QRYN_OSS_ADD_EXPORTER_NAME":"Yes"', '"QRYN_OSS_ADD_EXPORTER_NAME":"true"')
                  .replace('"QRYN_OSS_ADD_EXPORTER_NAME":"No"', '"QRYN_OSS_ADD_EXPORTER_NAME":"false"')
                  .replace('"QRYN_OSS_RESOURCE_TO_TELEMETRY_CONVERSION":"Yes"', '"QRYN_OSS_RESOURCE_TO_TELEMETRY_CONVERSION":"true"')
                  .replace('"QRYN_OSS_RESOURCE_TO_TELEMETRY_CONVERSION":"No"', '"QRYN_OSS_RESOURCE_TO_TELEMETRY_CONVERSION":"false"')
              : item.fields;

          return { ...item, fields };
        }),
      },
    };
  }, [data]);

  // TODO: move filters to CRUD hooks
  const filteredCP = useMemo(() => {
    if (!mappedCP) return undefined;

    let destinations = [...mappedCP.computePlatform.destinations];
    let actions = [...mappedCP.computePlatform.actions];

<<<<<<< HEAD
    if (!!filters.namespace) {
      k8sActualSources = k8sActualSources.filter((source) => filters.namespace?.id === source.namespace);
    }
    if (!!filters.types.length) {
      k8sActualSources = k8sActualSources.filter((source) => !!filters.types.find((type) => type.id === source.kind));
    }
    if (!!filters.onlyErrors) {
      k8sActualSources = k8sActualSources.filter((source) => !!source.conditions?.find((cond) => cond.status === BACKEND_BOOLEAN.FALSE));
    }
    if (!!filters.errors.length) {
      k8sActualSources = k8sActualSources.filter((source) => !!filters.errors.find((error) => !!source.conditions?.find((cond) => cond.message === error.id)));
    }
    if (!!filters.languages.length) {
      k8sActualSources = k8sActualSources.filter((source) => !!filters.languages.find((language) => !!source.containers?.find((cont) => cont.language === language.id)));
    }
=======
>>>>>>> 8e9e2a74
    if (!!filters.monitors.length) {
      destinations = destinations.filter((destination) => !!filters.monitors.find((metric) => destination.exportedSignals[metric.id as keyof SupportedSignals]));
      actions = actions.filter((action) => !!filters.monitors.find((metric) => action.spec.signals.find((str) => str.toLowerCase() === metric.id)));
    }

    return {
      computePlatform: {
        ...mappedCP.computePlatform,
        destinations,
        actions,
      },
    };
  }, [mappedCP, filters]);

  return {
    data: mappedCP,
    filteredData: filteredCP,
    loading,
    error,
    refetch,
  };
};<|MERGE_RESOLUTION|>--- conflicted
+++ resolved
@@ -3,13 +3,8 @@
 import { useNotificationStore } from '@/store';
 import { GET_COMPUTE_PLATFORM } from '@/graphql';
 import { useFilterStore } from '@/store/useFilterStore';
-<<<<<<< HEAD
-import { ACTION, BACKEND_BOOLEAN, deriveTypeFromRule, safeJsonParse } from '@/utils';
-import { NOTIFICATION_TYPE, type ActionItem, type ComputePlatform, type ComputePlatformMapped } from '@/types';
-=======
 import { ACTION, deriveTypeFromRule, safeJsonParse } from '@/utils';
 import { NOTIFICATION_TYPE, SupportedSignals, type ActionItem, type ComputePlatform, type ComputePlatformMapped } from '@/types';
->>>>>>> 8e9e2a74
 
 type UseComputePlatformHook = {
   data?: ComputePlatformMapped;
@@ -88,24 +83,6 @@
     let destinations = [...mappedCP.computePlatform.destinations];
     let actions = [...mappedCP.computePlatform.actions];
 
-<<<<<<< HEAD
-    if (!!filters.namespace) {
-      k8sActualSources = k8sActualSources.filter((source) => filters.namespace?.id === source.namespace);
-    }
-    if (!!filters.types.length) {
-      k8sActualSources = k8sActualSources.filter((source) => !!filters.types.find((type) => type.id === source.kind));
-    }
-    if (!!filters.onlyErrors) {
-      k8sActualSources = k8sActualSources.filter((source) => !!source.conditions?.find((cond) => cond.status === BACKEND_BOOLEAN.FALSE));
-    }
-    if (!!filters.errors.length) {
-      k8sActualSources = k8sActualSources.filter((source) => !!filters.errors.find((error) => !!source.conditions?.find((cond) => cond.message === error.id)));
-    }
-    if (!!filters.languages.length) {
-      k8sActualSources = k8sActualSources.filter((source) => !!filters.languages.find((language) => !!source.containers?.find((cont) => cont.language === language.id)));
-    }
-=======
->>>>>>> 8e9e2a74
     if (!!filters.monitors.length) {
       destinations = destinations.filter((destination) => !!filters.monitors.find((metric) => destination.exportedSignals[metric.id as keyof SupportedSignals]));
       actions = actions.filter((action) => !!filters.monitors.find((metric) => action.spec.signals.find((str) => str.toLowerCase() === metric.id)));
