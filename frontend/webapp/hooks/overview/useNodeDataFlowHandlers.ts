// src/hooks/useNodeDataFlowHandlers.ts
import { useCallback } from 'react';
<<<<<<< HEAD
import { type Node } from '@xyflow/react';
=======
>>>>>>> 6bf3e280
import { useSourceCRUD } from '../sources';
import { useActionCRUD } from '../actions';
import { useDestinationCRUD } from '../destinations';
import { useDrawerStore, useModalStore } from '@/store';
import { OVERVIEW_ENTITY_TYPES, OVERVIEW_NODE_TYPES, WorkloadId } from '@/types';
import { useInstrumentationRuleCRUD } from '../instrumentation-rules';
<<<<<<< HEAD
=======
import { Node } from '@xyflow/react';
>>>>>>> 6bf3e280

export function useNodeDataFlowHandlers() {
  const { sources } = useSourceCRUD();
  const { actions } = useActionCRUD();
  const { destinations } = useDestinationCRUD();
  const { instrumentationRules } = useInstrumentationRuleCRUD();

  const { setCurrentModal } = useModalStore();
  const setSelectedItem = useDrawerStore(({ setSelectedItem }) => setSelectedItem);

  const handleNodeClick = useCallback(
    (
<<<<<<< HEAD
      _: React.MouseEvent | null,
=======
      _: React.MouseEvent,
>>>>>>> 6bf3e280
      object: Node<
        {
          id: string | WorkloadId;
          type: OVERVIEW_ENTITY_TYPES | OVERVIEW_NODE_TYPES;
        },
<<<<<<< HEAD
        'id'
=======
        'add'
>>>>>>> 6bf3e280
      >,
    ) => {
      const {
        data: { id, type },
      } = object;

      const entities = {
        sources,
        actions,
        destinations,
        rules: instrumentationRules,
      };

      if (type === OVERVIEW_ENTITY_TYPES.SOURCE) {
        const { kind, name, namespace } = id as WorkloadId;
        const selectedDrawerItem = entities['sources'].find((item) => item.kind === kind && item.name === name && item.namespace === namespace);
        if (!selectedDrawerItem) return;

        setSelectedItem({
          id,
          type,
          item: selectedDrawerItem,
        });
      } else if ([OVERVIEW_ENTITY_TYPES.RULE, OVERVIEW_ENTITY_TYPES.ACTION, OVERVIEW_ENTITY_TYPES.DESTINATION].includes(type as OVERVIEW_ENTITY_TYPES)) {
        const selectedDrawerItem = entities[`${type}s`].find((item) => id && [item.id, item.ruleId].includes(id));
        if (!selectedDrawerItem) return;

        setSelectedItem({
          id,
          type: type as OVERVIEW_ENTITY_TYPES,
          item: selectedDrawerItem,
        });
      } else if (type === OVERVIEW_NODE_TYPES.ADD_RULE) {
        setCurrentModal(OVERVIEW_ENTITY_TYPES.RULE);
      } else if (type === OVERVIEW_NODE_TYPES.ADD_SOURCE) {
        setCurrentModal(OVERVIEW_ENTITY_TYPES.SOURCE);
      } else if (type === OVERVIEW_NODE_TYPES.ADD_ACTION) {
        setCurrentModal(OVERVIEW_ENTITY_TYPES.ACTION);
      } else if (type === OVERVIEW_NODE_TYPES.ADD_DESTIONATION) {
        setCurrentModal(OVERVIEW_ENTITY_TYPES.DESTINATION);
      }
    },
    [sources, actions, destinations, instrumentationRules, setSelectedItem, setCurrentModal],
  );

  return {
    handleNodeClick,
  };
}<|MERGE_RESOLUTION|>--- conflicted
+++ resolved
@@ -1,19 +1,12 @@
 // src/hooks/useNodeDataFlowHandlers.ts
 import { useCallback } from 'react';
-<<<<<<< HEAD
 import { type Node } from '@xyflow/react';
-=======
->>>>>>> 6bf3e280
 import { useSourceCRUD } from '../sources';
 import { useActionCRUD } from '../actions';
 import { useDestinationCRUD } from '../destinations';
 import { useDrawerStore, useModalStore } from '@/store';
+import { useInstrumentationRuleCRUD } from '../instrumentation-rules';
 import { OVERVIEW_ENTITY_TYPES, OVERVIEW_NODE_TYPES, WorkloadId } from '@/types';
-import { useInstrumentationRuleCRUD } from '../instrumentation-rules';
-<<<<<<< HEAD
-=======
-import { Node } from '@xyflow/react';
->>>>>>> 6bf3e280
 
 export function useNodeDataFlowHandlers() {
   const { sources } = useSourceCRUD();
@@ -26,21 +19,13 @@
 
   const handleNodeClick = useCallback(
     (
-<<<<<<< HEAD
       _: React.MouseEvent | null,
-=======
-      _: React.MouseEvent,
->>>>>>> 6bf3e280
       object: Node<
         {
           id: string | WorkloadId;
           type: OVERVIEW_ENTITY_TYPES | OVERVIEW_NODE_TYPES;
         },
-<<<<<<< HEAD
         'id'
-=======
-        'add'
->>>>>>> 6bf3e280
       >,
     ) => {
       const {
