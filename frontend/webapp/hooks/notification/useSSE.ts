--- conflicted
+++ resolved
@@ -3,13 +3,8 @@
 import { NOTIFICATION_TYPE } from '@odigos/ui-utils';
 import { useDestinationCRUD } from '../destinations';
 import { usePaginatedSources } from '../compute-platform';
-<<<<<<< HEAD
-import { API, DISPLAY_TITLES, NOTIF_CRD_TYPES } from '@/utils';
+import { API, DISPLAY_TITLES, SSE_CRD_TYPES, SSE_EVENT_TYPES } from '@/utils';
 import { type NotifyPayload, useNotificationStore, usePendingStore } from '@odigos/ui-containers';
-=======
-import { API, DISPLAY_TITLES, SSE_CRD_TYPES, SSE_EVENT_TYPES } from '@/utils';
-import { type NotifyPayload, useNotificationStore, usePendingStore, useStatusStore } from '@/store';
->>>>>>> 761df789
 
 export const useSSE = () => {
   const { setPendingItems } = usePendingStore();
