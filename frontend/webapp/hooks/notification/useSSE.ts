import { useEffect, useRef } from 'react';
import { API } from '@/utils';
import { NOTIFICATION_TYPE } from '@/types';
<<<<<<< HEAD
import { useComputePlatform } from '../compute-platform';
=======
import { useComputePlatform, usePaginatedSources } from '../compute-platform';
>>>>>>> 8e9e2a74
import { type NotifyPayload, useConnectionStore, useNotificationStore, usePendingStore } from '@/store';

export const useSSE = () => {
  const { setPendingItems } = usePendingStore();
<<<<<<< HEAD
=======
  const { fetchSources } = usePaginatedSources();
>>>>>>> 8e9e2a74
  const { addNotification } = useNotificationStore();
  const { setConnectionStore } = useConnectionStore();
  const { refetch: refetchComputePlatform } = useComputePlatform();

  const retryCount = useRef(0);
  const maxRetries = 10;

  useEffect(() => {
    const connect = () => {
      const eventSource = new EventSource(API.EVENTS);

      eventSource.onmessage = (event) => {
        const key = event.data;
        const data = JSON.parse(key);

        const notification: NotifyPayload = {
          type: data.type,
          title: data.event,
          message: data.data,
          crdType: data.crdType,
          target: data.target,
        };

        addNotification(notification);

        if (notification.crdType === 'InstrumentationConfig') {
          // We handle update in CRUD hook, refetch only on create
          if (['Added', 'Deleted'].includes(notification.title || '')) fetchSources(true);
        } else {
          refetchComputePlatform();
        }

        // This works for now,
        // but in the future we might have to change this to "removePendingItems",
        // and remove the specific pending items based on their entityType and entityId
        setPendingItems([]);

        // This works for now,
        // but in the future we might have to change this to "removePendingItems",
        // and remove the specific pending items based on their entityType and entityId
        setPendingItems([]);

        // Reset retry count on successful connection
        retryCount.current = 0;
      };

      eventSource.onerror = (event) => {
        console.error('EventSource failed:', event);
        eventSource.close();

        // Retry connection with exponential backoff if below max retries
        if (retryCount.current < maxRetries) {
          retryCount.current += 1;
          const retryTimeout = Math.min(10000, 1000 * Math.pow(2, retryCount.current));

          setTimeout(() => connect(), retryTimeout);
        } else {
          console.error('Max retries reached. Could not reconnect to EventSource.');

          setConnectionStore({
            connecting: false,
            active: false,
            title: `Connection lost on ${new Date().toLocaleString()}`,
            message: 'Please reboot the application',
          });
          addNotification({
            type: NOTIFICATION_TYPE.ERROR,
            title: 'Connection Error',
            message: 'Connection to the server failed. Please reboot the application.',
          });
        }
      };

      setConnectionStore({
        connecting: false,
        active: true,
        title: 'Connection Alive',
        message: '',
      });

      return eventSource;
    };

    const eventSource = connect();

    // Clean up event source on component unmount
    return () => {
      eventSource.close();
    };
  }, []);
};<|MERGE_RESOLUTION|>--- conflicted
+++ resolved
@@ -1,19 +1,12 @@
 import { useEffect, useRef } from 'react';
 import { API } from '@/utils';
 import { NOTIFICATION_TYPE } from '@/types';
-<<<<<<< HEAD
-import { useComputePlatform } from '../compute-platform';
-=======
 import { useComputePlatform, usePaginatedSources } from '../compute-platform';
->>>>>>> 8e9e2a74
 import { type NotifyPayload, useConnectionStore, useNotificationStore, usePendingStore } from '@/store';
 
 export const useSSE = () => {
   const { setPendingItems } = usePendingStore();
-<<<<<<< HEAD
-=======
   const { fetchSources } = usePaginatedSources();
->>>>>>> 8e9e2a74
   const { addNotification } = useNotificationStore();
   const { setConnectionStore } = useConnectionStore();
   const { refetch: refetchComputePlatform } = useComputePlatform();
