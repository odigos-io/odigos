import { useMemo } from 'react';
import { useMutation } from '@apollo/client';
import { useNamespace } from '../compute-platform';
import { PERSIST_SOURCE, UPDATE_K8S_ACTUAL_SOURCE } from '@/graphql';
import { ACTION, BACKEND_BOOLEAN, getSseTargetFromId } from '@/utils';
import { type PendingItem, useAppStore, useFilterStore, useNotificationStore, usePaginatedStore, usePendingStore } from '@/store';
import { OVERVIEW_ENTITY_TYPES, type WorkloadId, type PatchSourceRequestInput, NOTIFICATION_TYPE, type K8sActualSource } from '@/types';

interface Params {
  onSuccess?: (type: string) => void;
  onError?: (type: string) => void;
}

export const useSourceCRUD = (params?: Params) => {
  const { persistNamespace } = useNamespace();

  const filters = useFilterStore();
<<<<<<< HEAD
  const { sources, updateSource } = usePaginatedStore();
=======
>>>>>>> 1557c450
  const { setConfiguredSources } = useAppStore();
  const { sources, updateSource } = usePaginatedStore();
  const { addPendingItems, removePendingItems } = usePendingStore();
  const { addNotification, removeNotifications } = useNotificationStore();

  const notifyUser = (type: NOTIFICATION_TYPE, title: string, message: string, id?: WorkloadId, hideFromHistory?: boolean) => {
    addNotification({
      type,
      title,
      message,
      crdType: OVERVIEW_ENTITY_TYPES.SOURCE,
      target: id ? getSseTargetFromId(id, OVERVIEW_ENTITY_TYPES.SOURCE) : undefined,
      hideFromHistory,
    });
  };

  const handleError = (actionType: string, message: string) => {
    notifyUser(NOTIFICATION_TYPE.ERROR, actionType, message);
    params?.onError?.(actionType);
  };

  const handleComplete = (actionType: string) => {
    setConfiguredSources({});
    params?.onSuccess?.(actionType);
  };

  const filtered = useMemo(() => {
    let arr = [...sources];

    if (!!filters.namespace) arr = arr.filter((source) => filters.namespace?.id === source.namespace);
    if (!!filters.types.length) arr = arr.filter((source) => !!filters.types.find((type) => type.id === source.kind));
    if (!!filters.onlyErrors) arr = arr.filter((source) => !!source.conditions?.find((cond) => cond.status === BACKEND_BOOLEAN.FALSE));
    if (!!filters.errors.length) arr = arr.filter((source) => !!filters.errors.find((error) => !!source.conditions?.find((cond) => cond.message === error.id)));
    if (!!filters.languages.length) arr = arr.filter((source) => !!filters.languages.find((language) => !!source.containers?.find((cont) => cont.language === language.id)));

    return arr;
  }, [sources, filters]);

  const [persistSources, cdState] = useMutation<{ persistK8sSources: boolean }>(PERSIST_SOURCE, {
    onError: (error) => handleError('', error.message),
    onCompleted: (res, req) => {
      const namespace = req?.variables?.namespace;
      const count = req?.variables?.sources.length;

      req?.variables?.sources.forEach(({ name, kind, selected }: { name: string; kind: string; selected: boolean }) => {
        if (!selected) removeNotifications(getSseTargetFromId({ namespace, name, kind }, OVERVIEW_ENTITY_TYPES.SOURCE));
      });

      if (count === 1) {
        const { selected } = req?.variables?.sources?.[0] || {};
        handleComplete(selected ? ACTION.CREATE : ACTION.DELETE);
      } else {
        handleComplete('');
      }
    },
  });

  const [updateSourceName, uState] = useMutation<{ updateK8sActualSource: boolean }>(UPDATE_K8S_ACTUAL_SOURCE, {
    onError: (error) => handleError(ACTION.UPDATE, error.message),
    onCompleted: (res, req) => {
      handleComplete(ACTION.UPDATE);

      // This is instead of using a k8s modified-event watcher...
      // If we do use a watcher, we can't guarantee an SSE will be sent for this update alone.
      // It will definitely include SSE for all updates, that can be instrument/uninstrument, conditions changed etc.
      // Not that there's anything about a watcher that would break the UI, it's just that we would receive unexpected events with ridiculous amounts,
      // (example: instrument 5 apps, update the name of 2, then uninstrument the other 3, we would get an SSE with minimum 10 updated sources, when we expect it to show only 2 due to name change).
      setTimeout(() => {
        const { sourceId, patchSourceRequest } = req?.variables || {};

        updateSource(sourceId, patchSourceRequest);
        notifyUser(NOTIFICATION_TYPE.SUCCESS, ACTION.UPDATE, 'Successfully updated 1 source', sourceId);
        removePendingItems([{ entityType: OVERVIEW_ENTITY_TYPES.SOURCE, entityId: sourceId }]);
      }, 2000);
    },
  });

  return {
    loading: cdState.loading || uState.loading,
    sources,
    filteredSources: filtered,

    persistSources: async (selectAppsList: { [key: string]: K8sActualSource[] }, futureSelectAppsList: { [key: string]: boolean }) => {
      notifyUser(NOTIFICATION_TYPE.INFO, 'Pending', 'Persisting sources...', undefined, true);

      // this is to handle "on success" callback if there are no sources to persist
      let hasSources = false;

      for (const [namespace, sources] of Object.entries(selectAppsList)) {
        const addToPendingStore: PendingItem[] = [];
        const sendToGql: Pick<K8sActualSource, 'name' | 'kind' | 'selected'>[] = [];

        sources.forEach(({ name, kind, selected }) => {
          addToPendingStore.push({ entityType: OVERVIEW_ENTITY_TYPES.SOURCE, entityId: { namespace, name, kind } });
          sendToGql.push({ name, kind, selected });
        });

        if (!!sendToGql.length) hasSources = true;

        addPendingItems(addToPendingStore);
        await persistSources({ variables: { namespace, sources: sendToGql } });
      }

      for (const [namespace, futureSelected] of Object.entries(futureSelectAppsList)) {
        await persistNamespace({ name: namespace, futureSelected });
      }

      if (!hasSources) handleComplete('');
    },

    updateSource: async (sourceId: WorkloadId, patchSourceRequest: PatchSourceRequestInput) => {
      notifyUser(NOTIFICATION_TYPE.INFO, 'Pending', 'Updating source...', undefined, true);
      addPendingItems([{ entityType: OVERVIEW_ENTITY_TYPES.SOURCE, entityId: sourceId }]);
      await updateSourceName({ variables: { sourceId, patchSourceRequest } });
    },
  };
};<|MERGE_RESOLUTION|>--- conflicted
+++ resolved
@@ -15,10 +15,6 @@
   const { persistNamespace } = useNamespace();
 
   const filters = useFilterStore();
-<<<<<<< HEAD
-  const { sources, updateSource } = usePaginatedStore();
-=======
->>>>>>> 1557c450
   const { setConfiguredSources } = useAppStore();
   const { sources, updateSource } = usePaginatedStore();
   const { addPendingItems, removePendingItems } = usePendingStore();
