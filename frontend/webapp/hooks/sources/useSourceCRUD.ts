--- conflicted
+++ resolved
@@ -1,17 +1,9 @@
-<<<<<<< HEAD
-import { useMutation } from '@apollo/client';
-import { ACTION, getSseTargetFromId } from '@/utils';
-import { PERSIST_SOURCE, UPDATE_K8S_ACTUAL_SOURCE } from '@/graphql';
-import { useComputePlatform, useNamespace } from '../compute-platform';
-import { type PendingItem, useAppStore, useNotificationStore, usePendingStore } from '@/store';
-=======
 import { useMemo } from 'react';
 import { useMutation } from '@apollo/client';
 import { useNamespace } from '../compute-platform';
 import { PERSIST_SOURCE, UPDATE_K8S_ACTUAL_SOURCE } from '@/graphql';
 import { ACTION, BACKEND_BOOLEAN, getSseTargetFromId } from '@/utils';
 import { type PendingItem, useAppStore, useFilterStore, useNotificationStore, usePaginatedStore, usePendingStore } from '@/store';
->>>>>>> 8e9e2a74
 import { OVERVIEW_ENTITY_TYPES, type WorkloadId, type PatchSourceRequestInput, NOTIFICATION_TYPE, type K8sActualSource } from '@/types';
 
 interface Params {
@@ -21,13 +13,9 @@
 
 export const useSourceCRUD = (params?: Params) => {
   const { persistNamespace } = useNamespace();
-<<<<<<< HEAD
-  const { data, refetch } = useComputePlatform();
-=======
 
   const filters = useFilterStore();
   const { sources, updateSource, removeSource } = usePaginatedStore();
->>>>>>> 8e9e2a74
   const { setConfiguredSources } = useAppStore();
   const { addPendingItems, removePendingItems } = usePendingStore();
   const { addNotification, removeNotifications } = useNotificationStore();
@@ -53,21 +41,13 @@
     params?.onSuccess?.(actionType);
   };
 
-<<<<<<< HEAD
-  const [createOrDeleteSources, cdState] = useMutation<{ persistK8sSources: boolean }>(PERSIST_SOURCE, {
-=======
   const [persistSources, cdState] = useMutation<{ persistK8sSources: boolean }>(PERSIST_SOURCE, {
->>>>>>> 8e9e2a74
     onError: (error) => handleError('', error.message),
     onCompleted: (res, req) => {
       const namespace = req?.variables?.namespace;
       const count = req?.variables?.sources.length;
 
-<<<<<<< HEAD
-      req?.variables?.sources.forEach(({ name, kind, selected }) => {
-=======
       req?.variables?.sources.forEach(({ name, kind, selected }: { name: string; kind: string; selected: boolean }) => {
->>>>>>> 8e9e2a74
         if (!selected) removeNotifications(getSseTargetFromId({ namespace, name, kind }, OVERVIEW_ENTITY_TYPES.SOURCE));
       });
 
@@ -91,25 +71,15 @@
       // Not that there's anything about a watcher that would break the UI, it's just that we would receive unexpected events with ridiculous amounts,
       // (example: instrument 5 apps, update the name of 2, then uninstrument the other 3, we would get an SSE with minimum 10 updated sources, when we expect it to show only 2 due to name change).
       setTimeout(() => {
-<<<<<<< HEAD
-        const id = req?.variables?.sourceId;
-
-        refetch();
-        notifyUser(NOTIFICATION_TYPE.SUCCESS, ACTION.UPDATE, 'Successfully updated 1 source', id);
-        removePendingItems([{ entityType: OVERVIEW_ENTITY_TYPES.SOURCE, entityId: id }]);
-=======
         const { sourceId, patchSourceRequest } = req?.variables || {};
 
         updateSource(sourceId, patchSourceRequest);
         notifyUser(NOTIFICATION_TYPE.SUCCESS, ACTION.UPDATE, 'Successfully updated 1 source', sourceId);
         removePendingItems([{ entityType: OVERVIEW_ENTITY_TYPES.SOURCE, entityId: sourceId }]);
->>>>>>> 8e9e2a74
       }, 2000);
     },
   });
 
-<<<<<<< HEAD
-=======
   const filtered = useMemo(() => {
     let arr = [...sources];
 
@@ -122,7 +92,6 @@
     return arr;
   }, [sources, filters]);
 
->>>>>>> 8e9e2a74
   return {
     loading: cdState.loading || uState.loading,
     sources,
@@ -156,45 +125,10 @@
       if (!hasSources) handleComplete('');
     },
 
-<<<<<<< HEAD
-    persistSources: async (selectAppsList: { [key: string]: K8sActualSource[] }, futureSelectAppsList: { [key: string]: boolean }) => {
-      notifyUser(NOTIFICATION_TYPE.INFO, 'Pending', 'Persisting sources...', undefined, true);
-
-      // this is to handle "on success" callback if there are no sources to persist
-      let hasSources = false;
-
-      for (const [namespace, sources] of Object.entries(selectAppsList)) {
-        const addToPendingStore: PendingItem[] = [];
-        const sendToGql: Pick<K8sActualSource, 'name' | 'kind' | 'selected'>[] = [];
-
-        sources.forEach(({ name, kind, selected }) => {
-          addToPendingStore.push({ entityType: OVERVIEW_ENTITY_TYPES.SOURCE, entityId: { namespace, name, kind } });
-          sendToGql.push({ name, kind, selected });
-        });
-
-        if (!!sendToGql.length) hasSources = true;
-
-        addPendingItems(addToPendingStore);
-        await createOrDeleteSources({ variables: { namespace, sources: sendToGql } });
-      }
-
-      for (const [namespace, futureSelected] of Object.entries(futureSelectAppsList)) {
-        await persistNamespace({ name: namespace, futureSelected });
-      }
-
-      if (!hasSources) handleComplete('');
-    },
-
-    updateSource: async (sourceId: WorkloadId, patchSourceRequest: PatchSourceRequestInput) => {
-      notifyUser(NOTIFICATION_TYPE.INFO, 'Pending', 'Updating source...', undefined, true);
-      addPendingItems([{ entityType: OVERVIEW_ENTITY_TYPES.SOURCE, entityId: sourceId }]);
-      await updateSource({ variables: { sourceId, patchSourceRequest } });
-=======
     updateSource: async (sourceId: WorkloadId, patchSourceRequest: PatchSourceRequestInput) => {
       notifyUser(NOTIFICATION_TYPE.INFO, 'Pending', 'Updating source...', undefined, true);
       addPendingItems([{ entityType: OVERVIEW_ENTITY_TYPES.SOURCE, entityId: sourceId }]);
       await updateSourceName({ variables: { sourceId, patchSourceRequest } });
->>>>>>> 8e9e2a74
     },
   };
 };