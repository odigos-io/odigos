import { useMutation } from '@apollo/client';
import { ACTION, getSseTargetFromId } from '@/utils';
import { PERSIST_SOURCE, UPDATE_K8S_ACTUAL_SOURCE } from '@/graphql';
import { useComputePlatform, useNamespace } from '../compute-platform';
import { type PendingItem, useAppStore, useNotificationStore, usePendingStore } from '@/store';
import { OVERVIEW_ENTITY_TYPES, type WorkloadId, type PatchSourceRequestInput, type K8sActualSource, NOTIFICATION_TYPE } from '@/types';

interface Params {
  onSuccess?: (type: string) => void;
  onError?: (type: string) => void;
}

export const useSourceCRUD = (params?: Params) => {
<<<<<<< HEAD
  const { data } = useComputePlatform();
  const { persistNamespace } = useNamespace();
  const { addPendingItems } = usePendingStore();
  const { setConfiguredSources } = useAppStore();
  const { addNotification, removeNotifications } = useNotificationStore();
=======
  const removeNotifications = useNotificationStore((store) => store.removeNotifications);
  const { configuredSources, setConfiguredSources } = useAppStore();

  const { data } = useComputePlatform();
  const { persistNamespace } = useNamespace();
  const { addNotification } = useNotificationStore();
>>>>>>> ccdcc492

  const notifyUser = (type: NOTIFICATION_TYPE, title: string, message: string, id?: WorkloadId, hideFromHistory?: boolean) => {
    addNotification({
      type,
      title,
      message,
      crdType: OVERVIEW_ENTITY_TYPES.SOURCE,
      target: id ? getSseTargetFromId(id, OVERVIEW_ENTITY_TYPES.SOURCE) : undefined,
      hideFromHistory,
    });
  };

  const handleError = (actionType: string, message: string) => {
    notifyUser(NOTIFICATION_TYPE.ERROR, actionType, message);
    params?.onError?.(actionType);
  };

  const handleComplete = (actionType: string) => {
<<<<<<< HEAD
    setConfiguredSources({});
=======
>>>>>>> ccdcc492
    params?.onSuccess?.(actionType);
  };

  const [createOrDeleteSources, cdState] = useMutation<{ persistK8sSources: boolean }>(PERSIST_SOURCE, {
<<<<<<< HEAD
    onError: (error) => handleError('', error.message),
    onCompleted: (res, req) => {
      const namespace = req?.variables?.namespace;
      const count = req?.variables?.sources.length;

      req?.variables?.sources.forEach(({ name, kind, selected }) => {
        if (!selected) removeNotifications(getSseTargetFromId({ namespace, name, kind }, OVERVIEW_ENTITY_TYPES.SOURCE));
      });

      if (count === 1) {
        const { selected } = req?.variables?.sources?.[0] || {};
=======
    onError: (error, req) => handleError('', error.message),
    onCompleted: (res, req) => {
      const count = req?.variables?.sources.length;

      if (count === 1) {
        const namespace = req?.variables?.namespace;
        const { name, kind, selected } = req?.variables?.sources?.[0] || {};
        const id = { namespace, name, kind };

        if (!selected) removeNotifications(getSseTargetFromId(id, OVERVIEW_ENTITY_TYPES.SOURCE));
        if (!selected) setConfiguredSources({ ...configuredSources, [namespace]: configuredSources[namespace]?.filter((source) => source.name !== name) || [] });
>>>>>>> ccdcc492
        handleComplete(selected ? ACTION.CREATE : ACTION.DELETE);
      } else {
        handleComplete('');
      }
    },
  });

  const [updateSource, uState] = useMutation<{ updateK8sActualSource: boolean }>(UPDATE_K8S_ACTUAL_SOURCE, {
    onError: (error) => handleError(ACTION.UPDATE, error.message),
<<<<<<< HEAD
    onCompleted: () => handleComplete(ACTION.UPDATE),
  });

=======
    onCompleted: (res, req) => handleComplete(ACTION.UPDATE),
  });

  const persistNamespaces = async (items: { [key: string]: boolean }) => {
    for (const [namespace, futureSelected] of Object.entries(items)) {
      await persistNamespace({ name: namespace, futureSelected });
    }
  };

  const persistSources = async (items: { [key: string]: K8sActualSource[] }) => {
    for (const [namespace, sources] of Object.entries(items)) {
      await createOrDeleteSources({
        variables: {
          namespace,
          sources: sources.map((source) => ({
            kind: source.kind,
            name: source.name,
            selected: source.selected,
          })),
        },
      });
    }
  };

>>>>>>> ccdcc492
  return {
    loading: cdState.loading || uState.loading,
    sources: data?.computePlatform.k8sActualSources || [],

    persistSources: async (selectAppsList: { [key: string]: K8sActualSource[] }, futureSelectAppsList: { [key: string]: boolean }) => {
      notifyUser(NOTIFICATION_TYPE.INFO, 'Pending', 'Persisting sources...', undefined, true);
<<<<<<< HEAD

      for (const [namespace, sources] of Object.entries(selectAppsList)) {
        const addToPendingStore: PendingItem[] = [];
        const sendToGql: { name: string; kind: string; selected: boolean }[] = [];

        sources.forEach(({ name, kind, selected }) => {
          addToPendingStore.push({ entityType: OVERVIEW_ENTITY_TYPES.SOURCE, entityId: { namespace, name, kind } });
          sendToGql.push({ name, kind, selected });
        });

        addPendingItems(addToPendingStore);
        await createOrDeleteSources({ variables: { namespace, sources: sendToGql } });
      }

      for (const [namespace, futureSelected] of Object.entries(futureSelectAppsList)) {
        await persistNamespace({ name: namespace, futureSelected });
      }
    },

    updateSource: async (sourceId: WorkloadId, patchSourceRequest: PatchSourceRequestInput) => {
      notifyUser(NOTIFICATION_TYPE.INFO, 'Pending', 'Updating sources...', undefined, true);
      addPendingItems([{ entityType: OVERVIEW_ENTITY_TYPES.SOURCE, entityId: sourceId }]);
=======
      await persistNamespaces(futureSelectAppsList);
      await persistSources(selectAppsList);
    },
    updateSource: async (sourceId: WorkloadId, patchSourceRequest: PatchSourceRequestInput) => {
      notifyUser(NOTIFICATION_TYPE.INFO, 'Pending', 'Updating sources...', undefined, true);
>>>>>>> ccdcc492
      await updateSource({ variables: { sourceId, patchSourceRequest } });
    },
  };
};<|MERGE_RESOLUTION|>--- conflicted
+++ resolved
@@ -11,20 +11,11 @@
 }
 
 export const useSourceCRUD = (params?: Params) => {
-<<<<<<< HEAD
   const { data } = useComputePlatform();
   const { persistNamespace } = useNamespace();
   const { addPendingItems } = usePendingStore();
   const { setConfiguredSources } = useAppStore();
   const { addNotification, removeNotifications } = useNotificationStore();
-=======
-  const removeNotifications = useNotificationStore((store) => store.removeNotifications);
-  const { configuredSources, setConfiguredSources } = useAppStore();
-
-  const { data } = useComputePlatform();
-  const { persistNamespace } = useNamespace();
-  const { addNotification } = useNotificationStore();
->>>>>>> ccdcc492
 
   const notifyUser = (type: NOTIFICATION_TYPE, title: string, message: string, id?: WorkloadId, hideFromHistory?: boolean) => {
     addNotification({
@@ -43,15 +34,11 @@
   };
 
   const handleComplete = (actionType: string) => {
-<<<<<<< HEAD
     setConfiguredSources({});
-=======
->>>>>>> ccdcc492
     params?.onSuccess?.(actionType);
   };
 
   const [createOrDeleteSources, cdState] = useMutation<{ persistK8sSources: boolean }>(PERSIST_SOURCE, {
-<<<<<<< HEAD
     onError: (error) => handleError('', error.message),
     onCompleted: (res, req) => {
       const namespace = req?.variables?.namespace;
@@ -63,19 +50,6 @@
 
       if (count === 1) {
         const { selected } = req?.variables?.sources?.[0] || {};
-=======
-    onError: (error, req) => handleError('', error.message),
-    onCompleted: (res, req) => {
-      const count = req?.variables?.sources.length;
-
-      if (count === 1) {
-        const namespace = req?.variables?.namespace;
-        const { name, kind, selected } = req?.variables?.sources?.[0] || {};
-        const id = { namespace, name, kind };
-
-        if (!selected) removeNotifications(getSseTargetFromId(id, OVERVIEW_ENTITY_TYPES.SOURCE));
-        if (!selected) setConfiguredSources({ ...configuredSources, [namespace]: configuredSources[namespace]?.filter((source) => source.name !== name) || [] });
->>>>>>> ccdcc492
         handleComplete(selected ? ACTION.CREATE : ACTION.DELETE);
       } else {
         handleComplete('');
@@ -85,12 +59,7 @@
 
   const [updateSource, uState] = useMutation<{ updateK8sActualSource: boolean }>(UPDATE_K8S_ACTUAL_SOURCE, {
     onError: (error) => handleError(ACTION.UPDATE, error.message),
-<<<<<<< HEAD
     onCompleted: () => handleComplete(ACTION.UPDATE),
-  });
-
-=======
-    onCompleted: (res, req) => handleComplete(ACTION.UPDATE),
   });
 
   const persistNamespaces = async (items: { [key: string]: boolean }) => {
@@ -114,14 +83,12 @@
     }
   };
 
->>>>>>> ccdcc492
   return {
     loading: cdState.loading || uState.loading,
     sources: data?.computePlatform.k8sActualSources || [],
 
     persistSources: async (selectAppsList: { [key: string]: K8sActualSource[] }, futureSelectAppsList: { [key: string]: boolean }) => {
       notifyUser(NOTIFICATION_TYPE.INFO, 'Pending', 'Persisting sources...', undefined, true);
-<<<<<<< HEAD
 
       for (const [namespace, sources] of Object.entries(selectAppsList)) {
         const addToPendingStore: PendingItem[] = [];
@@ -144,13 +111,6 @@
     updateSource: async (sourceId: WorkloadId, patchSourceRequest: PatchSourceRequestInput) => {
       notifyUser(NOTIFICATION_TYPE.INFO, 'Pending', 'Updating sources...', undefined, true);
       addPendingItems([{ entityType: OVERVIEW_ENTITY_TYPES.SOURCE, entityId: sourceId }]);
-=======
-      await persistNamespaces(futureSelectAppsList);
-      await persistSources(selectAppsList);
-    },
-    updateSource: async (sourceId: WorkloadId, patchSourceRequest: PatchSourceRequestInput) => {
-      notifyUser(NOTIFICATION_TYPE.INFO, 'Pending', 'Updating sources...', undefined, true);
->>>>>>> ccdcc492
       await updateSource({ variables: { sourceId, patchSourceRequest } });
     },
   };
