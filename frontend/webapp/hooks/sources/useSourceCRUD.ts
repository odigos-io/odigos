--- conflicted
+++ resolved
@@ -39,7 +39,12 @@
   );
 
   const [mutatePersistSources] = useMutation<{ persistK8sSources: boolean }, SourceInstrumentInput>(PERSIST_SOURCE, {
-    onError: (error) => notifyUser(NOTIFICATION_TYPE.ERROR, error.name || CRUD.UPDATE, error.cause?.message || error.message),
+    onError: (error) => {
+      setInstrumentCount('sourcesToCreate', 0);
+      setInstrumentCount('sourcesCreated', 0);
+      setInstrumentAwait(false);
+      notifyUser(NOTIFICATION_TYPE.ERROR, error.name || CRUD.UPDATE, error.cause?.message || error.message)
+    },
   });
 
   const [mutateUpdate] = useMutation<{ updateK8sActualSource: boolean }, { sourceId: WorkloadId; patchSourceRequest: SourceUpdateInput }>(UPDATE_K8S_ACTUAL_SOURCE, {
@@ -102,22 +107,8 @@
     }
   };
 
-<<<<<<< HEAD
   const fetchSourceById = async (id: WorkloadId, bypassPaginationLoader: boolean = false) => {
     if (!shouldFetchSource(bypassPaginationLoader)) return;
-=======
-  const [persistSources, cdState] = useMutation<{ persistK8sSources: boolean }, SourceInstrumentInput>(PERSIST_SOURCE, {
-    onError: (error) => {
-      setInstrumentCount('sourcesToCreate', 0);
-      setInstrumentCount('sourcesCreated', 0);
-      setInstrumentAwait(false);
-      notifyUser(NOTIFICATION_TYPE.ERROR, error.name || CRUD.UPDATE, error.cause?.message || error.message)
-    },
-    onCompleted: () => {
-      // We wait for SSE
-    },
-  });
->>>>>>> 60b736df
 
     const { error, data } = await queryById({ variables: { sourceId: id } });
 
