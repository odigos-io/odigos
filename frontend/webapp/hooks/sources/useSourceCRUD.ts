--- conflicted
+++ resolved
@@ -4,15 +4,10 @@
 import { useNamespace } from '../compute-platform';
 import { useAppStore, usePaginatedStore } from '@/store';
 import { PERSIST_SOURCE, UPDATE_K8S_ACTUAL_SOURCE } from '@/graphql';
-<<<<<<< HEAD
-import { ACTION, BACKEND_BOOLEAN, DISPLAY_TITLES, FORM_ALERTS } from '@/utils';
+import { ACTION, DISPLAY_TITLES, FORM_ALERTS } from '@/utils';
 import { type PendingItem, useFilterStore, useNotificationStore, usePendingStore } from '@odigos/ui-containers';
-=======
-import { type PatchSourceRequestInput, type K8sActualSource } from '@/types';
-import { ACTION, CONDITION_STATUS, DISPLAY_TITLES, FORM_ALERTS } from '@/utils';
->>>>>>> be3331e8
-import { ENTITY_TYPES, getSseTargetFromId, K8S_RESOURCE_KIND, NOTIFICATION_TYPE, type WorkloadId } from '@odigos/ui-utils';
 import { type NamespaceFutureAppsSelection, type FetchedSource, type SourceInstrumentInput, type SourceUpdateInput } from '@/types';
+import { CONDITION_STATUS, ENTITY_TYPES, getSseTargetFromId, K8S_RESOURCE_KIND, NOTIFICATION_TYPE, type WorkloadId } from '@odigos/ui-utils';
 
 interface Params {
   onSuccess?: (type: string) => void;
