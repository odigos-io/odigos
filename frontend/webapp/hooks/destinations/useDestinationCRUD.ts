--- conflicted
+++ resolved
@@ -126,11 +126,7 @@
     filteredDestinations: filtered,
     refetchDestinations: refetch,
 
-<<<<<<< HEAD
-    createDestination: (destination) => {
-=======
-    createDestination: async (destination: DestinationInput) => {
->>>>>>> 761df789
+    createDestination: async (destination) => {
       if (config?.readonly) {
         notifyUser(NOTIFICATION_TYPE.WARNING, DISPLAY_TITLES.READONLY, FORM_ALERTS.READONLY_WARNING, undefined, true);
       } else {
@@ -139,11 +135,7 @@
         await createDestination({ variables: { destination: { ...destination, fields: destination.fields.filter(({ value }) => value !== undefined) } } });
       }
     },
-<<<<<<< HEAD
-    updateDestination: (id, destination) => {
-=======
-    updateDestination: async (id: string, destination: DestinationInput) => {
->>>>>>> 761df789
+    updateDestination: async (id, destination) => {
       if (config?.readonly) {
         notifyUser(NOTIFICATION_TYPE.WARNING, DISPLAY_TITLES.READONLY, FORM_ALERTS.READONLY_WARNING, undefined, true);
       } else {
@@ -152,11 +144,7 @@
         await updateDestination({ variables: { id, destination: { ...destination, fields: destination.fields.filter(({ value }) => value !== undefined) } } });
       }
     },
-<<<<<<< HEAD
-    deleteDestination: (id) => {
-=======
-    deleteDestination: async (id: string) => {
->>>>>>> 761df789
+    deleteDestination: async (id) => {
       if (config?.readonly) {
         notifyUser(NOTIFICATION_TYPE.WARNING, DISPLAY_TITLES.READONLY, FORM_ALERTS.READONLY_WARNING, undefined, true);
       } else {
