--- conflicted
+++ resolved
@@ -21,13 +21,9 @@
 const mapNoUndefinedFields = (destination: DestinationFormData, selectedStreamName: string) => ({
   ...destination,
   fields: destination.fields.filter(({ value }) => value !== undefined),
-<<<<<<< HEAD
-  currentStreamName: selectedStreamName,
-=======
 
   // TODO: uncomment when Data Streams are ready to use
   currentStreamName: '', // selectedStreamName,
->>>>>>> bee8b652
 });
 
 export const useDestinationCRUD = (): UseDestinationCrud => {
@@ -110,9 +106,6 @@
     if (isReadonly) {
       notifyUser(StatusType.Warning, DISPLAY_TITLES.READONLY, FORM_ALERTS.READONLY_WARNING, undefined, true);
     } else {
-<<<<<<< HEAD
-      await mutateDelete({ variables: { id, currentStreamName: selectedStreamName } });
-=======
       await mutateDelete({
         variables: {
           id,
@@ -121,7 +114,6 @@
           currentStreamName: '', // selectedStreamName
         },
       });
->>>>>>> bee8b652
     }
   };
 
