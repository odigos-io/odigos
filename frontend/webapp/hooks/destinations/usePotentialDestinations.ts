import { useMemo } from 'react';
import { safeJsonParse } from '@/utils';
import { useQuery } from '@apollo/client';
<<<<<<< HEAD
import { DestinationTypeItem, GetDestinationTypesResponse } from '@/types';
=======
import { IAppState, useAppStore } from '@/store';
import { GetDestinationTypesResponse } from '@/types';
>>>>>>> 06716eea
import { GET_DESTINATION_TYPE, GET_POTENTIAL_DESTINATIONS } from '@/graphql';

interface PotentialDestination {
  type: string;
  fields: string;
}

interface GetPotentialDestinationsData {
  potentialDestinations: PotentialDestination[];
}

const checkIfConfigured = (configuredDest: IAppState['configuredDestinations'][0], potentialDest: PotentialDestination, autoFilledFields: Record<string, any>) => {
  const typesMatch = configuredDest.stored.type === potentialDest.type;
  if (!typesMatch) return false;

  let fieldsMatch = false;

  for (const { key, value } of configuredDest.form.fields) {
    if (Object.hasOwn(autoFilledFields, key)) {
      if (autoFilledFields[key] === value) {
        fieldsMatch = true;
      } else {
        fieldsMatch = false;
        break;
      }
    }
  }

  return fieldsMatch;
};

export const usePotentialDestinations = () => {
<<<<<<< HEAD
  const { data: destinationTypesData } = useQuery<GetDestinationTypesResponse>(GET_DESTINATION_TYPE);
  const { loading, error, data } = useQuery<GetPotentialDestinationsData>(GET_POTENTIAL_DESTINATIONS);
=======
  const { configuredDestinations } = useAppStore();
  const { data: { destinationTypes } = {} } = useQuery<GetDestinationTypesResponse>(GET_DESTINATION_TYPE);
  const { loading, error, data: { potentialDestinations } = {} } = useQuery<GetPotentialDestinationsData>(GET_POTENTIAL_DESTINATIONS);
>>>>>>> 06716eea

  const mappedPotentialDestinations = useMemo(() => {
    if (!destinationTypes || !potentialDestinations) return [];

    // Create a deep copy of destination types to manipulate
<<<<<<< HEAD
    const destinationTypesCopy = JSON.parse(JSON.stringify(destinationTypesData.destinationTypes.categories));

    // Map over the potential destinations
    return data.potentialDestinations.map((destination) => {
      for (const category of destinationTypesCopy) {
        const index = category.items.findIndex((item: DestinationTypeItem) => item.type === destination.type);
        if (index !== -1) {
          // Spread the matched destination type data into the potential destination
          const matchedType = category.items[index];
          category.items.splice(index, 1); // Remove the matched item from destination types
          return {
            ...destination,
            ...matchedType,
            fields: safeJsonParse<{ [key: string]: string }>(destination.fields, {}),
          };
=======
    const categories: GetDestinationTypesResponse['destinationTypes']['categories'] = JSON.parse(JSON.stringify(destinationTypes.categories));

    // Map over the potential destinations
    return potentialDestinations
      .map((pd) => {
        for (const category of categories) {
          const autoFilledFields = safeJsonParse<{ [key: string]: string }>(pd.fields, {});
          const alreadyConfigured = !!configuredDestinations.find((cd) => checkIfConfigured(cd, pd, autoFilledFields));

          if (!alreadyConfigured) {
            const idx = category.items.findIndex((item) => item.type === pd.type);

            if (idx !== -1) {
              return {
                // Spread the matched destination type data into the potential destination
                ...category.items[idx],
                fields: autoFilledFields,
              };
            }
          }
>>>>>>> 06716eea
        }

        return null;
      })
      .filter((pd) => !!pd);
  }, [configuredDestinations, destinationTypes, potentialDestinations]);

  return {
    loading,
    error,
    data: mappedPotentialDestinations,
  };
};<|MERGE_RESOLUTION|>--- conflicted
+++ resolved
@@ -1,12 +1,8 @@
 import { useMemo } from 'react';
 import { safeJsonParse } from '@/utils';
 import { useQuery } from '@apollo/client';
-<<<<<<< HEAD
-import { DestinationTypeItem, GetDestinationTypesResponse } from '@/types';
-=======
 import { IAppState, useAppStore } from '@/store';
 import { GetDestinationTypesResponse } from '@/types';
->>>>>>> 06716eea
 import { GET_DESTINATION_TYPE, GET_POTENTIAL_DESTINATIONS } from '@/graphql';
 
 interface PotentialDestination {
@@ -39,36 +35,14 @@
 };
 
 export const usePotentialDestinations = () => {
-<<<<<<< HEAD
-  const { data: destinationTypesData } = useQuery<GetDestinationTypesResponse>(GET_DESTINATION_TYPE);
-  const { loading, error, data } = useQuery<GetPotentialDestinationsData>(GET_POTENTIAL_DESTINATIONS);
-=======
   const { configuredDestinations } = useAppStore();
   const { data: { destinationTypes } = {} } = useQuery<GetDestinationTypesResponse>(GET_DESTINATION_TYPE);
   const { loading, error, data: { potentialDestinations } = {} } = useQuery<GetPotentialDestinationsData>(GET_POTENTIAL_DESTINATIONS);
->>>>>>> 06716eea
 
   const mappedPotentialDestinations = useMemo(() => {
     if (!destinationTypes || !potentialDestinations) return [];
 
     // Create a deep copy of destination types to manipulate
-<<<<<<< HEAD
-    const destinationTypesCopy = JSON.parse(JSON.stringify(destinationTypesData.destinationTypes.categories));
-
-    // Map over the potential destinations
-    return data.potentialDestinations.map((destination) => {
-      for (const category of destinationTypesCopy) {
-        const index = category.items.findIndex((item: DestinationTypeItem) => item.type === destination.type);
-        if (index !== -1) {
-          // Spread the matched destination type data into the potential destination
-          const matchedType = category.items[index];
-          category.items.splice(index, 1); // Remove the matched item from destination types
-          return {
-            ...destination,
-            ...matchedType,
-            fields: safeJsonParse<{ [key: string]: string }>(destination.fields, {}),
-          };
-=======
     const categories: GetDestinationTypesResponse['destinationTypes']['categories'] = JSON.parse(JSON.stringify(destinationTypes.categories));
 
     // Map over the potential destinations
@@ -89,7 +63,6 @@
               };
             }
           }
->>>>>>> 06716eea
         }
 
         return null;
