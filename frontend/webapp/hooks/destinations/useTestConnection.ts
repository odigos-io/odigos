import { useConfig } from '../config';
import { useMutation } from '@apollo/client';
import { useNotificationStore } from '@/store';
import { TEST_CONNECTION_MUTATION } from '@/graphql';
import { DISPLAY_TITLES, FORM_ALERTS } from '@/utils';
import { NOTIFICATION_TYPE, type DestinationInput } from '@/types';

interface TestConnectionResponse {
  succeeded: boolean;
  statusCode: number;
  destinationType: string;
  message: string;
  reason: string;
}

export const useTestConnection = () => {
  const { data: config } = useConfig();
  const { addNotification } = useNotificationStore();

  const [testConnectionMutation, { loading, error, data }] = useMutation<{ testConnectionForDestination: TestConnectionResponse }, { destination: DestinationInput }>(TEST_CONNECTION_MUTATION, {
    onError: (error) => {
      console.error('Error testing connection:', error);
    },
    onCompleted: (data) => {
      console.log('Successfully tested connection:', data);
    },
  });

  return {
<<<<<<< HEAD
    testConnection: (destination: DestinationInput) => {}, // (destination: DestinationInput) => testConnectionMutation({ variables: { destination } }),
=======
>>>>>>> 4484b04d
    loading,
    error,
    data,

    testConnection: (destination: DestinationInput) => {
      if (config?.readonly) {
        addNotification({ type: NOTIFICATION_TYPE.WARNING, title: DISPLAY_TITLES.READONLY, message: FORM_ALERTS.READONLY_WARNING, hideFromHistory: true });
      } else {
        testConnectionMutation({ variables: { destination } });
      }
    },
  };
};<|MERGE_RESOLUTION|>--- conflicted
+++ resolved
@@ -27,10 +27,6 @@
   });
 
   return {
-<<<<<<< HEAD
-    testConnection: (destination: DestinationInput) => {}, // (destination: DestinationInput) => testConnectionMutation({ variables: { destination } }),
-=======
->>>>>>> 4484b04d
     loading,
     error,
     data,
