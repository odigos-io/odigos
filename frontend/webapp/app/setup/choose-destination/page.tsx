--- conflicted
+++ resolved
@@ -1,15 +1,15 @@
 'use client';
 import React from 'react';
-<<<<<<< HEAD
-=======
 import { SideMenu } from '@/components';
 import { SideMenuWrapper } from '../styled';
->>>>>>> d304c394
 import { ChooseDestinationContainer } from '@/containers/main';
 
 export default function ChooseDestinationPage() {
   return (
     <>
+      <SideMenuWrapper>
+        <SideMenu currentStep={3} />
+      </SideMenuWrapper>
       <ChooseDestinationContainer />
     </>
   );
