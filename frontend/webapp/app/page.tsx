--- conflicted
+++ resolved
@@ -24,17 +24,10 @@
     switch (installation) {
       case CONFIG.NEW:
       case CONFIG.APPS_SELECTED:
-<<<<<<< HEAD
         router.push(ROUTES.SETUP);
       case CONFIG.FINISHED:
         router.push(ROUTES.OVERVIEW);
-=======
-        router.push(`${ROUTES.SETUP}${state}`);
-      case CONFIG.FINISHED:
-        router.push(`${ROUTES.SETUP}`);
->>>>>>> 39e4b917
     }
   }
 
-  return <KeyvalLoader />;
 }