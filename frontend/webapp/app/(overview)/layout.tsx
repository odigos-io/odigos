--- conflicted
+++ resolved
@@ -13,11 +13,7 @@
 const PageContent = styled(FlexColumn)`
   width: 100%;
   height: 100vh;
-<<<<<<< HEAD
-  background-color: ${({ theme }) => theme.colors?.primary};
-=======
   background-color: ${({ theme }) => theme.colors.primary};
->>>>>>> 7d200a11
   align-items: center;
 `;
 
