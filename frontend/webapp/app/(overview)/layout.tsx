'use client';

import React, { CSSProperties, useCallback, useMemo, type PropsWithChildren } from 'react';
import { usePathname, useRouter } from 'next/navigation';
import styled from 'styled-components';
import { EntityTypes } from '@odigos/ui-kit/types';
import { ServiceMapIcon, TraceViewIcon } from '@odigos/ui-kit/icons';
import { useDataStreamsCRUD, useSSE, useTokenTracker } from '@/hooks';
<<<<<<< HEAD
import { DATA_FLOW_HEIGHT, NO_MENU_GAP_HEIGHT, ROUTES } from '@/utils';
=======
import { ErrorBoundary, FlexColumn } from '@odigos/ui-kit/components';
>>>>>>> 63644e1c
import { OverviewHeader, OverviewModalsAndDrawers } from '@/components';
import { DataFlowActionsMenu, NavIconIds, SideNav, ToastList } from '@odigos/ui-kit/containers';

const PageContent = styled(FlexColumn)`
  width: 100%;
  height: 100vh;
  background-color: ${({ theme }) => theme.colors?.primary};
  align-items: center;
`;

const ContentWithActions = styled.div<{ $height: CSSProperties['height'] }>`
  width: 100%;
  height: ${({ $height }) => $height};
  position: relative;
`;

<<<<<<< HEAD
const ContentUnderActions = styled(FlexRow)`
  align-items: flex-start !important;
  justify-content: space-between !important;
  gap: 8px;
=======
const ContentUnderActions = styled.div`
  gap: 12px;
  display: flex;
  justify-content: space-between;
>>>>>>> 63644e1c
  padding: 0 12px;
  width: calc(100% - 24px);
`;

const serviceMapId = 'service-map';
const serviceMapDisplayName = 'Service Map';
const traceViewId = 'trace-view';
const traceViewDisplayName = 'Trace View';

const getEntityType = (pathname: string) => {
  return pathname.includes(ROUTES.SOURCES)
    ? EntityTypes.Source
    : pathname.includes(ROUTES.DESTINATIONS)
    ? EntityTypes.Destination
    : pathname.includes(ROUTES.ACTIONS)
    ? EntityTypes.Action
    : pathname.includes(ROUTES.INSTRUMENTATION_RULES)
    ? EntityTypes.InstrumentationRule
    : undefined;
};

const getSelectedId = (pathname: string) => {
  return pathname.includes(ROUTES.OVERVIEW)
    ? NavIconIds.Overview
    : pathname.includes(ROUTES.SOURCES)
    ? NavIconIds.Sources
    : pathname.includes(ROUTES.DESTINATIONS)
    ? NavIconIds.Destinations
    : pathname.includes(ROUTES.ACTIONS)
    ? NavIconIds.Actions
    : pathname.includes(ROUTES.INSTRUMENTATION_RULES)
    ? NavIconIds.InstrumentationRules
    : pathname.includes(ROUTES.SERVICE_MAP)
    ? serviceMapId
    : pathname.includes(ROUTES.TRACE_VIEW)
    ? traceViewId
    : undefined;
};

const routesMap = {
  [NavIconIds.Overview]: ROUTES.OVERVIEW,
  [NavIconIds.Sources]: ROUTES.SOURCES,
  [NavIconIds.Destinations]: ROUTES.DESTINATIONS,
  [NavIconIds.Actions]: ROUTES.ACTIONS,
  [NavIconIds.InstrumentationRules]: ROUTES.INSTRUMENTATION_RULES,
  [serviceMapId]: ROUTES.SERVICE_MAP,
  [traceViewId]: ROUTES.TRACE_VIEW,
};

function OverviewLayout({ children }: PropsWithChildren) {
  // call important hooks that should run on page-mount
  useSSE();
  useTokenTracker();
  const { updateDataStream, deleteDataStream } = useDataStreamsCRUD();

  const router = useRouter();
  const pathname = usePathname();

  const entityType = useMemo(() => getEntityType(pathname), [pathname]);
  const selectedId = useMemo(() => getSelectedId(pathname), [pathname]);

  const onClickId = useCallback(
    (navId: keyof typeof routesMap) => {
      const route = routesMap[navId];
      if (route) router.push(route);
    },
    [router],
  );

  return (
    <ErrorBoundary>
      <PageContent>
        <OverviewHeader />

        <ContentWithActions $height={DATA_FLOW_HEIGHT}>
          {![serviceMapId, traceViewId].includes(selectedId || '') ? (
            <DataFlowActionsMenu addEntity={entityType} onClickNewDataStream={() => router.push(ROUTES.CHOOSE_STREAM)} updateDataStream={updateDataStream} deleteDataStream={deleteDataStream} />
          ) : (
            <div style={{ height: `${NO_MENU_GAP_HEIGHT}px` }} />
          )}

          <ContentUnderActions>
            <SideNav
              defaultSelectedId={selectedId}
              onClickId={onClickId}
              extendedNavIcons={[
                {
                  id: serviceMapId,
                  icon: ServiceMapIcon,
                  selected: selectedId === serviceMapId,
                  onClick: () => onClickId(serviceMapId),
                  tooltip: serviceMapDisplayName,
                },
                {
                  id: traceViewId,
                  icon: TraceViewIcon,
                  selected: selectedId === traceViewId,
                  onClick: () => onClickId(traceViewId),
                  tooltip: traceViewDisplayName,
                },
              ]}
            />
            {children}
          </ContentUnderActions>
        </ContentWithActions>

        <OverviewModalsAndDrawers />
        <ToastList />
      </PageContent>
    </ErrorBoundary>
  );
}

export default OverviewLayout;<|MERGE_RESOLUTION|>--- conflicted
+++ resolved
@@ -6,11 +6,8 @@
 import { EntityTypes } from '@odigos/ui-kit/types';
 import { ServiceMapIcon, TraceViewIcon } from '@odigos/ui-kit/icons';
 import { useDataStreamsCRUD, useSSE, useTokenTracker } from '@/hooks';
-<<<<<<< HEAD
 import { DATA_FLOW_HEIGHT, NO_MENU_GAP_HEIGHT, ROUTES } from '@/utils';
-=======
 import { ErrorBoundary, FlexColumn } from '@odigos/ui-kit/components';
->>>>>>> 63644e1c
 import { OverviewHeader, OverviewModalsAndDrawers } from '@/components';
 import { DataFlowActionsMenu, NavIconIds, SideNav, ToastList } from '@odigos/ui-kit/containers';
 
@@ -27,17 +24,10 @@
   position: relative;
 `;
 
-<<<<<<< HEAD
-const ContentUnderActions = styled(FlexRow)`
-  align-items: flex-start !important;
-  justify-content: space-between !important;
-  gap: 8px;
-=======
 const ContentUnderActions = styled.div`
   gap: 12px;
   display: flex;
   justify-content: space-between;
->>>>>>> 63644e1c
   padding: 0 12px;
   width: calc(100% - 24px);
 `;
