--- conflicted
+++ resolved
@@ -1,16 +1,11 @@
 'use client';
 import React from 'react';
-<<<<<<< HEAD
-import { OverviewDataFlowContainer } from '@/containers';
-
-=======
 import dynamic from 'next/dynamic';
 
 const OverviewDataFlowContainer = dynamic(() => import('@/containers/main/overview/overview-data-flow'), {
   ssr: false,
 });
 
->>>>>>> b6f71fa2
 export default function MainPage() {
   return (
     <>
