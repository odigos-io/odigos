import { Menu } from "@/components/side.menu";
import theme from "@/styles/palette";
import { METADATA } from "@/utils/constants";
import { Metadata } from "next";
import React from "react";

const LAYOUT_STYLE = {
  width: "100%",
  height: "100%",
  display: "flex",
  backgroundColor: theme.colors.light_dark,
};

const CHILDREN_STYLE = {
  width: "100%",
  height: "93%",
};
<<<<<<< HEAD
export const metadata: Metadata = METADATA;
=======

export const metadata: Metadata = METADATA;

>>>>>>> bfb54d88
export default function Layout({ children }: { children: React.ReactNode }) {
  return (
    <div style={LAYOUT_STYLE}>
      <Menu />
      <div style={CHILDREN_STYLE}>{children}</div>
    </div>
  );
}<|MERGE_RESOLUTION|>--- conflicted
+++ resolved
@@ -15,13 +15,9 @@
   width: "100%",
   height: "93%",
 };
-<<<<<<< HEAD
-export const metadata: Metadata = METADATA;
-=======
 
 export const metadata: Metadata = METADATA;
 
->>>>>>> bfb54d88
 export default function Layout({ children }: { children: React.ReactNode }) {
   return (
     <div style={LAYOUT_STYLE}>
