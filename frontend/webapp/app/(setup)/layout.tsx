'use client';

import React, { useMemo, type PropsWithChildren } from 'react';
import { usePathname } from 'next/navigation';
import { ROUTES } from '@/utils';
import styled from 'styled-components';
import { useSetupStore } from '@odigos/ui-kit/store';
import { ToastList } from '@odigos/ui-kit/containers';
import { OnboardingStepperWrapper } from '@/components';
import { DISPLAY_TITLES } from '@odigos/ui-kit/constants';
<<<<<<< HEAD
import { useDataStreamsCRUD, useSSE, useTokenTracker } from '@/hooks';
=======
import { useDataStreamStore, useSetupStore } from '@odigos/ui-kit/store';
>>>>>>> bee8b652
import { ErrorBoundary, FlexColumn, Stepper, StepperProps } from '@odigos/ui-kit/components';

const PageContent = styled(FlexColumn)`
  width: 100%;
  height: 100vh;
  background-color: ${({ theme }) => theme.colors?.primary};
  align-items: center;
`;

const steps = {
  [ROUTES.CHOOSE_STREAM]: 2,
  [ROUTES.CHOOSE_SOURCES]: 3,
  [ROUTES.CHOOSE_DESTINATION]: 4,
  [ROUTES.SETUP_SUMMARY]: 5,
};

function SetupLayout({ children }: PropsWithChildren) {
  // call important hooks that should run on page-mount
  useSSE();
  useTokenTracker();
<<<<<<< HEAD
  const { selectedStreamName } = useDataStreamsCRUD();
=======
  const { selectedStreamName } = useDataStreamStore();
>>>>>>> bee8b652
  const { configuredSources, configuredDestinations, configuredDestinationsUpdateOnly } = useSetupStore();

  const pathname = usePathname();

  const sourceCount = useMemo(() => Object.values(configuredSources).reduce((total, sourceList) => total + sourceList.filter((s) => s.selected).length, 0), [configuredSources]);
  const destCount = useMemo(() => configuredDestinations.length + configuredDestinationsUpdateOnly.length, [configuredDestinations, configuredDestinationsUpdateOnly]);

  const stepsData: StepperProps['data'] = useMemo(
    () => [
      { stepNumber: 1, title: DISPLAY_TITLES.INSTALLATION },
      { stepNumber: 2, title: DISPLAY_TITLES.DATA_STREAM, subtitle: selectedStreamName },
      { stepNumber: 3, title: DISPLAY_TITLES.SOURCES, subtitle: `${sourceCount} ${DISPLAY_TITLES.SOURCES}` },
      { stepNumber: 4, title: DISPLAY_TITLES.DESTINATIONS, subtitle: `${destCount} ${DISPLAY_TITLES.DESTINATIONS}` },
      { stepNumber: 5, title: DISPLAY_TITLES.SUMMARY },
    ],
    [selectedStreamName, sourceCount, destCount],
  );

  return (
    <ErrorBoundary>
      <PageContent>
        <OnboardingStepperWrapper>
          <Stepper currentStep={steps[pathname] || 1} data={stepsData} />
        </OnboardingStepperWrapper>

        {children}

        <ToastList />
      </PageContent>
    </ErrorBoundary>
  );
}

export default SetupLayout;<|MERGE_RESOLUTION|>--- conflicted
+++ resolved
@@ -8,11 +8,8 @@
 import { ToastList } from '@odigos/ui-kit/containers';
 import { OnboardingStepperWrapper } from '@/components';
 import { DISPLAY_TITLES } from '@odigos/ui-kit/constants';
-<<<<<<< HEAD
-import { useDataStreamsCRUD, useSSE, useTokenTracker } from '@/hooks';
-=======
+import { useSSE, useTokenTracker } from '@/hooks';
 import { useDataStreamStore, useSetupStore } from '@odigos/ui-kit/store';
->>>>>>> bee8b652
 import { ErrorBoundary, FlexColumn, Stepper, StepperProps } from '@odigos/ui-kit/components';
 
 const PageContent = styled(FlexColumn)`
@@ -33,11 +30,7 @@
   // call important hooks that should run on page-mount
   useSSE();
   useTokenTracker();
-<<<<<<< HEAD
-  const { selectedStreamName } = useDataStreamsCRUD();
-=======
   const { selectedStreamName } = useDataStreamStore();
->>>>>>> bee8b652
   const { configuredSources, configuredDestinations, configuredDestinationsUpdateOnly } = useSetupStore();
 
   const pathname = usePathname();
