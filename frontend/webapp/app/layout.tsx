--- conflicted
+++ resolved
@@ -2,10 +2,7 @@
 import './globals.css';
 import React from 'react';
 import { useSSE } from '@/hooks';
-<<<<<<< HEAD
-=======
 import { METADATA } from '@/utils';
->>>>>>> b6f71fa2
 import { ApolloWrapper } from '@/lib';
 import { ThemeProviderWrapper } from '@/styles';
 
@@ -22,14 +19,11 @@
 
   return (
     <html lang='en'>
-<<<<<<< HEAD
-=======
       <head>
         <link rel='icon' href={`/${METADATA.icons}`} type='image/svg+xml' />
         <title>{METADATA.title}</title>
         <meta name='description' content={METADATA.title} />
       </head>
->>>>>>> b6f71fa2
       <ApolloWrapper>
         <ThemeProviderWrapper>
           <body suppressHydrationWarning={true} style={LAYOUT_STYLE}>
