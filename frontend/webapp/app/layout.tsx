'use client';
import React, { type PropsWithChildren } from 'react';
import { ApolloWrapper } from '@/lib';
import { ThemeProvider } from '@/styles';
import { useDarkModeStore } from '@/store';
import { AppErrorBoundary } from '@/components';

const METADATA = {
  title: 'Odigos',
  icon: 'favicon.svg',
};

function RootLayout({ children }: PropsWithChildren) {
  const { darkMode } = useDarkModeStore();

  const bodyStyle = {
    width: '100vw',
    height: '100vh',
    margin: 0,
    backgroundColor: darkMode ? '#111111' : '#EEEEEE',
  };

  return (
    <html lang='en'>
      <head>
        <meta name='description' content={METADATA.title} />
        <link rel='icon' type='image/svg+xml' href={`/${METADATA.icon}`} />
        <link rel='manifest' href='/manifest.json' />
        <title>{METADATA.title}</title>
      </head>
<<<<<<< HEAD

      <ApolloWrapper>
        <ThemeProvider darkMode={darkMode}>
          <body suppressHydrationWarning={true} style={bodyStyle}>
            {children}
          </body>
        </ThemeProvider>
      </ApolloWrapper>
=======
      <AppErrorBoundary>
        <ApolloWrapper>
          <ThemeProvider darkMode={darkMode}>
            <body
              suppressHydrationWarning={true}
              style={{
                width: '100vw',
                height: '100vh',
                margin: 0,
                backgroundColor: darkMode ? '#111111' : '#EEEEEE',
              }}
            >
              {children}
            </body>
          </ThemeProvider>
        </ApolloWrapper>
      </AppErrorBoundary>
>>>>>>> 761df789
    </html>
  );
}

export default RootLayout;<|MERGE_RESOLUTION|>--- conflicted
+++ resolved
@@ -28,34 +28,16 @@
         <link rel='manifest' href='/manifest.json' />
         <title>{METADATA.title}</title>
       </head>
-<<<<<<< HEAD
 
-      <ApolloWrapper>
-        <ThemeProvider darkMode={darkMode}>
-          <body suppressHydrationWarning={true} style={bodyStyle}>
-            {children}
-          </body>
-        </ThemeProvider>
-      </ApolloWrapper>
-=======
       <AppErrorBoundary>
         <ApolloWrapper>
           <ThemeProvider darkMode={darkMode}>
-            <body
-              suppressHydrationWarning={true}
-              style={{
-                width: '100vw',
-                height: '100vh',
-                margin: 0,
-                backgroundColor: darkMode ? '#111111' : '#EEEEEE',
-              }}
-            >
+            <body suppressHydrationWarning={true} style={bodyStyle}>
               {children}
             </body>
           </ThemeProvider>
         </ApolloWrapper>
       </AppErrorBoundary>
->>>>>>> 761df789
     </html>
   );
 }
