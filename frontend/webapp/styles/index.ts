--- conflicted
+++ resolved
@@ -1,10 +1,4 @@
-<<<<<<< HEAD
-export * from './animations';
-export * from './theme-provider';
-export * from './styled';
-=======
 export * from './theme-provider';
 export * from './animations';
 export * from './styled';
-export * from './theme';
->>>>>>> b553cda3
+export * from './theme';