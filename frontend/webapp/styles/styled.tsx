--- conflicted
+++ resolved
@@ -1,17 +1,34 @@
 import styled from 'styled-components';
 
-<<<<<<< HEAD
-export const HideScroll = styled.div`
-  overflow-y: hidden;
-  ::-webkit-scrollbar {
-    display: none;
-  }
-  -ms-overflow-style: none;
-  scrollbar-width: none;
+export const CenterThis = styled.div`
+  width: 100%;
+  display: flex;
+  flex-direction: column;
+  align-items: center;
+  justify-content: center;
 `;
 
-=======
->>>>>>> b6f71fa2
+export const Overlay = styled.div`
+  position: fixed;
+  top: 0;
+  left: 0;
+  right: 0;
+  bottom: 0;
+  z-index: 1000;
+  background: rgba(0, 0, 0, 0.5);
+  backdrop-filter: blur(1px);
+`;
+
+// this is to control modal size + scroll
+// note: add-destinations does not use this (yet), because it has a custom sidebar
+export const ModalBody = styled.div`
+  width: 640px;
+  height: calc(100vh - 300px);
+  margin: 0 15vw;
+  padding-top: 64px;
+  overflow-y: scroll;
+`;
+
 export const CenterThis = styled.div`
   width: 100%;
   display: flex;
