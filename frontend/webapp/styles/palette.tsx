import { DefaultTheme } from 'styled-components';

// Define your color palette
const colors = {
  primary: '#FF0000',
  secondary: '#0EE6F3',
  torquiz_light: '#96F2FF',
  dark: '#07111A',
  light_dark: '#132330',
  dark_blue: '#203548',
  light_grey: '#CCD0D2',
  blue_grey: '#374A5B',
  white: '#fff',
  error: '#FD3F3F',
<<<<<<< HEAD
=======
  orange_brown: '#b98a01',
>>>>>>> 35da47b1
};

const text = {
  primary: '#07111A',
  secondary: '#0EE6F3',
  white: '#fff',
  light_grey: '#CCD0D2',
  grey: '#8b92a5',
  dark_button: '#0A1824',
};

const font_family = {
  primary: 'Inter',
};

// Define the theme interface
interface ThemeInterface extends DefaultTheme {
  colors: typeof colors;
  text: typeof text;
}

// Create your theme object
const theme: ThemeInterface = {
  colors,
  text,
  font_family,
};

// Export the theme
export default theme;<|MERGE_RESOLUTION|>--- conflicted
+++ resolved
@@ -12,10 +12,7 @@
   blue_grey: '#374A5B',
   white: '#fff',
   error: '#FD3F3F',
-<<<<<<< HEAD
-=======
   orange_brown: '#b98a01',
->>>>>>> 35da47b1
 };
 
 const text = {
