--- conflicted
+++ resolved
@@ -20,11 +20,7 @@
   computePlatformType: string;
   k8sActualNamespaces: K8sActualNamespace[];
   k8sActualNamespace: K8sActualNamespace;
-<<<<<<< HEAD
-  k8sActualSources: K8sActualSource[];
-=======
   sources?: PaginatedSources;
->>>>>>> 8e9e2a74
   destinations: ActualDestination[];
   actions: ActionData[];
   instrumentationRules: InstrumentationRuleSpec[];
