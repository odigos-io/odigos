import type { Condition, ExportedSignals } from './common';

interface ObservabilitySignalSupport {
  supported: boolean;
}

<<<<<<< HEAD
interface ObservabilitySignalSupport {
  supported: boolean;
}

=======
>>>>>>> b6f71fa2
interface SupportedSignals {
  logs: ObservabilitySignalSupport;
  metrics: ObservabilitySignalSupport;
  traces: ObservabilitySignalSupport;
}

export interface DestinationTypeItem {
  type: string;
  testConnectionSupported: boolean;
  displayName: string;
  imageUrl: string;
  supportedSignals: SupportedSignals;
  fields: {
    [key: string]: string;
  };
}

export interface DestinationsCategory {
  name: string;
  items: DestinationTypeItem[];
}

export interface GetDestinationTypesResponse {
  destinationTypes: {
    categories: DestinationsCategory[];
  };
}

export interface DestinationDetailsField {
  name: string;
  displayName: string;
  componentType: string;
  componentProperties: string;
  videoUrl: string | null;
  thumbnailURL: string | null;
  initialValue: string;
  __typename: string;
}

export type DynamicField = {
  name: string;
  componentType: 'input' | 'dropdown' | 'multi_input' | 'textarea';
  title: string;
  [key: string]: any;
};

export interface DestinationDetailsResponse {
  destinationTypeDetails: {
    fields: DestinationDetailsField[];
  };
}

interface FieldInput {
  key: string;
  value: string;
<<<<<<< HEAD
}

export interface DestinationInput {
  name: string;
  type: string;
  exportedSignals: ExportedSignals;
  fields: FieldInput[];
}

export type DestinationTypeDetail = {
  title: string;
  value: string;
};

export type ConfiguredDestination = {
  displayName: string;
  category: string;
  type: string;
  exportedSignals: ExportedSignals;
  imageUrl: string;
  destinationTypeDetails: DestinationTypeDetail[];
};

export interface DestinationType {
  fields: any;
  display_name: string;
  image_url: string;
  id: string;
=======
>>>>>>> b6f71fa2
}

export interface DestinationInput {
  name: string;
  type: string;
  exportedSignals: ExportedSignals;
  fields: FieldInput[];
}

export type DestinationTypeDetail = {
  title: string;
  value: string;
};

export type ConfiguredDestination = {
  displayName: string;
  category: string;
  type: string;
  exportedSignals: ExportedSignals;
  imageUrl: string;
  destinationTypeDetails: DestinationTypeDetail[];
};

interface SupportedSignal {
  supported: boolean;
}

export interface SupportedDestinationSignals {
  traces: SupportedSignal;
  metrics: SupportedSignal;
  logs: SupportedSignal;
}

export interface SelectedDestination {
  type: string;
  display_name: string;
  image_url: string;
  supported_signals: SupportedDestinationSignals;
  test_connection_supported: boolean;
}

export interface Destination {
  id: string;
  name: string;
  type: string;
  signals: {
    traces: boolean;
    metrics: boolean;
    logs: boolean;
  };
  fields: Record<string, any>;
  conditions: Condition[];
  destination_type: {
    type: string;
    display_name: string;
    image_url: string;
    supported_signals: SupportedDestinationSignals;
  };
}

export interface DestinationConfig {
  type: string;
  name: string;
  signals: SupportedDestinationSignals;
  fields: {
    [key: string]: string;
  };
}

export interface ActualDestination {
  id: string;
  name: string;
  type: string;
  exportedSignals: {
    traces: boolean;
    metrics: boolean;
    logs: boolean;
  };
  fields: string;
  conditions: Condition[];
  destinationType: {
    type: string;
    displayName: string;
    imageUrl: string;
    supportedSignals: SupportedDestinationSignals;
  };
}

export const isActualDestination = (item: any): item is ActualDestination => item && 'destinationType' in item;<|MERGE_RESOLUTION|>--- conflicted
+++ resolved
@@ -4,13 +4,6 @@
   supported: boolean;
 }
 
-<<<<<<< HEAD
-interface ObservabilitySignalSupport {
-  supported: boolean;
-}
-
-=======
->>>>>>> b6f71fa2
 interface SupportedSignals {
   logs: ObservabilitySignalSupport;
   metrics: ObservabilitySignalSupport;
@@ -66,37 +59,6 @@
 interface FieldInput {
   key: string;
   value: string;
-<<<<<<< HEAD
-}
-
-export interface DestinationInput {
-  name: string;
-  type: string;
-  exportedSignals: ExportedSignals;
-  fields: FieldInput[];
-}
-
-export type DestinationTypeDetail = {
-  title: string;
-  value: string;
-};
-
-export type ConfiguredDestination = {
-  displayName: string;
-  category: string;
-  type: string;
-  exportedSignals: ExportedSignals;
-  imageUrl: string;
-  destinationTypeDetails: DestinationTypeDetail[];
-};
-
-export interface DestinationType {
-  fields: any;
-  display_name: string;
-  image_url: string;
-  id: string;
-=======
->>>>>>> b6f71fa2
 }
 
 export interface DestinationInput {
