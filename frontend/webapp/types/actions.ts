import type { Condition } from './common';
import type { SignalUppercase } from '@/utils';

export enum PlatformTypes {
  K8S = 'k8s',
  VM = 'vm',
}

export enum ActionsType {
  ADD_CLUSTER_INFO = 'AddClusterInfo',
  DELETE_ATTRIBUTES = 'DeleteAttribute',
  RENAME_ATTRIBUTES = 'RenameAttribute',
  ERROR_SAMPLER = 'ErrorSampler',
  PROBABILISTIC_SAMPLER = 'ProbabilisticSampler',
  LATENCY_SAMPLER = 'LatencySampler',
  PII_MASKING = 'PiiMasking',
}

export type AddClusterInfoSpec = {
  clusterAttributes: {
    attributeName: string;
    attributeStringValue: string;
  }[];
};

export type DeleteAttributesSpec = {
  attributeNamesToDelete: string[];
};

export type RenameAttributesSpec = {
  renames: {
    [oldKey: string]: string;
  };
};

export type PiiMaskingSpec = {
  piiCategories: string[];
};

export type ErrorSamplerSpec = {
  fallback_sampling_ratio: number;
};

export type ProbabilisticSamplerSpec = {
  sampling_percentage: string;
};

export type LatencySamplerSpec = {
  endpoints_filters: {
    service_name: string;
    http_route: string;
    minimum_latency_threshold: number;
    fallback_sampling_ratio: number;
  }[];
};

export interface ActionItem {
  actionName: string;
  notes: string;
  signals: string[];
  disabled?: boolean;
  clusterAttributes?: AddClusterInfoSpec['clusterAttributes'];
  attributeNamesToDelete?: DeleteAttributesSpec['attributeNamesToDelete'];
  renames?: RenameAttributesSpec['renames'];
  piiCategories?: PiiMaskingSpec['piiCategories'];
  fallback_sampling_ratio?: ErrorSamplerSpec['fallback_sampling_ratio'];
  sampling_percentage?: ProbabilisticSamplerSpec['sampling_percentage'];
  endpoints_filters?: LatencySamplerSpec['endpoints_filters'];
}

export interface ActionData {
  id: string;
  type: ActionsType;
  spec: ActionItem | string;
<<<<<<< HEAD
  status: {
    conditions: Condition[];
  };
=======
  conditions: Condition[];
>>>>>>> e70dd669
}

export interface ActionDataParsed extends ActionData {
  spec: ActionItem;
}

export type ActionInput = {
  type: ActionsType;
  name: string;
  notes: string;
  disable: boolean;
  signals: SignalUppercase[];
  details: string;
};<|MERGE_RESOLUTION|>--- conflicted
+++ resolved
@@ -72,13 +72,7 @@
   id: string;
   type: ActionsType;
   spec: ActionItem | string;
-<<<<<<< HEAD
-  status: {
-    conditions: Condition[];
-  };
-=======
   conditions: Condition[];
->>>>>>> e70dd669
 }
 
 export interface ActionDataParsed extends ActionData {
