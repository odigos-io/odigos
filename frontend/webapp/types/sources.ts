import { type Condition } from './common';
import { WORKLOAD_PROGRAMMING_LANGUAGES } from '@/utils';

export enum K8sResourceKind {
  Deployment = 'Deployment',
  DaemonSet = 'DaemonSet',
  StatefulSet = 'StatefulSet',
}

export interface WorkloadId {
  namespace: string;
  name: string;
  kind: string; // TODO: replace with "K8sResourceKind" and fix all TS errors;
}

export interface SourceContainer {
  containerName: string;
  language: WORKLOAD_PROGRAMMING_LANGUAGES;
  runtimeVersion: string;
  otherAgent: string | null;
}

export interface K8sActualSource extends WorkloadId {
  selected: boolean;
<<<<<<< HEAD
  reportedName?: string;
  numberOfInstances?: number;
  containers?: Array<SourceContainer>;
  conditions?: Array<Condition>;
=======
  otelServiceName: string;
  containers: Array<SourceContainer>;
  conditions: Array<Condition>;
>>>>>>> 4484b04d
}

export interface PatchSourceRequestInput {
  otelServiceName: string;
}

export interface PersistSourcesArray {
  kind: string;
  name: string;
  selected: boolean;
}<|MERGE_RESOLUTION|>--- conflicted
+++ resolved
@@ -22,16 +22,10 @@
 
 export interface K8sActualSource extends WorkloadId {
   selected: boolean;
-<<<<<<< HEAD
-  reportedName?: string;
   numberOfInstances?: number;
-  containers?: Array<SourceContainer>;
-  conditions?: Array<Condition>;
-=======
   otelServiceName: string;
   containers: Array<SourceContainer>;
   conditions: Array<Condition>;
->>>>>>> 4484b04d
 }
 
 export interface PatchSourceRequestInput {
