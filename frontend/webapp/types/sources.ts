import { Condition } from './common';

export type SourceContainer = {
  containerName: string;
  language: string;
};

export type K8sActualSource = {
  name: string;
  kind: string;
  namespace: string;
  reportedName: string;
  numberOfInstances: number;
  selected?: boolean;
  instrumentedApplicationDetails: {
    containers: Array<SourceContainer>;
    conditions: Array<Condition>;
  };
};

export type WorkloadId = {
  kind: string;
  name: string;
  namespace: string;
};

<<<<<<< HEAD
export interface SelectedSources {
  [key: string]: {
    objects: {
      name: string;
      selected: boolean;
      kind: string;
      app_instrumentation_labeled: boolean | null;
      ns_instrumentation_labeled: boolean | null;
      instrumentation_effective: boolean | null;
      instances: number;
    };
    selected_all: boolean;
    future_selected: boolean;
  };
}

export type SourceContainer = {
  containerName: string;
  language: string;
};

export type K8sActualSource = {
  name: string;
  kind: string;
  namespace: string;
  reportedName: string;
  numberOfInstances: number;
  selected?: boolean;
  instrumentedApplicationDetails: {
    containers: Array<SourceContainer>;
    conditions: Array<Condition>;
  };
};
export interface InstrumentationConfig {
  optionKey: string;
  optionValueBoolean?: boolean;
  spanKind: string;
  instrumentationLibraries: InstrumentationConfigLibrary[];
}

export interface InstrumentationConfigLibrary {
  instrumentationLibraryName: string;
  language: string;
  selected?: boolean;
}

export type WorkloadId = {
  kind: string;
  name: string;
  namespace: string;
};

export interface PatchSourceRequestInput {
  reportedName?: string;
}

export type PersistSourcesArray = {
  kind: string;
  name: string;
  selected: boolean;
};
=======
export interface PatchSourceRequestInput {
  reportedName?: string;
}
>>>>>>> b6f71fa2
<|MERGE_RESOLUTION|>--- conflicted
+++ resolved
@@ -24,59 +24,6 @@
   namespace: string;
 };
 
-<<<<<<< HEAD
-export interface SelectedSources {
-  [key: string]: {
-    objects: {
-      name: string;
-      selected: boolean;
-      kind: string;
-      app_instrumentation_labeled: boolean | null;
-      ns_instrumentation_labeled: boolean | null;
-      instrumentation_effective: boolean | null;
-      instances: number;
-    };
-    selected_all: boolean;
-    future_selected: boolean;
-  };
-}
-
-export type SourceContainer = {
-  containerName: string;
-  language: string;
-};
-
-export type K8sActualSource = {
-  name: string;
-  kind: string;
-  namespace: string;
-  reportedName: string;
-  numberOfInstances: number;
-  selected?: boolean;
-  instrumentedApplicationDetails: {
-    containers: Array<SourceContainer>;
-    conditions: Array<Condition>;
-  };
-};
-export interface InstrumentationConfig {
-  optionKey: string;
-  optionValueBoolean?: boolean;
-  spanKind: string;
-  instrumentationLibraries: InstrumentationConfigLibrary[];
-}
-
-export interface InstrumentationConfigLibrary {
-  instrumentationLibraryName: string;
-  language: string;
-  selected?: boolean;
-}
-
-export type WorkloadId = {
-  kind: string;
-  name: string;
-  namespace: string;
-};
-
 export interface PatchSourceRequestInput {
   reportedName?: string;
 }
@@ -85,9 +32,4 @@
   kind: string;
   name: string;
   selected: boolean;
-};
-=======
-export interface PatchSourceRequestInput {
-  reportedName?: string;
-}
->>>>>>> b6f71fa2
+};