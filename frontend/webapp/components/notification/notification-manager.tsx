--- conflicted
+++ resolved
@@ -180,14 +180,8 @@
   const canClick = !!crdType && !!target;
 
   const isDeleted = useMemo(() => {
-<<<<<<< HEAD
-    const deleteAction = ACTION.DELETE.toLowerCase(),
-      titleIncludes = title?.toLowerCase().includes(deleteAction),
-      messageIncludes = false // message?.toLowerCase().includes(deleteAction);
-=======
     const deleteAction = ACTION.DELETE.toLowerCase();
     const titleIncludes = title?.toLowerCase().includes(deleteAction);
->>>>>>> 660c9150
 
     return titleIncludes || false;
   }, [title, message]);
