--- conflicted
+++ resolved
@@ -14,37 +14,26 @@
   display: flex;
   flex-direction: column;
   width: 100%;
-<<<<<<< HEAD
-  padding: 24px;
-=======
->>>>>>> b441abb5
   border-bottom: 2px solid rgba(255, 255, 255, 0.08);
   background: ${({ theme }) => theme.colors.light_dark};
 `;
 
 const BackButtonWrapper = styled.div`
   display: flex;
-<<<<<<< HEAD
-  margin-bottom: 8px;
-=======
   margin: 24px;
   margin-bottom: 0;
->>>>>>> b441abb5
   cursor: pointer;
   p {
     cursor: pointer !important;
   }
 `;
 
-<<<<<<< HEAD
-=======
 const TextWrapper = styled.div`
   margin-top: 24px;
   margin-left: 24px;
   margin-bottom: 24px;
 `;
 
->>>>>>> b441abb5
 export function OverviewHeader({ title, onBackClick }: OverviewHeaderProps) {
   return (
     <OverviewHeaderContainer>
@@ -54,17 +43,11 @@
           <KeyvalText size={14}>{SETUP.BACK}</KeyvalText>
         </BackButtonWrapper>
       )}
-<<<<<<< HEAD
-      <KeyvalText size={32} weight={700}>
-        {title}
-      </KeyvalText>
-=======
       <TextWrapper>
         <KeyvalText size={32} weight={700}>
           {title}
         </KeyvalText>
       </TextWrapper>
->>>>>>> b441abb5
     </OverviewHeaderContainer>
   );
 }