import React, { useState } from 'react';
import styled from 'styled-components';
import { CodeBracketsIcon } from '@/assets';
import { useDescribeOdigos } from '@/hooks';
import { DATA_CARDS, safeJsonStringify } from '@/utils';
<<<<<<< HEAD
import { ToggleCodeComponent } from '@/components/common';
import { DataCard, DataCardFieldTypes } from '@/reuseable-components';
=======
import { CodeBracketsIcon, CodeIcon, ListIcon } from '@/assets';
>>>>>>> 8e9e2a74
import OverviewDrawer from '@/containers/main/overview/overview-drawer';
import { DataCard, DataCardFieldTypes, Segment } from '@/reuseable-components';

interface Props {}

const DataContainer = styled.div`
  display: flex;
  flex-direction: column;
  gap: 12px;
`;

export const DescribeDrawer: React.FC<Props> = () => {
  const { data: describe, restructureForPrettyMode } = useDescribeOdigos();
<<<<<<< HEAD
  const [isCodeMode, setIsCodeMode] = useState(false);
=======
  const [isPrettyMode, setIsPrettyMode] = useState(true);
>>>>>>> 8e9e2a74

  return (
    <OverviewDrawer title={DATA_CARDS.DESCRIBE_ODIGOS} icon={CodeBracketsIcon}>
      <DataContainer>
        <DataCard
          title=''
<<<<<<< HEAD
          action={<ToggleCodeComponent isCodeMode={isCodeMode} setIsCodeMode={setIsCodeMode} />}
=======
          action={
            <Segment
              options={[
                { icon: ListIcon, value: true },
                { icon: CodeIcon, value: false },
              ]}
              selected={isPrettyMode}
              setSelected={setIsPrettyMode}
            />
          }
>>>>>>> 8e9e2a74
          data={[
            {
              type: DataCardFieldTypes.CODE,
              value: JSON.stringify({
                language: 'json',
<<<<<<< HEAD
                code: safeJsonStringify(isCodeMode ? describe : restructureForPrettyMode(describe)),
                pretty: !isCodeMode,
=======
                code: safeJsonStringify(isPrettyMode ? restructureForPrettyMode(describe) : describe),
                pretty: isPrettyMode,
>>>>>>> 8e9e2a74
              }),
              width: 'inherit',
            },
          ]}
        />
      </DataContainer>
    </OverviewDrawer>
  );
};<|MERGE_RESOLUTION|>--- conflicted
+++ resolved
@@ -1,14 +1,8 @@
 import React, { useState } from 'react';
 import styled from 'styled-components';
-import { CodeBracketsIcon } from '@/assets';
 import { useDescribeOdigos } from '@/hooks';
 import { DATA_CARDS, safeJsonStringify } from '@/utils';
-<<<<<<< HEAD
-import { ToggleCodeComponent } from '@/components/common';
-import { DataCard, DataCardFieldTypes } from '@/reuseable-components';
-=======
 import { CodeBracketsIcon, CodeIcon, ListIcon } from '@/assets';
->>>>>>> 8e9e2a74
 import OverviewDrawer from '@/containers/main/overview/overview-drawer';
 import { DataCard, DataCardFieldTypes, Segment } from '@/reuseable-components';
 
@@ -22,20 +16,13 @@
 
 export const DescribeDrawer: React.FC<Props> = () => {
   const { data: describe, restructureForPrettyMode } = useDescribeOdigos();
-<<<<<<< HEAD
-  const [isCodeMode, setIsCodeMode] = useState(false);
-=======
   const [isPrettyMode, setIsPrettyMode] = useState(true);
->>>>>>> 8e9e2a74
 
   return (
     <OverviewDrawer title={DATA_CARDS.DESCRIBE_ODIGOS} icon={CodeBracketsIcon}>
       <DataContainer>
         <DataCard
           title=''
-<<<<<<< HEAD
-          action={<ToggleCodeComponent isCodeMode={isCodeMode} setIsCodeMode={setIsCodeMode} />}
-=======
           action={
             <Segment
               options={[
@@ -46,19 +33,13 @@
               setSelected={setIsPrettyMode}
             />
           }
->>>>>>> 8e9e2a74
           data={[
             {
               type: DataCardFieldTypes.CODE,
               value: JSON.stringify({
                 language: 'json',
-<<<<<<< HEAD
-                code: safeJsonStringify(isCodeMode ? describe : restructureForPrettyMode(describe)),
-                pretty: !isCodeMode,
-=======
                 code: safeJsonStringify(isPrettyMode ? restructureForPrettyMode(describe) : describe),
                 pretty: isPrettyMode,
->>>>>>> 8e9e2a74
               }),
               width: 'inherit',
             },
