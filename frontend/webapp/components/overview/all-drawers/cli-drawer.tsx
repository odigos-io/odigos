import React, { useRef, useState } from 'react';
import theme from '@/styles/theme';
import styled from 'styled-components';
import { NOTIFICATION_TYPE } from '@/types';
import { FlexColumn, FlexRow } from '@/styles';
<<<<<<< HEAD
import { DATA_CARDS, getStatusIcon, safeJsonStringify } from '@/utils';
import OverviewDrawer from '@/containers/main/overview/overview-drawer';
import { CheckIcon, CodeBracketsIcon, CodeIcon, CopyIcon, CrossIcon, EditIcon, KeyIcon, ListIcon } from '@/assets';
import { useComputePlatform, useCopy, useDescribeOdigos, useKeyDown, useOnClickOutside, useTimeAgo } from '@/hooks';
=======
import OverviewDrawer from '@/containers/main/overview/overview-drawer';
import { DATA_CARDS, getStatusIcon, isOverTime, safeJsonStringify, SEVEN_DAYS_IN_MS } from '@/utils';
import { useCopy, useDescribeOdigos, useKeyDown, useOnClickOutside, useTimeAgo, useTokenCRUD } from '@/hooks';
import { CheckIcon, CodeBracketsIcon, CodeIcon, CopyIcon, CrossIcon, EditIcon, KeyIcon, ListIcon } from '@/assets';
>>>>>>> ab4e2776
import { Button, DataCard, DataCardFieldTypes, Divider, IconButton, Input, Segment, Text, Tooltip } from '@/reuseable-components';

interface Props {}

const DataContainer = styled.div`
  display: flex;
  flex-direction: column;
  gap: 12px;
`;

const Relative = styled.div`
  position: relative;
`;

const TokenPopover = styled(FlexColumn)`
  position: absolute;
  top: 32px;
  right: 0;
  z-index: 1;
  gap: 8px;
  padding: 24px;
  background-color: ${({ theme }) => theme.colors.info};
  border: 1px solid ${({ theme }) => theme.colors.border};
  border-radius: 24px;
`;

const PopoverFormWrapper = styled(FlexRow)`
  width: 100%;
`;

const PopoverFormButton = styled(Button)`
  width: 36px;
  padding-left: 0;
  padding-right: 0;
`;

export const CliDrawer: React.FC<Props> = () => {
  const timeAgo = useTimeAgo();
  const { isCopied, copiedIndex, clickCopy } = useCopy();
<<<<<<< HEAD
  const { data: cp, loading, updateToken } = useComputePlatform();
=======
  const { tokens, loading, updateToken } = useTokenCRUD();
>>>>>>> ab4e2776
  const { data: describe, restructureForPrettyMode } = useDescribeOdigos();

  const [isPrettyMode, setIsPrettyMode] = useState(true);
  const [editTokenIndex, setEditTokenIndex] = useState(-1);
<<<<<<< HEAD

  const tokenPopoverRef = useRef<HTMLDivElement>(null);
  const tokenInputRef = useRef<HTMLInputElement>(null);
  useOnClickOutside(tokenPopoverRef, () => setEditTokenIndex(-1));
  useKeyDown({ key: 'Enter', active: editTokenIndex !== -1 }, saveToken);

  function saveToken() {
    const token = tokenInputRef.current?.value;
    if (token) updateToken(token).then(() => setEditTokenIndex(-1));
  }
=======
>>>>>>> ab4e2776

  const tokenPopoverRef = useRef<HTMLDivElement>(null);
  const tokenInputRef = useRef<HTMLInputElement>(null);
  useOnClickOutside(tokenPopoverRef, () => setEditTokenIndex(-1));
  useKeyDown({ key: 'Enter', active: editTokenIndex !== -1 }, saveToken);

  function saveToken() {
    const token = tokenInputRef.current?.value;
    if (token) updateToken(token).then(() => setEditTokenIndex(-1));
  }

  return (
    <OverviewDrawer title='Odigos CLI' icon={CodeBracketsIcon}>
      <DataContainer>
        {!!tokens?.length && (
          <DataCard
            title={DATA_CARDS.API_TOKENS}
            titleBadge={tokens.length}
            data={[
              {
                type: DataCardFieldTypes.TABLE,
                value: {
                  columns: [
                    { key: 'icon', title: '' },
                    { key: 'name', title: 'Name' },
                    { key: 'expires_at', title: 'Expires' },
                    { key: 'token', title: 'Token' },
                    { key: 'actions', title: '' },
                  ],
                  rows: tokens.map(({ token, name, expiresAt }, idx) => [
                    { columnKey: 'icon', icon: KeyIcon },
                    { columnKey: 'name', value: name },
                    { columnKey: 'token', value: `${new Array(15).fill('•').join('')}` },
                    {
                      columnKey: 'expires_at',
                      component: () => {
                        return (
                          <Text size={14} color={isOverTime(expiresAt, SEVEN_DAYS_IN_MS) ? theme.text.error : theme.text.success}>
                            {timeAgo.format(expiresAt)} ({new Date(expiresAt).toDateString().split(' ').slice(1).join(' ')})
                          </Text>
                        );
                      },
                    },
                    {
                      columnKey: 'actions',
                      component: () => {
                        const SuccessIcon = getStatusIcon(NOTIFICATION_TYPE.SUCCESS);

                        return (
                          <FlexRow $gap={0}>
                            <IconButton size={32} onClick={() => clickCopy(token, idx)}>
                              {isCopied && copiedIndex === idx ? <SuccessIcon /> : <CopyIcon />}
                            </IconButton>
                            <Divider orientation='vertical' length='12px' />

                            <Relative>
                              <IconButton size={32} onClick={() => setEditTokenIndex(idx)}>
                                <EditIcon />
                              </IconButton>

                              {editTokenIndex === idx && (
                                <TokenPopover ref={tokenPopoverRef}>
                                  <Tooltip text='Contact us to generate a new one' withIcon>
                                    <Text size={14} style={{ lineHeight: '20px', display: 'flex' }}>
                                      Enter a new API Token:
                                    </Text>
                                  </Tooltip>
                                  <PopoverFormWrapper>
                                    <Input ref={tokenInputRef} placeholder='API Token' autoFocus />
                                    <PopoverFormButton variant='primary' disabled={loading} onClick={saveToken}>
                                      <CheckIcon fill={theme.text.primary} />
                                    </PopoverFormButton>
                                    <PopoverFormButton variant='secondary' disabled={loading} onClick={() => setEditTokenIndex(-1)}>
                                      <CrossIcon />
                                    </PopoverFormButton>
                                  </PopoverFormWrapper>
                                </TokenPopover>
                              )}
                            </Relative>
                          </FlexRow>
                        );
                      },
                    },
                  ]),
                },
                width: 'inherit',
              },
            ]}
          />
        )}

        <DataCard
          title={DATA_CARDS.DESCRIBE_ODIGOS}
          action={
            <Segment
              options={[
                { icon: ListIcon, value: true },
                { icon: CodeIcon, value: false },
              ]}
              selected={isPrettyMode}
              setSelected={setIsPrettyMode}
            />
          }
          data={[
            {
              type: DataCardFieldTypes.CODE,
              value: JSON.stringify({
                language: 'json',
                code: safeJsonStringify(isPrettyMode ? restructureForPrettyMode(describe) : describe),
                pretty: isPrettyMode,
              }),
              width: 'inherit',
            },
          ]}
        />
      </DataContainer>
    </OverviewDrawer>
  );
};<|MERGE_RESOLUTION|>--- conflicted
+++ resolved
@@ -3,17 +3,10 @@
 import styled from 'styled-components';
 import { NOTIFICATION_TYPE } from '@/types';
 import { FlexColumn, FlexRow } from '@/styles';
-<<<<<<< HEAD
-import { DATA_CARDS, getStatusIcon, safeJsonStringify } from '@/utils';
-import OverviewDrawer from '@/containers/main/overview/overview-drawer';
-import { CheckIcon, CodeBracketsIcon, CodeIcon, CopyIcon, CrossIcon, EditIcon, KeyIcon, ListIcon } from '@/assets';
-import { useComputePlatform, useCopy, useDescribeOdigos, useKeyDown, useOnClickOutside, useTimeAgo } from '@/hooks';
-=======
 import OverviewDrawer from '@/containers/main/overview/overview-drawer';
 import { DATA_CARDS, getStatusIcon, isOverTime, safeJsonStringify, SEVEN_DAYS_IN_MS } from '@/utils';
 import { useCopy, useDescribeOdigos, useKeyDown, useOnClickOutside, useTimeAgo, useTokenCRUD } from '@/hooks';
 import { CheckIcon, CodeBracketsIcon, CodeIcon, CopyIcon, CrossIcon, EditIcon, KeyIcon, ListIcon } from '@/assets';
->>>>>>> ab4e2776
 import { Button, DataCard, DataCardFieldTypes, Divider, IconButton, Input, Segment, Text, Tooltip } from '@/reuseable-components';
 
 interface Props {}
@@ -53,28 +46,11 @@
 export const CliDrawer: React.FC<Props> = () => {
   const timeAgo = useTimeAgo();
   const { isCopied, copiedIndex, clickCopy } = useCopy();
-<<<<<<< HEAD
-  const { data: cp, loading, updateToken } = useComputePlatform();
-=======
   const { tokens, loading, updateToken } = useTokenCRUD();
->>>>>>> ab4e2776
   const { data: describe, restructureForPrettyMode } = useDescribeOdigos();
 
   const [isPrettyMode, setIsPrettyMode] = useState(true);
   const [editTokenIndex, setEditTokenIndex] = useState(-1);
-<<<<<<< HEAD
-
-  const tokenPopoverRef = useRef<HTMLDivElement>(null);
-  const tokenInputRef = useRef<HTMLInputElement>(null);
-  useOnClickOutside(tokenPopoverRef, () => setEditTokenIndex(-1));
-  useKeyDown({ key: 'Enter', active: editTokenIndex !== -1 }, saveToken);
-
-  function saveToken() {
-    const token = tokenInputRef.current?.value;
-    if (token) updateToken(token).then(() => setEditTokenIndex(-1));
-  }
-=======
->>>>>>> ab4e2776
 
   const tokenPopoverRef = useRef<HTMLDivElement>(null);
   const tokenInputRef = useRef<HTMLInputElement>(null);
