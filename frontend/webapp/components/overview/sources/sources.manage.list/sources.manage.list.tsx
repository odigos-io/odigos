import React from 'react';
import { ManagedListWrapper, ManagedContainer } from './sources.manage.styled';
import SourceManagedCard from './sources.manage.card';
import { ManagedSource } from '@/types/sources';
import { KeyvalText } from '@/design.system';
import { OVERVIEW, ROUTES } from '@/utils/constants';
import { useRouter } from 'next/navigation';
import { EmptyList } from '@/components/lists';

interface SourcesManagedListProps {
  data: ManagedSource[];
  onAddClick: () => void;
}
export function SourcesManagedList({
  data = [],
  onAddClick,
}: SourcesManagedListProps) {
  const router = useRouter();
  function renderSources() {
    return data.map((source: ManagedSource) => (
      <SourceManagedCard
        key={source?.name}
        item={source}
        onClick={() =>
          router.push(
            `${ROUTES.MANAGE_SOURCE}?name=${source?.name}&kind=${source?.kind}&namespace=${source?.namespace}`
          )
        }
      />
    ));
  }

  return data.length === 0 ? (
    <EmptyList
      title={OVERVIEW.EMPTY_SOURCE}
      btnTitle={OVERVIEW.ADD_NEW_SOURCE}
<<<<<<< HEAD
      buttonAction={onAddClick}
=======
      btnAction={onAddClick}
>>>>>>> 7f830138
    />
  ) : (
    <ManagedContainer>
      <KeyvalText>{`${data.length} ${OVERVIEW.MENU.SOURCES}`}</KeyvalText>
      <br />
      <ManagedListWrapper>{renderSources()}</ManagedListWrapper>
    </ManagedContainer>
  );
}<|MERGE_RESOLUTION|>--- conflicted
+++ resolved
@@ -34,11 +34,7 @@
     <EmptyList
       title={OVERVIEW.EMPTY_SOURCE}
       btnTitle={OVERVIEW.ADD_NEW_SOURCE}
-<<<<<<< HEAD
-      buttonAction={onAddClick}
-=======
       btnAction={onAddClick}
->>>>>>> 7f830138
     />
   ) : (
     <ManagedContainer>
