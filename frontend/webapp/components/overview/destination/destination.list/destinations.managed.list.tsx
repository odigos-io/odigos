--- conflicted
+++ resolved
@@ -32,30 +32,10 @@
 
   return (
     <>
-<<<<<<< HEAD
-      {data?.length > 0 && (
-        <MenuWrapper>
-          <KeyvalText>{`${data.length} ${OVERVIEW.MENU.DESTINATIONS}`}</KeyvalText>
-          <KeyvalButton onClick={onMenuButtonClick} style={BUTTON_STYLES}>
-            <Plus />
-            <KeyvalText size={16} weight={700} color={theme.text.dark_button}>
-              {OVERVIEW.ADD_NEW_DESTINATION}
-            </KeyvalText>
-          </KeyvalButton>
-        </MenuWrapper>
-      )}
-=======
->>>>>>> 7f830138
       {data?.length === 0 ? (
         <EmptyList
           title={OVERVIEW.EMPTY_DESTINATION}
           btnTitle={OVERVIEW.ADD_NEW_DESTINATION}
-<<<<<<< HEAD
-          buttonAction={onMenuButtonClick}
-        />
-      ) : (
-        <ManagedListWrapper>{renderDestinations()}</ManagedListWrapper>
-=======
           btnAction={onMenuButtonClick}
         />
       ) : (
@@ -71,7 +51,6 @@
           </MenuWrapper>
           <ManagedListWrapper>{renderDestinations()}</ManagedListWrapper>
         </>
->>>>>>> 7f830138
       )}
     </>
   );
