--- conflicted
+++ resolved
@@ -59,21 +59,6 @@
           <Back width={14} />
           <KeyvalText size={14}>{SETUP.BACK}</KeyvalText>
         </BackButtonWrapper>
-<<<<<<< HEAD
-      )}
-      <ManageDestinationHeader data={selectedDestination} />
-      <CreateConnectionForm
-        fields={destinationType?.fields}
-        destinationNameValue={selectedDestination?.name}
-        dynamicFieldsValues={selectedDestination?.fields}
-        checkboxValues={selectedDestination?.signals}
-        supportedSignals={selectedDestination?.supported_signals}
-        onSubmit={(data) => onSubmit(data)}
-      />
-      {onDelete && (
-        <FormDangerZone onDelete={onDelete} data={selectedDestination} />
-=======
->>>>>>> b441abb5
       )}
       <ManageDestinationHeader data={selectedDestination} />
       <CreateConnectionWrapper expand={!!onDelete || false}>
