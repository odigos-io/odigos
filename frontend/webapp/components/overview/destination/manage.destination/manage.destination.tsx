--- conflicted
+++ resolved
@@ -25,16 +25,10 @@
   }
 `;
 
-<<<<<<< HEAD
 const CreateConnectionWrapper = styled.div<{ expand: boolean | undefined }>`
   display: flex;
   gap: 200px;
   height: ${({ expand }) => (expand ? 630 : 530)}px;
-=======
-const CreateConnectionWrapper = styled.div`
-  display: flex;
-  gap: 200px;
->>>>>>> 6253cbc0
   overflow: scroll;
   scrollbar-width: none;
 `;
@@ -67,11 +61,8 @@
         </BackButtonWrapper>
       )}
       <ManageDestinationHeader data={selectedDestination} />
-<<<<<<< HEAD
       <CreateConnectionWrapper expand={!!onDelete || false}>
-=======
-      <CreateConnectionWrapper>
->>>>>>> 6253cbc0
+
         <div>
           <CreateConnectionForm
             fields={destinationType?.fields}
