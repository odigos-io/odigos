--- conflicted
+++ resolved
@@ -1,8 +1,4 @@
-<<<<<<< HEAD
-import React, { useState, useRef } from 'react';
-=======
 import React, { useState, useRef, useEffect } from 'react';
->>>>>>> 9a052794
 import { PlusIcon } from '@/assets';
 import { useModalStore } from '@/store';
 import { getEntityIcon } from '@/utils';
@@ -48,11 +44,7 @@
   display: flex;
   align-items: center;
   &:hover {
-<<<<<<< HEAD
-    background: ${({ theme }) => theme.colors.dropdown_bg_2};
-=======
     background: ${({ theme }) => theme.colors.majestic_blue + hexPercentValues['050']};
->>>>>>> 9a052794
   }
   ${({ $selected, theme }) =>
     $selected &&
@@ -80,11 +72,7 @@
   placeholder?: string;
 }
 
-<<<<<<< HEAD
-export const AddEntity: React.FC<Props> = ({ options = DEFAULT_OPTIONS, placeholder = 'ADD...' }) => {
-=======
 export const AddEntity: React.FC<Props> = ({ options = DEFAULT_OPTIONS, placeholder = 'ADD NEW' }) => {
->>>>>>> 9a052794
   const theme = useTheme();
   const { currentModal, setCurrentModal } = useModalStore();
 
