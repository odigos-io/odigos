import React, { useState, useRef } from 'react';
import { PlusIcon } from '@/assets';
import { useModalStore } from '@/store';
import { getEntityIcon } from '@/utils';
<<<<<<< HEAD
import { hexPercentValues } from '@/styles';
import styled, { css, useTheme } from 'styled-components';
import { useComputePlatform, useOnClickOutside } from '@/hooks';
import { Button, FadeLoader, Text } from '@/reuseable-components';
=======
import { useOnClickOutside } from '@/hooks';
import styled, { css } from 'styled-components';
import { Button, Text } from '@/reuseable-components';
>>>>>>> 9e10aff4
import { type DropdownOption, OVERVIEW_ENTITY_TYPES } from '@/types';

// Styled components for the dropdown UI
const Container = styled.div`
  position: relative;
  display: inline-block;
`;

const StyledButton = styled(Button)`
  display: flex;
  align-items: center;
  justify-content: center;
  gap: 6px;
  min-width: 100px;
`;

const DropdownListContainer = styled.div`
  position: absolute;
  right: 0;
  top: 48px;
  border-radius: 24px;
  width: 200px;
  overflow-y: auto;
  background-color: ${({ theme }) => theme.colors.dropdown_bg};
  border: 1px solid ${({ theme }) => theme.colors.border};
  z-index: 9999;
  padding: 12px;
`;

const DropdownItem = styled.div<{ $selected: boolean }>`
  padding: 8px 12px;
  cursor: pointer;
  border-radius: 24px;
  gap: 8px;
  display: flex;
  align-items: center;
  &:hover {
    background: ${({ theme }) => theme.colors.dropdown_bg_2};
  }
  ${({ $selected, theme }) =>
    $selected &&
    css`
      background: ${theme.colors.majestic_blue + hexPercentValues['024']};
    `}
`;

const ButtonText = styled(Text)`
  color: ${({ theme }) => theme.text.primary};
  font-family: ${({ theme }) => theme.font_family.secondary};
  font-weight: 600;
`;

// Default options for the dropdown
const DEFAULT_OPTIONS: DropdownOption[] = [
  { id: OVERVIEW_ENTITY_TYPES.RULE, value: 'Instrumentation Rule' },
  { id: OVERVIEW_ENTITY_TYPES.SOURCE, value: 'Source' },
  { id: OVERVIEW_ENTITY_TYPES.ACTION, value: 'Action' },
  { id: OVERVIEW_ENTITY_TYPES.DESTINATION, value: 'Destination' },
];

interface Props {
  options?: DropdownOption[];
  placeholder?: string;
}

export const AddEntity: React.FC<Props> = ({ options = DEFAULT_OPTIONS, placeholder = 'ADD...' }) => {
<<<<<<< HEAD
  const theme = useTheme();
  const { loading } = useComputePlatform();
=======
>>>>>>> 9e10aff4
  const { currentModal, setCurrentModal } = useModalStore();

  const [isDropdownOpen, setIsDropdownOpen] = useState(false);
  const dropdownRef = useRef<HTMLDivElement>(null);

  useOnClickOutside(dropdownRef, () => setIsDropdownOpen(false));

  const handleToggle = () => {
    setIsDropdownOpen((prev) => !prev);
  };

  const handleSelect = (option: DropdownOption) => {
    setCurrentModal(option.id);
    setIsDropdownOpen(false); // ??? maybe remove this line (for fast-toggle between modals)
  };

  return (
    <Container ref={dropdownRef}>
      <StyledButton data-id='add-entity' onClick={handleToggle}>
        <PlusIcon fill={theme.colors.primary} />
        <ButtonText size={14}>{placeholder}</ButtonText>
      </StyledButton>

      {isDropdownOpen && (
        <DropdownListContainer>
          {options.map((option) => {
            const Icon = getEntityIcon(option.id as OVERVIEW_ENTITY_TYPES);

            return (
              <DropdownItem key={option.id} data-id={`add-${option.id}`} $selected={currentModal === option.id} onClick={() => handleSelect(option)}>
                <Icon />
                <Text size={14}>{option.value}</Text>
              </DropdownItem>
            );
          })}
        </DropdownListContainer>
      )}
    </Container>
  );
};<|MERGE_RESOLUTION|>--- conflicted
+++ resolved
@@ -2,16 +2,10 @@
 import { PlusIcon } from '@/assets';
 import { useModalStore } from '@/store';
 import { getEntityIcon } from '@/utils';
-<<<<<<< HEAD
+import { useOnClickOutside } from '@/hooks';
 import { hexPercentValues } from '@/styles';
+import { Button, Text } from '@/reuseable-components';
 import styled, { css, useTheme } from 'styled-components';
-import { useComputePlatform, useOnClickOutside } from '@/hooks';
-import { Button, FadeLoader, Text } from '@/reuseable-components';
-=======
-import { useOnClickOutside } from '@/hooks';
-import styled, { css } from 'styled-components';
-import { Button, Text } from '@/reuseable-components';
->>>>>>> 9e10aff4
 import { type DropdownOption, OVERVIEW_ENTITY_TYPES } from '@/types';
 
 // Styled components for the dropdown UI
@@ -78,11 +72,7 @@
 }
 
 export const AddEntity: React.FC<Props> = ({ options = DEFAULT_OPTIONS, placeholder = 'ADD...' }) => {
-<<<<<<< HEAD
   const theme = useTheme();
-  const { loading } = useComputePlatform();
-=======
->>>>>>> 9e10aff4
   const { currentModal, setCurrentModal } = useModalStore();
 
   const [isDropdownOpen, setIsDropdownOpen] = useState(false);
