--- conflicted
+++ resolved
@@ -1,7 +1,7 @@
 import { Text } from '@/reuseable-components';
 import { StepProps } from '@/types';
 import Image from 'next/image';
-import React from 'react';
+import React, { useEffect } from 'react';
 import styled, { css } from 'styled-components';
 
 const Container = styled.div`
@@ -59,7 +59,13 @@
 
 const StepSubtitle = styled(Text)``;
 
-const SideMenu: React.FC<{ data?: StepProps[] }> = ({ data }) => {
+const SideMenu: React.FC<{ data?: StepProps[]; currentStep?: number }> = ({
+  data,
+  currentStep,
+}) => {
+  const [stepsList, setStepsList] = React.useState<StepProps[] | null>(
+    null as any
+  );
   const steps: StepProps[] = data || [
     {
       title: 'INSTALLATION',
@@ -78,8 +84,6 @@
       stepNumber: 3,
     },
   ];
-<<<<<<< HEAD
-=======
   useEffect(() => {
     if (currentStep) {
       const currentSteps = (data || steps).map((step, index) => {
@@ -95,11 +99,10 @@
       setStepsList(currentSteps);
     }
   }, [currentStep, data]);
->>>>>>> d304c394
 
   return (
     <Container>
-      {steps.map((step, index) => (
+      {stepsList?.map((step, index) => (
         <Step key={index} state={step.state}>
           <IconWrapper state={step.state}>
             {step.state === 'finish' && (
