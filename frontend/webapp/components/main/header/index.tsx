import React from 'react';
<<<<<<< HEAD
import { SLACK_LINK } from '@/utils';
import { PlatformTypes } from '@/types';
import { PlatformTitle } from './cp-title';
import styled, { useTheme } from 'styled-components';
import { FlexRow, hexPercentValues } from '@/styles';
import { OdigosLogoText, SlackLogo, TerminalIcon } from '@/assets';
import { NotificationManager, ToggleDarkMode } from '@/components';
import { ConnectionStatus, IconButton } from '@/reuseable-components';
=======
import theme from '@/styles/theme';
import { FlexRow } from '@/styles';
import { useConfig } from '@/hooks';
import styled from 'styled-components';
import { PlatformTitle } from './cp-title';
import { FORM_ALERTS, SLACK_LINK } from '@/utils';
import { NotificationManager } from '@/components';
import { NOTIFICATION_TYPE, PlatformTypes } from '@/types';
import { OdigosLogoText, SlackLogo, TerminalIcon } from '@/assets';
>>>>>>> 4484b04d
import { DRAWER_OTHER_TYPES, useDrawerStore, useStatusStore } from '@/store';
import { ConnectionStatus, IconButton, Tooltip } from '@/reuseable-components';

interface MainHeaderProps {}

const HeaderContainer = styled(FlexRow)`
  width: 100%;
  padding: 12px 0;
  background-color: ${({ theme }) => theme.colors.dark_grey};
  border-bottom: 1px solid ${({ theme }) => theme.colors.border + hexPercentValues['050']};
`;

const AlignLeft = styled(FlexRow)`
  margin-right: auto;
  margin-left: 32px;
  gap: 16px;
`;

const AlignRight = styled(FlexRow)`
  margin-left: auto;
  margin-right: 32px;
  gap: 12px;
`;

export const MainHeader: React.FC<MainHeaderProps> = () => {
<<<<<<< HEAD
  const theme = useTheme();
=======
  const { data: config } = useConfig();
>>>>>>> 4484b04d
  const { setSelectedItem } = useDrawerStore();
  const { status, title, message } = useStatusStore();

  const handleClickCli = () => setSelectedItem({ type: DRAWER_OTHER_TYPES.ODIGOS_CLI, id: DRAWER_OTHER_TYPES.ODIGOS_CLI });
  const handleClickSlack = () => window.open(SLACK_LINK, '_blank', 'noopener noreferrer');

  return (
    <HeaderContainer>
      <AlignLeft>
        <OdigosLogoText size={80} />
        <PlatformTitle type={PlatformTypes.K8S} />
        <ConnectionStatus title={title} subtitle={message} status={status} />
        {config?.readonly && (
          <Tooltip text={FORM_ALERTS.READONLY_WARNING}>
            <ConnectionStatus title='Read Only' status={NOTIFICATION_TYPE.INFO} />
          </Tooltip>
        )}
      </AlignLeft>

      <AlignRight>
        <ToggleDarkMode />
        <NotificationManager />

        <IconButton onClick={handleClickCli} tooltip='Odigos CLI' withPing pingColor={theme.colors.majestic_blue}>
          <TerminalIcon size={18} />
        </IconButton>
        <IconButton onClick={handleClickSlack} tooltip='Join our Slack community'>
          <SlackLogo />
        </IconButton>
      </AlignRight>
    </HeaderContainer>
  );
};<|MERGE_RESOLUTION|>--- conflicted
+++ resolved
@@ -1,24 +1,12 @@
 import React from 'react';
-<<<<<<< HEAD
-import { SLACK_LINK } from '@/utils';
-import { PlatformTypes } from '@/types';
+import { useConfig } from '@/hooks';
 import { PlatformTitle } from './cp-title';
+import { FORM_ALERTS, SLACK_LINK } from '@/utils';
 import styled, { useTheme } from 'styled-components';
 import { FlexRow, hexPercentValues } from '@/styles';
+import { NOTIFICATION_TYPE, PlatformTypes } from '@/types';
+import { NotificationManager, ToggleDarkMode } from '@/components';
 import { OdigosLogoText, SlackLogo, TerminalIcon } from '@/assets';
-import { NotificationManager, ToggleDarkMode } from '@/components';
-import { ConnectionStatus, IconButton } from '@/reuseable-components';
-=======
-import theme from '@/styles/theme';
-import { FlexRow } from '@/styles';
-import { useConfig } from '@/hooks';
-import styled from 'styled-components';
-import { PlatformTitle } from './cp-title';
-import { FORM_ALERTS, SLACK_LINK } from '@/utils';
-import { NotificationManager } from '@/components';
-import { NOTIFICATION_TYPE, PlatformTypes } from '@/types';
-import { OdigosLogoText, SlackLogo, TerminalIcon } from '@/assets';
->>>>>>> 4484b04d
 import { DRAWER_OTHER_TYPES, useDrawerStore, useStatusStore } from '@/store';
 import { ConnectionStatus, IconButton, Tooltip } from '@/reuseable-components';
 
@@ -44,11 +32,8 @@
 `;
 
 export const MainHeader: React.FC<MainHeaderProps> = () => {
-<<<<<<< HEAD
   const theme = useTheme();
-=======
   const { data: config } = useConfig();
->>>>>>> 4484b04d
   const { setSelectedItem } = useDrawerStore();
   const { status, title, message } = useStatusStore();
 
