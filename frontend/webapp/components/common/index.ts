export * from './card-details';
<<<<<<< HEAD
export * from './configured-fields';
=======
export * from './configured-fields';
export * from './dropdowns';
>>>>>>> b553cda3
<|MERGE_RESOLUTION|>--- conflicted
+++ resolved
@@ -1,7 +1,3 @@
 export * from './card-details';
-<<<<<<< HEAD
 export * from './configured-fields';
-=======
-export * from './configured-fields';
-export * from './dropdowns';
->>>>>>> b553cda3
+export * from './dropdowns';