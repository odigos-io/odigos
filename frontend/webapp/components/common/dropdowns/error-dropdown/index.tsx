import React, { useMemo } from 'react';
import { useSourceCRUD } from '@/hooks';
import { BACKEND_BOOLEAN } from '@/utils';
import { Dropdown, type DropdownProps } from '@odigos/ui-components';

interface Props {
  title?: string;
  value?: DropdownProps['options'];
  onSelect: (val: DropdownProps['options'][0]) => void;
  onDeselect: (val: DropdownProps['options'][0]) => void;
  isMulti?: boolean;
  required?: boolean;
  showSearch?: boolean;
}

export const ErrorDropdown: React.FC<Props> = ({ title = 'Error Message', value, onSelect, onDeselect, ...props }) => {
  const { sources } = useSourceCRUD();

  const options = useMemo(() => {
    const payload: DropdownProps['options'] = [];

<<<<<<< HEAD
    sources.forEach(({ conditions = [] }) => {
=======
    sources.forEach(({ conditions }) => {
>>>>>>> 761df789
      conditions?.forEach(({ status, message }) => {
        if (status === BACKEND_BOOLEAN.FALSE && !payload.find((opt) => opt.id === message)) {
          payload.push({ id: message, value: message });
        }
      });
    });

    return payload;
  }, [sources]);

  return <Dropdown title={title} placeholder='All' options={options} value={value} onSelect={onSelect} onDeselect={onDeselect} {...props} />;
};<|MERGE_RESOLUTION|>--- conflicted
+++ resolved
@@ -19,11 +19,7 @@
   const options = useMemo(() => {
     const payload: DropdownProps['options'] = [];
 
-<<<<<<< HEAD
-    sources.forEach(({ conditions = [] }) => {
-=======
     sources.forEach(({ conditions }) => {
->>>>>>> 761df789
       conditions?.forEach(({ status, message }) => {
         if (status === BACKEND_BOOLEAN.FALSE && !payload.find((opt) => opt.id === message)) {
           payload.push({ id: message, value: message });
