--- conflicted
+++ resolved
@@ -189,15 +189,6 @@
         }
       }
       runtimeInfo {
-<<<<<<< HEAD
-        generation {
-          name
-          value
-          status
-          explain
-        }
-=======
->>>>>>> 0ac19a69
         containers {
           containerName {
             name
