import { gql } from '@apollo/client';

export const GET_INSTRUMENTATION_RULES = gql`
  query GetInstrumentationRules {
    computePlatform {
      instrumentationRules {
        type
        ruleId
        ruleName
        notes
        disabled
        mutable
        profileName
        conditions {
          status
          type
          reason
          message
          lastTransitionTime
        }
        payloadCollection {
          httpRequest {
            mimeTypes
            maxPayloadLength
            dropPartialPayloads
          }
          httpResponse {
            mimeTypes
            maxPayloadLength
            dropPartialPayloads
          }
          dbQuery {
            maxPayloadLength
            dropPartialPayloads
          }
          messaging {
            maxPayloadLength
            dropPartialPayloads
          }
        }
        codeAttributes {
          column
          filePath
          function
          lineNumber
          namespace
          stacktrace
        }
        headersCollection {
          headerKeys
        }
        customInstrumentations {
<<<<<<< HEAD
          probes {
            className
            methodName
=======
          golang{
            packageName
            functionName
            receiverName
            receiverMethodName
          }
          java {
            methodName
            className
>>>>>>> d846169b
          }
        }
      }
    }
  }
`;<|MERGE_RESOLUTION|>--- conflicted
+++ resolved
@@ -50,11 +50,6 @@
           headerKeys
         }
         customInstrumentations {
-<<<<<<< HEAD
-          probes {
-            className
-            methodName
-=======
           golang{
             packageName
             functionName
@@ -64,7 +59,6 @@
           java {
             methodName
             className
->>>>>>> d846169b
           }
         }
       }
