--- conflicted
+++ resolved
@@ -88,11 +88,7 @@
       k8sActualNamespace(name: $namespaceName) {
         name
         selected
-<<<<<<< HEAD
-        k8sActualSources(instrumentationLabeled: $instrumentationLabeled) {
-=======
         k8sActualSources {
->>>>>>> 68ffdcb9
           kind
           name
           numberOfInstances
