{
  "name": "webapp",
  "version": "0.1.0",
  "private": true,
  "scripts": {
    "dev": "next dev --turbopack",
    "prebuild": "rm -rf out .next",
    "build": "cross-env NODE_ENV=production next build --turbopack",
    "back:build": "cd .. && go build -o odigos-backend",
    "back:start": "cd .. && ./odigos-backend --port 8085 --debug --address 0.0.0.0",
    "cy:run": "cypress run --e2e -q",
    "cy:open": "cypress open --e2e -b electron",
    "lint:fix": "next lint --fix"
  },
  "dependencies": {
    "@apollo/client": "^3.13.9",
    "@apollo/experimental-nextjs-app-support": "^0.12.3",
<<<<<<< HEAD
    "@odigos/ui-kit": "^0.0.133",
    "graphql": "^16.12.0",
    "next": "15.5.6",
=======
    "@odigos/ui-kit": "^0.0.134",
    "graphql": "^16.12.0",
    "next": "15.5.7",
>>>>>>> 9e652a8f
    "react": "19.2.1",
    "react-dom": "19.2.1",
    "react-error-boundary": "^6.0.0",
    "styled-components": "6.1.19",
    "zustand": "^5.0.9"
  },
  "devDependencies": {
    "@next/bundle-analyzer": "^16.0.7",
    "@types/node": "24.10.1",
    "@types/react": "19.2.7",
    "@types/react-dom": "19.2.3",
    "autoprefixer": "^10.4.22",
    "cross-env": "^10.1.0",
    "cypress": "^15.7.1",
    "eslint": "9.39.1",
    "eslint-config-next": "16.0.7",
    "postcss": "^8.5.6",
    "typescript": "5.9.3"
  }
}<|MERGE_RESOLUTION|>--- conflicted
+++ resolved
@@ -15,15 +15,9 @@
   "dependencies": {
     "@apollo/client": "^3.13.9",
     "@apollo/experimental-nextjs-app-support": "^0.12.3",
-<<<<<<< HEAD
-    "@odigos/ui-kit": "^0.0.133",
-    "graphql": "^16.12.0",
-    "next": "15.5.6",
-=======
     "@odigos/ui-kit": "^0.0.134",
     "graphql": "^16.12.0",
     "next": "15.5.7",
->>>>>>> 9e652a8f
     "react": "19.2.1",
     "react-dom": "19.2.1",
     "react-error-boundary": "^6.0.0",
