--- conflicted
+++ resolved
@@ -10,11 +10,7 @@
     "lint:fix": "next lint --fix"
   },
   "dependencies": {
-<<<<<<< HEAD
-    "@keyval-dev/design-system": "^1.5.6",
-=======
     "@keyval-dev/design-system": "^1.5.7",
->>>>>>> b588f761
     "@next/font": "^13.4.7",
     "@reduxjs/toolkit": "^2.2.1",
     "@svgr/webpack": "^6.2.1",
