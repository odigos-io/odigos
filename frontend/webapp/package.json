{
  "name": "webapp",
  "version": "0.1.0",
  "private": true,
  "scripts": {
    "dev": "next dev",
    "build": "cross-env NODE_ENV=production next build",
    "build:analyze": "cross-env ANALYZE=true next build",
    "back:build": "cd .. && go build -o odigos-backend",
    "back:start": "cd .. && ./odigos-backend --port 8085 --debug --address 0.0.0.0",
    "cy:run": "cypress run --e2e -q",
    "cy:open": "cypress open --e2e -b electron",
    "lint:fix": "next lint --fix"
  },
  "dependencies": {
    "@apollo/client": "^3.13.9",
    "@apollo/experimental-nextjs-app-support": "^0.12.3",
<<<<<<< HEAD
    "@odigos/ui-kit": "^0.0.97",
=======
    "@odigos/ui-kit": "^0.0.99",
>>>>>>> 18d26dee
    "graphql": "^16.11.0",
    "next": "15.5.2",
    "react": "19.1.1",
    "react-dom": "19.1.1",
    "react-error-boundary": "^6.0.0",
    "styled-components": "6.1.19",
    "zustand": "^5.0.8"
  },
  "devDependencies": {
    "@next/bundle-analyzer": "^15.5.2",
    "@types/node": "24.3.0",
    "@types/react": "19.1.11",
    "@types/react-dom": "19.1.8",
    "autoprefixer": "^10.4.21",
    "compression-webpack-plugin": "^11.1.0",
    "cross-env": "^10.0.0",
    "cypress": "^14.5.4",
    "eslint": "9.34.0",
    "eslint-config-next": "15.5.2",
    "postcss": "^8.5.6",
    "typescript": "5.9.2"
  }
}<|MERGE_RESOLUTION|>--- conflicted
+++ resolved
@@ -15,11 +15,7 @@
   "dependencies": {
     "@apollo/client": "^3.13.9",
     "@apollo/experimental-nextjs-app-support": "^0.12.3",
-<<<<<<< HEAD
-    "@odigos/ui-kit": "^0.0.97",
-=======
     "@odigos/ui-kit": "^0.0.99",
->>>>>>> 18d26dee
     "graphql": "^16.11.0",
     "next": "15.5.2",
     "react": "19.1.1",
