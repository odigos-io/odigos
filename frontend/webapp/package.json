{
  "name": "webapp",
  "version": "0.1.0",
  "private": true,
  "scripts": {
    "dev": "next dev",
    "build": "next build && next export",
    "start": "next start",
    "lint": "next lint",
    "lint:fix": "next lint --fix"
  },
  "dependencies": {
<<<<<<< HEAD
    "@focus-reactive/react-yaml": "^1.1.2",
    "@keyval-dev/design-system": "^1.7.5",
=======
    "@keyval-dev/design-system": "^1.7.6",
>>>>>>> 16815d74
    "@next/font": "^13.4.7",
    "@reduxjs/toolkit": "^2.2.1",
    "@svgr/webpack": "^6.2.1",
    "@types/node": "20.3.3",
    "@types/react": "18.2.11",
    "@types/react-dom": "18.2.4",
    "autoprefixer": "^10.4.14",
    "axios": "^1.4.0",
    "eslint": "8.42.0",
    "eslint-config-next": "13.4.5",
    "next": "13.5.4",
    "postcss": "^8.4.26",
    "prop-types": "^15.8.1",
    "react": "18.2.0",
    "react-dom": "18.2.0",
    "react-query": "^3.39.3",
    "react-redux": "^9.1.0",
    "styled-components": "^6.0.2",
    "swr": "^2.1.5",
    "typescript": "5.1.3"
  },
  "devDependencies": {
    "babel-plugin-styled-components": "^2.1.4"
  }
}<|MERGE_RESOLUTION|>--- conflicted
+++ resolved
@@ -10,12 +10,8 @@
     "lint:fix": "next lint --fix"
   },
   "dependencies": {
-<<<<<<< HEAD
     "@focus-reactive/react-yaml": "^1.1.2",
-    "@keyval-dev/design-system": "^1.7.5",
-=======
     "@keyval-dev/design-system": "^1.7.6",
->>>>>>> 16815d74
     "@next/font": "^13.4.7",
     "@reduxjs/toolkit": "^2.2.1",
     "@svgr/webpack": "^6.2.1",
