{
  "name": "webapp",
  "version": "0.1.0",
  "private": true,
  "scripts": {
    "dev": "next dev",
    "build": "next build",
    "back:build": "cd .. && go build -o odigos-backend",
    "back:start": "cd .. && ./odigos-backend --port 8085 --debug --address 0.0.0.0",
    "cy:run": "cypress run --e2e -q",
    "cy:open": "cypress open --e2e -b electron",
    "lint:fix": "next lint --fix"
  },
  "dependencies": {
    "@apollo/client": "^3.13.8",
    "@apollo/experimental-nextjs-app-support": "^0.12.2",
<<<<<<< HEAD
    "@odigos/ui-kit": "^0.0.31",
=======
    "@odigos/ui-kit": "^0.0.33",
>>>>>>> bee8b652
    "graphql": "^16.11.0",
    "next": "15.3.2",
    "react": "19.1.0",
    "react-dom": "19.1.0",
    "react-error-boundary": "^6.0.0",
    "styled-components": "6.1.15",
    "zustand": "^5.0.5"
  },
  "devDependencies": {
    "@types/node": "22.15.21",
<<<<<<< HEAD
    "@types/react": "19.1.5",
=======
    "@types/react": "19.1.6",
>>>>>>> bee8b652
    "@types/react-dom": "19.1.5",
    "autoprefixer": "^10.4.21",
    "cypress": "^14.4.0",
    "eslint": "9.27.0",
    "eslint-config-next": "15.3.2",
    "postcss": "^8.5.3",
    "typescript": "5.8.3"
  },
  "packageManager": "yarn@1.22.22+sha512.a6b2f7906b721bba3d67d4aff083df04dad64c399707841b7acf00f6b133b7ac24255f2652fa22ae3534329dc6180534e98d17432037ff6fd140556e2bb3137e"
}<|MERGE_RESOLUTION|>--- conflicted
+++ resolved
@@ -14,11 +14,7 @@
   "dependencies": {
     "@apollo/client": "^3.13.8",
     "@apollo/experimental-nextjs-app-support": "^0.12.2",
-<<<<<<< HEAD
-    "@odigos/ui-kit": "^0.0.31",
-=======
     "@odigos/ui-kit": "^0.0.33",
->>>>>>> bee8b652
     "graphql": "^16.11.0",
     "next": "15.3.2",
     "react": "19.1.0",
@@ -29,11 +25,7 @@
   },
   "devDependencies": {
     "@types/node": "22.15.21",
-<<<<<<< HEAD
-    "@types/react": "19.1.5",
-=======
     "@types/react": "19.1.6",
->>>>>>> bee8b652
     "@types/react-dom": "19.1.5",
     "autoprefixer": "^10.4.21",
     "cypress": "^14.4.0",
@@ -41,6 +33,5 @@
     "eslint-config-next": "15.3.2",
     "postcss": "^8.5.3",
     "typescript": "5.8.3"
-  },
-  "packageManager": "yarn@1.22.22+sha512.a6b2f7906b721bba3d67d4aff083df04dad64c399707841b7acf00f6b133b7ac24255f2652fa22ae3534329dc6180534e98d17432037ff6fd140556e2bb3137e"
+  }
 }