{
  "name": "webapp",
  "version": "0.1.0",
  "private": true,
  "scripts": {
    "dev": "next dev",
    "build": "next build",
    "start": "next start",
    "lint": "next lint --fix",
    "cy:run": "cypress run --e2e -q",
    "cy:open": "cypress open --e2e -b electron"
  },
  "dependencies": {
    "@apollo/client": "^3.12.9",
    "@apollo/experimental-nextjs-app-support": "^0.11.8",
    "@odigos/ui-components": "^0.0.45",
<<<<<<< HEAD
    "@odigos/ui-containers": "^0.0.10",
=======
>>>>>>> be3331e8
    "@odigos/ui-icons": "^0.0.2",
    "@odigos/ui-theme": "^0.0.2",
    "@odigos/ui-utils": "^0.0.8",
    "@xyflow/react": "^12.4.2",
    "graphql": "^16.10.0",
    "javascript-time-ago": "^2.5.11",
    "next": "15.1.6",
    "prism-react-renderer": "^2.4.1",
    "react": "19.0.0",
    "react-dom": "19.0.0",
    "react-error-boundary": "^5.0.0",
    "react-flow-renderer": "^10.3.17",
    "styled-components": "^6.1.14",
    "zustand": "^5.0.3"
  },
  "devDependencies": {
    "@types/node": "22.13.1",
    "@types/react": "19.0.8",
    "@types/react-dom": "19.0.3",
    "autoprefixer": "^10.4.20",
    "babel-plugin-styled-components": "^2.1.4",
    "cypress": "^14.0.1",
    "eslint": "9.19.0",
    "eslint-config-next": "15.1.6",
    "postcss": "^8.5.1",
    "typescript": "5.7.3"
  }
}<|MERGE_RESOLUTION|>--- conflicted
+++ resolved
@@ -14,10 +14,7 @@
     "@apollo/client": "^3.12.9",
     "@apollo/experimental-nextjs-app-support": "^0.11.8",
     "@odigos/ui-components": "^0.0.45",
-<<<<<<< HEAD
     "@odigos/ui-containers": "^0.0.10",
-=======
->>>>>>> be3331e8
     "@odigos/ui-icons": "^0.0.2",
     "@odigos/ui-theme": "^0.0.2",
     "@odigos/ui-utils": "^0.0.8",
@@ -39,10 +36,11 @@
     "@types/react-dom": "19.0.3",
     "autoprefixer": "^10.4.20",
     "babel-plugin-styled-components": "^2.1.4",
-    "cypress": "^14.0.1",
+    "cypress": "^14.0.2",
     "eslint": "9.19.0",
     "eslint-config-next": "15.1.6",
     "postcss": "^8.5.1",
     "typescript": "5.7.3"
-  }
+  },
+  "packageManager": "yarn@1.22.22+sha512.a6b2f7906b721bba3d67d4aff083df04dad64c399707841b7acf00f6b133b7ac24255f2652fa22ae3534329dc6180534e98d17432037ff6fd140556e2bb3137e"
 }