--- conflicted
+++ resolved
@@ -14,11 +14,7 @@
   "dependencies": {
     "@apollo/client": "^3.13.8",
     "@apollo/experimental-nextjs-app-support": "^0.12.2",
-<<<<<<< HEAD
-    "@odigos/ui-kit": "^0.0.39",
-=======
     "@odigos/ui-kit": "^0.0.41",
->>>>>>> 813e4e56
     "graphql": "^16.11.0",
     "next": "15.3.3",
     "react": "19.1.0",
