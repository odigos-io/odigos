{
  "name": "webapp",
  "version": "0.1.0",
  "private": true,
  "scripts": {
    "dev": "next dev",
    "build": "next build && next export",
    "start": "next start",
    "lint": "next lint",
    "lint:fix": "next lint --fix"
  },
  "dependencies": {
    "@apollo/client": "^3.11.0-rc.2",
    "@apollo/experimental-nextjs-app-support": "^0.11.3",
    "@focus-reactive/react-yaml": "^1.1.2",
    "@keyval-dev/design-system": "^2.3.3",
    "@next/font": "^13.4.7",
    "@reduxjs/toolkit": "^2.2.1",
    "@svgr/webpack": "^6.2.1",
    "@types/node": "22.6.1",
    "@types/react": "18.3.8",
    "@types/react-dom": "18.2.4",
    "@xyflow/react": "^12.3.0",
    "autoprefixer": "^10.4.14",
    "axios": "^1.4.0",
    "eslint": "8.42.0",
    "eslint-config-next": "13.4.5",
    "graphql": "^16.9.0",
    "next": "13.5.4",
    "postcss": "^8.4.26",
    "prop-types": "^15.8.1",
    "react": "18.2.0",
    "react-dom": "18.2.0",
    "react-flow-renderer": "^10.3.17",
<<<<<<< HEAD
    "react-query": "^3.39.3",
    "react-redux": "^9.1.0",
=======
>>>>>>> b6f71fa2
    "styled-components": "^6.0.2",
    "swr": "^2.1.5",
    "typescript": "5.6.2",
    "zustand": "^5.0.0-rc.2"
  },
  "devDependencies": {
    "babel-plugin-styled-components": "^2.1.4",
    "cypress": "^13.13.1"
  }
}<|MERGE_RESOLUTION|>--- conflicted
+++ resolved
@@ -32,11 +32,6 @@
     "react": "18.2.0",
     "react-dom": "18.2.0",
     "react-flow-renderer": "^10.3.17",
-<<<<<<< HEAD
-    "react-query": "^3.39.3",
-    "react-redux": "^9.1.0",
-=======
->>>>>>> b6f71fa2
     "styled-components": "^6.0.2",
     "swr": "^2.1.5",
     "typescript": "5.6.2",
