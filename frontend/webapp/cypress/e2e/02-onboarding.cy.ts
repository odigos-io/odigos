import { ROUTES } from '../../utils/constants/routes';

describe('Onboarding', () => {
  beforeEach(() => {
    cy.intercept('/graphql').as('gql');
  });

  it('Should contain at least a "default" namespace', () => {
    cy.visit(ROUTES.CHOOSE_SOURCES);
    cy.wait('@gql').then(() => {
      cy.get('[data-id=namespace-default]').contains('default').should('exist');
    });
  });

  it('Should contain at least a "Jaeger" destination', () => {
    cy.visit(ROUTES.CHOOSE_DESTINATION);
<<<<<<< HEAD
=======
    cy.contains('button', 'ADD DESTINATION').click();
>>>>>>> 12ff4cad
    cy.wait('@gql').then(() => {
      cy.get('[data-id=destination-jaeger]').contains('Jaeger').should('exist');
    });
  });

  it('Should autocomplete the "Jaeger" destination', () => {
    cy.visit(ROUTES.CHOOSE_DESTINATION);
<<<<<<< HEAD
=======
    cy.contains('button', 'ADD DESTINATION').click();
>>>>>>> 12ff4cad
    cy.wait('@gql').then(() => {
      cy.get('[data-id=destination-jaeger]').contains('Jaeger').click();
      expect('[data-id=JAEGER_URL]').to.not.be.empty;
    });
  });

  it('Should allow the user to pass every step, and end-up on the "Overview" page.', () => {
    cy.visit(ROUTES.CHOOSE_SOURCES);
    cy.contains('button', 'NEXT').click();
    cy.location('pathname').should('eq', ROUTES.CHOOSE_DESTINATION);
    cy.contains('button', 'DONE').click();
    cy.location('pathname').should('eq', ROUTES.OVERVIEW);
  });
});<|MERGE_RESOLUTION|>--- conflicted
+++ resolved
@@ -14,10 +14,7 @@
 
   it('Should contain at least a "Jaeger" destination', () => {
     cy.visit(ROUTES.CHOOSE_DESTINATION);
-<<<<<<< HEAD
-=======
     cy.contains('button', 'ADD DESTINATION').click();
->>>>>>> 12ff4cad
     cy.wait('@gql').then(() => {
       cy.get('[data-id=destination-jaeger]').contains('Jaeger').should('exist');
     });
@@ -25,10 +22,7 @@
 
   it('Should autocomplete the "Jaeger" destination', () => {
     cy.visit(ROUTES.CHOOSE_DESTINATION);
-<<<<<<< HEAD
-=======
     cy.contains('button', 'ADD DESTINATION').click();
->>>>>>> 12ff4cad
     cy.wait('@gql').then(() => {
       cy.get('[data-id=destination-jaeger]').contains('Jaeger').click();
       expect('[data-id=JAEGER_URL]').to.not.be.empty;
