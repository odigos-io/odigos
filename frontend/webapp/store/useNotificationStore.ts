import { create } from 'zustand';
import { isWithinTime } from '@/utils';
import type { Notification } from '@/types';

export type NotifyPayload = Omit<Notification, 'id' | 'dismissed' | 'seen' | 'time'>;

interface StoreState {
  notifications: Notification[];
  addNotification: (notif: NotifyPayload) => void;
  markAsDismissed: (id: string) => void;
  markAsSeen: (id: string) => void;
  removeNotification: (id: string) => void;
  removeNotifications: (target: string) => void;
}

export const useNotificationStore = create<StoreState>((set, get) => ({
  notifications: [],

  addNotification: (notif) => {
    const date = new Date();
    const id = `${date.getTime().toString()}${!!notif.target ? `#${notif.target}` : ''}`;
<<<<<<< HEAD
    const foundThisNotif = !!get().notifications.find((n) => n.type === notif.type && n.title === notif.title && n.message === notif.message && date.getTime() - new Date(n.time).getTime() <= 10000); // 10 seconds
=======

    // This is to prevent duplicate notifications within a 10 second time-frame.
    // This is useful for notifications that are triggered multiple times in a short period, like failed API queries...
    const foundThisNotif = !!get().notifications.find((n) => n.type === notif.type && n.title === notif.title && n.message === notif.message && isWithinTime(n.time, 10000)); // 10 seconds
>>>>>>> ab4e2776

    if (!foundThisNotif) {
      set((state) => ({
        notifications: [
          {
            ...notif,
            id,
            time: date.toISOString(),
            dismissed: false,
            seen: false,
          },
          ...state.notifications,
        ],
      }));
    }
  },

  markAsDismissed: (id) => {
    set((state) => {
      const foundIdx = state.notifications.findIndex((notif) => notif.id === id);

      if (foundIdx !== -1) {
        state.notifications[foundIdx].dismissed = true;
      }

      return {
        notifications: state.notifications,
      };
    });
  },

  markAsSeen: (id) => {
    set((state) => {
      const foundIdx = state.notifications.findIndex((notif) => notif.id === id);

      if (foundIdx !== -1) {
        state.notifications[foundIdx].seen = true;
      }

      return {
        notifications: state.notifications,
      };
    });
  },

  removeNotification: (id) => {
    set((state) => {
      const foundIdx = state.notifications.findIndex((notif) => notif.id === id);

      if (foundIdx !== -1) {
        state.notifications.splice(foundIdx, 1);
      }

      return {
        notifications: state.notifications,
      };
    });
  },

  removeNotifications: (target) => {
    if (!target) return;

    set((state) => {
      const filtered = state.notifications.filter((notif) => notif.id.split('#')[1] !== target);

      return {
        notifications: filtered,
      };
    });
  },
}));<|MERGE_RESOLUTION|>--- conflicted
+++ resolved
@@ -19,14 +19,10 @@
   addNotification: (notif) => {
     const date = new Date();
     const id = `${date.getTime().toString()}${!!notif.target ? `#${notif.target}` : ''}`;
-<<<<<<< HEAD
-    const foundThisNotif = !!get().notifications.find((n) => n.type === notif.type && n.title === notif.title && n.message === notif.message && date.getTime() - new Date(n.time).getTime() <= 10000); // 10 seconds
-=======
 
     // This is to prevent duplicate notifications within a 10 second time-frame.
     // This is useful for notifications that are triggered multiple times in a short period, like failed API queries...
     const foundThisNotif = !!get().notifications.find((n) => n.type === notif.type && n.title === notif.title && n.message === notif.message && isWithinTime(n.time, 10000)); // 10 seconds
->>>>>>> ab4e2776
 
     if (!foundThisNotif) {
       set((state) => ({
