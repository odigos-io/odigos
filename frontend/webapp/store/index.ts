--- conflicted
+++ resolved
@@ -4,8 +4,5 @@
 export * from './useFilterStore';
 export * from './useModalStore';
 export * from './useNotificationStore';
-<<<<<<< HEAD
-=======
 export * from './usePaginatedStore';
->>>>>>> 8e9e2a74
 export * from './usePendingStore';