import React, { useMemo, useState } from 'react';
import { slide } from '@/styles';
import theme from '@/styles/theme';
import { TrashIcon } from '@/assets';
import { useAppStore } from '@/store';
import styled from 'styled-components';
import { DeleteWarning } from '@/components';
import { K8sActualSource, OVERVIEW_ENTITY_TYPES } from '@/types';
import { useSourceCRUD, useTransition } from '@/hooks';
import { Badge, Button, Divider, Text } from '@/reuseable-components';

const Container = styled.div`
  position: fixed;
  bottom: 0;
  left: 50%;
  transform: translate(-50%, 100%);
  z-index: 1000;
  display: flex;
  align-items: center;
  gap: 12px;
  padding: 8px 24px;
  border-radius: 32px;
  border: 1px solid ${({ theme }) => theme.colors.border};
  background-color: ${({ theme }) => theme.colors.dropdown_bg};
`;

export const MultiSourceControl = () => {
  const Transition = useTransition({
    container: Container,
    animateIn: slide.in['center'],
    animateOut: slide.out['center'],
  });

  const { sources, persistSources } = useSourceCRUD();
  const { configuredSources, setConfiguredSources } = useAppStore();
  const [isWarnModalOpen, setIsWarnModalOpen] = useState(false);

  const totalSelected = useMemo(() => {
    let num = 0;

    Object.values(configuredSources).forEach((selectedSources) => {
      num += selectedSources.length;
    });

    return num;
  }, [configuredSources]);

  const onDeselect = () => {
    setConfiguredSources({});
  };

  const onDelete = () => {
<<<<<<< HEAD
    const payload = {};

    Object.entries(configuredSources).forEach(([namespace, sources]) => {
      payload[namespace] = sources.map(({ name, kind }) => ({ name, kind, selected: false }));
=======
    const payload: Record<string, K8sActualSource[]> = {};

    Object.entries(configuredSources).forEach(([namespace, sources]: [string, K8sActualSource[]]) => {
      payload[namespace] = sources.map((source) => ({ ...source, selected: false }));
>>>>>>> 8e9e2a74
    });

    persistSources(payload, {});
    setIsWarnModalOpen(false);
    onDeselect();
  };

  return (
    <>
      <Transition data-id='multi-source-control' enter={!!totalSelected}>
        <Text>Selected sources</Text>
        <Badge label={totalSelected} filled />

        <Divider orientation='vertical' length='16px' />

        <Button variant='tertiary' onClick={onDeselect}>
          <Text family='secondary' decoration='underline'>
            Deselect
          </Text>
        </Button>

        <Button variant='tertiary' onClick={() => setIsWarnModalOpen(true)}>
          <TrashIcon />
          <Text family='secondary' decoration='underline' color={theme.text.error}>
            Uninstrument
          </Text>
        </Button>
      </Transition>

      <DeleteWarning
        isOpen={isWarnModalOpen}
        name={`${totalSelected} sources`}
        type={OVERVIEW_ENTITY_TYPES.SOURCE}
        isLastItem={totalSelected === sources.length}
        onApprove={onDelete}
        onDeny={() => setIsWarnModalOpen(false)}
      />
    </>
  );
};<|MERGE_RESOLUTION|>--- conflicted
+++ resolved
@@ -50,17 +50,10 @@
   };
 
   const onDelete = () => {
-<<<<<<< HEAD
-    const payload = {};
-
-    Object.entries(configuredSources).forEach(([namespace, sources]) => {
-      payload[namespace] = sources.map(({ name, kind }) => ({ name, kind, selected: false }));
-=======
     const payload: Record<string, K8sActualSource[]> = {};
 
     Object.entries(configuredSources).forEach(([namespace, sources]: [string, K8sActualSource[]]) => {
       payload[namespace] = sources.map((source) => ({ ...source, selected: false }));
->>>>>>> 8e9e2a74
     });
 
     persistSources(payload, {});
