--- conflicted
+++ resolved
@@ -100,30 +100,18 @@
       {/* "titleTooltip" is currently used only by sources, if we add tooltip to other entities we will have to define a "hideTitleInput" prop */}
       {isEdit && !titleTooltip && (
         <InputWrapper>
-<<<<<<< HEAD
-          <Input id='title' autoFocus value={inputValue} onChange={(e) => setInputValue(e.target.value)} />
-=======
           <Input data-id='title' autoFocus value={inputValue} onChange={(e) => setInputValue(e.target.value)} />
->>>>>>> 12ff4cad
         </InputWrapper>
       )}
 
       <SectionItemsWrapper $gap={8}>
         {!isEdit && (
-<<<<<<< HEAD
-          <EditButton id='drawer-edit' variant='tertiary' onClick={onEdit}>
-=======
           <EditButton data-id='drawer-edit' variant='tertiary' onClick={onEdit}>
->>>>>>> 12ff4cad
             <Image src='/icons/common/edit.svg' alt='Edit' width={16} height={16} />
             <ButtonText>Edit</ButtonText>
           </EditButton>
         )}
-<<<<<<< HEAD
-        <CloseButton id='drawer-close' variant='secondary' onClick={onClose}>
-=======
         <CloseButton data-id='drawer-close' variant='secondary' onClick={onClose}>
->>>>>>> 12ff4cad
           <Image src='/icons/common/x.svg' alt='Close' width={12} height={12} />
         </CloseButton>
       </SectionItemsWrapper>
