--- conflicted
+++ resolved
@@ -7,10 +7,6 @@
 import { CancelWarning, DeleteWarning } from '@/components/modals';
 import { NOTIFICATION_TYPE, OVERVIEW_ENTITY_TYPES } from '@/types';
 import { useDestinationCRUD, useKeyDown, useSourceCRUD } from '@/hooks';
-<<<<<<< HEAD
-import { NOTIFICATION_TYPE, OVERVIEW_ENTITY_TYPES, WorkloadId } from '@/types';
-=======
->>>>>>> 0ac19a69
 import { useDrawerStore, useNotificationStore, usePendingStore } from '@/store';
 
 const DRAWER_WIDTH = `${640 + 64}px`; // +64 because of "ContentArea" padding
