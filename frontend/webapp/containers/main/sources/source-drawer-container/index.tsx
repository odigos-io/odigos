import React, { useEffect, useMemo, useState } from 'react';
import buildCard from './build-card';
import styled from 'styled-components';
import { useSourceCRUD } from '@/hooks';
import { useDrawerStore } from '@/store';
import { CardDetails } from '@/components';
import buildDrawerItem from './build-drawer-item';
import { UpdateSourceBody } from '../update-source-body';
import { ConditionDetails } from '@/reuseable-components';
import OverviewDrawer from '../../overview/overview-drawer';
import { ACTION, getMainContainerLanguageLogo } from '@/utils';
import { OVERVIEW_ENTITY_TYPES, WorkloadId, type K8sActualSource } from '@/types';

interface Props {}

const EMPTY_FORM = {
  reportedName: '',
};

const FormContainer = styled.div`
  width: 100%;
  height: 100%;
  max-height: calc(100vh - 220px);
  overflow: overlay;
  overflow-y: auto;
`;

const DataContainer = styled.div`
  display: flex;
  flex-direction: column;
  gap: 12px;
`;

export const SourceDrawer: React.FC<Props> = () => {
  const { selectedItem, setSelectedItem } = useDrawerStore();

  const { deleteSources, updateSource } = useSourceCRUD({
    onSuccess: (type) => {
      setIsEditing(false);
      setIsFormDirty(false);

      if (type === ACTION.DELETE) {
        setSelectedItem(null);
      } else {
        const { item } = selectedItem as { item: K8sActualSource };
        const { namespace, name, kind } = item;
        const id = { namespace, name, kind };
        setSelectedItem({ id, type: OVERVIEW_ENTITY_TYPES.SOURCE, item: buildDrawerItem(id, formData, item) });
      }
    },
  });

  const [isEditing, setIsEditing] = useState(false);
  const [isFormDirty, setIsFormDirty] = useState(false);
  const [formData, setFormData] = useState({ ...EMPTY_FORM });

  const handleFormChange = (key: keyof typeof EMPTY_FORM, val: any) => setFormData((prev) => ({ ...prev, [key]: val }));
  const resetFormData = () => setFormData({ ...EMPTY_FORM });

  useEffect(() => {
    if (!selectedItem || !isEditing) {
      resetFormData();
    } else {
      const { item } = selectedItem as { item: K8sActualSource };
      handleFormChange('reportedName', item.reportedName || item.name || '');
    }
  }, [selectedItem, isEditing]);

  const cardData = useMemo(() => {
    if (!selectedItem) return [];

    const { item } = selectedItem as { item: K8sActualSource };
    const arr = buildCard(item);

    return arr;
  }, [selectedItem]);

  if (!selectedItem?.item) return null;
  const { id, item } = selectedItem as { id: WorkloadId; item: K8sActualSource };

  const handleEdit = (bool?: boolean) => {
    setIsEditing(typeof bool === 'boolean' ? bool : true);
  };

  const handleCancel = () => {
    setIsEditing(false);
    setIsFormDirty(false);
  };

  const handleDelete = async () => {
    const { namespace } = item;
    await deleteSources({ [namespace]: [item] });
  };

  const handleSave = async () => {
    const title = formData.reportedName !== item.name ? formData.reportedName : '';
    handleFormChange('reportedName', title);
    await updateSource(id, { ...formData, reportedName: title });
  };

  return (
    <OverviewDrawer
<<<<<<< HEAD
      title={(item as K8sActualSource).reportedName || (item as K8sActualSource).name}
      titleTooltip='This attribute is used to identify the name of the service (service.name) that is generating telemetry data.'
      imageUri={getMainContainerLanguageLogo(item as K8sActualSource)}
=======
      title={item.reportedName || item.name}
      titleTooltip='This attribute is used to identify the name of the service (service.name) that is generating telemetry data.'
      imageUri={getMainContainerLanguageLogo(item)}
>>>>>>> 21b5af80
      isEdit={isEditing}
      isFormDirty={isFormDirty}
      onEdit={handleEdit}
      onSave={handleSave}
      onDelete={handleDelete}
      onCancel={handleCancel}
    >
      {isEditing ? (
        <FormContainer>
          <UpdateSourceBody
            formData={formData}
            handleFormChange={(...params) => {
              setIsFormDirty(true);
              handleFormChange(...params);
            }}
          />
        </FormContainer>
      ) : (
        <DataContainer>
          <ConditionDetails conditions={item.instrumentedApplicationDetails.conditions} />
          <CardDetails data={cardData} />
        </DataContainer>
      )}
    </OverviewDrawer>
  );
};<|MERGE_RESOLUTION|>--- conflicted
+++ resolved
@@ -100,15 +100,9 @@
 
   return (
     <OverviewDrawer
-<<<<<<< HEAD
-      title={(item as K8sActualSource).reportedName || (item as K8sActualSource).name}
-      titleTooltip='This attribute is used to identify the name of the service (service.name) that is generating telemetry data.'
-      imageUri={getMainContainerLanguageLogo(item as K8sActualSource)}
-=======
       title={item.reportedName || item.name}
       titleTooltip='This attribute is used to identify the name of the service (service.name) that is generating telemetry data.'
       imageUri={getMainContainerLanguageLogo(item)}
->>>>>>> 21b5af80
       isEdit={isEditing}
       isFormDirty={isFormDirty}
       onEdit={handleEdit}
