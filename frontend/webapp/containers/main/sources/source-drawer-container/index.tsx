--- conflicted
+++ resolved
@@ -8,15 +8,9 @@
 import { UpdateSourceBody } from '../update-source-body';
 import { useDescribeSource, useSourceCRUD } from '@/hooks';
 import OverviewDrawer from '../../overview/overview-drawer';
-<<<<<<< HEAD
-import { ACTION, BACKEND_BOOLEAN, DATA_CARDS } from '@/utils';
-import { ENTITY_TYPES, getEntityIcon, safeJsonStringify, type WorkloadId } from '@odigos/ui-utils';
+import { ACTION,  DATA_CARDS } from '@/utils';
+import { CONDITION_STATUS, ENTITY_TYPES, getEntityIcon, safeJsonStringify, type WorkloadId } from '@odigos/ui-utils';
 import { ConditionDetails, DATA_CARD_FIELD_TYPES, DataCard, type DataCardFieldsProps, Segment } from '@odigos/ui-components';
-=======
-import { ACTION, CONDITION_STATUS, DATA_CARDS } from '@/utils';
-import { ENTITY_TYPES, getEntityIcon, NOTIFICATION_TYPE, safeJsonStringify, type WorkloadId } from '@odigos/ui-utils';
-import { ConditionDetails, ConditionDetailsProps, DATA_CARD_FIELD_TYPES, DataCard, type DataCardFieldsProps, Segment } from '@odigos/ui-components';
->>>>>>> be3331e8
 
 interface Props {}
 
@@ -94,24 +88,6 @@
     return arr;
   }, [selectedItem]);
 
-<<<<<<< HEAD
-=======
-  const conditionsData: ConditionDetailsProps = useMemo(() => {
-    if (!selectedItem) return { conditions: [] };
-
-    const { item } = selectedItem as { item: K8sActualSource };
-
-    return {
-      conditions:
-        item?.conditions?.map(({ status, message, lastTransitionTime }) => ({
-          status: status === CONDITION_STATUS.FALSE ? NOTIFICATION_TYPE.ERROR : status === CONDITION_STATUS.TRUE ? NOTIFICATION_TYPE.SUCCESS : NOTIFICATION_TYPE.WARNING,
-          message,
-          lastTransitionTime,
-        })) || [],
-    };
-  }, [selectedItem]);
-
->>>>>>> be3331e8
   const containersData = useMemo(() => {
     if (!selectedItem) return [];
 
