--- conflicted
+++ resolved
@@ -16,15 +16,9 @@
   const { persistSources } = useSourceCRUD({ onSuccess: onClose });
 
   const handleSubmit = async () => {
-<<<<<<< HEAD
-    const { getApiPaylod, selectedFutureApps } = menuState;
-
-    // Type of "getApiPaylod()" is actually:
-=======
     const { getApiSourcesPayload, getApiFutureAppsPayload } = menuState;
 
     // Type of "getApiSourcesPayload()" is actually:
->>>>>>> 0ac19a69
     // { [namespace: string]: Pick<K8sActualSource, 'name' | 'kind' | 'selected' | 'numberOfInstances'>[] };
     //
     // But we will force it as type:
@@ -33,11 +27,7 @@
     // This forced type is to satisfy TypeScript,
     // while knowing that this doesn't break the onboarding flow in any-way...
 
-<<<<<<< HEAD
-    await persistSources(getApiPaylod() as IAppState['configuredSources'], selectedFutureApps);
-=======
     await persistSources(getApiSourcesPayload() as IAppState['configuredSources'], getApiFutureAppsPayload());
->>>>>>> 0ac19a69
   };
 
   return (
