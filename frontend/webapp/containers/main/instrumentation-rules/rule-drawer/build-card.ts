import { DISPLAY_TITLES } from '@/utils';
import type { InstrumentationRuleSpec } from '@/types';
<<<<<<< HEAD
import type { DataCardRow } from '@/reuseable-components';
=======
import { DataCardRow, DataCardFieldTypes } from '@/reuseable-components';
>>>>>>> 947ec588

const buildCard = (rule: InstrumentationRuleSpec) => {
  const { type, ruleName, notes, disabled, payloadCollection } = rule;

  const arr: DataCardRow[] = [
<<<<<<< HEAD
    { title: 'Type', value: type },
    { title: 'Name', value: ruleName },
    { title: 'Notes', value: notes },
    { type: 'divider' },
    { title: 'Status', type: 'active-status', value: String(!disabled) },
=======
    { title: DISPLAY_TITLES.TYPE, value: type },
    { title: DISPLAY_TITLES.NAME, value: ruleName },
    { title: DISPLAY_TITLES.NOTES, value: notes },
    { type: DataCardFieldTypes.DIVIDER, width: '100%' },
    { type: DataCardFieldTypes.ACTIVE_STATUS, title: DISPLAY_TITLES.STATUS, value: String(!disabled) },
>>>>>>> 947ec588
  ];

  if (payloadCollection) {
    const str = Object.entries(payloadCollection)
      .filter(([key, val]) => !!val)
      .map(([key, val]) => key)
      .join(', ');

    arr.push({ title: 'Collect', value: str });
  }

  return arr;
};

export default buildCard;<|MERGE_RESOLUTION|>--- conflicted
+++ resolved
@@ -1,28 +1,16 @@
 import { DISPLAY_TITLES } from '@/utils';
 import type { InstrumentationRuleSpec } from '@/types';
-<<<<<<< HEAD
-import type { DataCardRow } from '@/reuseable-components';
-=======
 import { DataCardRow, DataCardFieldTypes } from '@/reuseable-components';
->>>>>>> 947ec588
 
 const buildCard = (rule: InstrumentationRuleSpec) => {
   const { type, ruleName, notes, disabled, payloadCollection } = rule;
 
   const arr: DataCardRow[] = [
-<<<<<<< HEAD
-    { title: 'Type', value: type },
-    { title: 'Name', value: ruleName },
-    { title: 'Notes', value: notes },
-    { type: 'divider' },
-    { title: 'Status', type: 'active-status', value: String(!disabled) },
-=======
     { title: DISPLAY_TITLES.TYPE, value: type },
     { title: DISPLAY_TITLES.NAME, value: ruleName },
     { title: DISPLAY_TITLES.NOTES, value: notes },
     { type: DataCardFieldTypes.DIVIDER, width: '100%' },
     { type: DataCardFieldTypes.ACTIVE_STATUS, title: DISPLAY_TITLES.STATUS, value: String(!disabled) },
->>>>>>> 947ec588
   ];
 
   if (payloadCollection) {
