import React, { useMemo, useState } from 'react';
import buildCard from './build-card';
import { ActionFormBody } from '../';
import styled from 'styled-components';
import { useDrawerStore } from '@/store';
<<<<<<< HEAD
import { ACTION, getActionIcon } from '@/utils';
=======
import { ACTION, DATA_CARDS, getActionIcon } from '@/utils';
>>>>>>> 947ec588
import buildDrawerItem from './build-drawer-item';
import { DataCard } from '@/reuseable-components';
import { useActionCRUD, useActionFormData } from '@/hooks';
import OverviewDrawer from '../../overview/overview-drawer';
import { ACTION_OPTIONS } from '../action-modal/action-options';
import { OVERVIEW_ENTITY_TYPES, type ActionDataParsed } from '@/types';

interface Props {}

const FormContainer = styled.div`
  width: 100%;
  height: 100%;
  max-height: calc(100vh - 220px);
  overflow: overlay;
  overflow-y: auto;
`;

export const ActionDrawer: React.FC<Props> = () => {
  const { selectedItem, setSelectedItem } = useDrawerStore();
  const { formData, formErrors, handleFormChange, resetFormData, validateForm, loadFormWithDrawerItem } = useActionFormData();

  const { updateAction, deleteAction } = useActionCRUD({
    onSuccess: (type) => {
      setIsEditing(false);
      setIsFormDirty(false);

      if (type === ACTION.DELETE) {
        setSelectedItem(null);
      } else {
        const { item } = selectedItem as { item: ActionDataParsed };
        const { id } = item;
        setSelectedItem({ id, type: OVERVIEW_ENTITY_TYPES.ACTION, item: buildDrawerItem(id, formData, item) });
      }
    },
  });

  const [isEditing, setIsEditing] = useState(false);
  const [isFormDirty, setIsFormDirty] = useState(false);

  const cardData = useMemo(() => {
    if (!selectedItem) return [];

    const { item } = selectedItem as { item: ActionDataParsed };
    const arr = buildCard(item);

    return arr;
  }, [selectedItem]);

  const thisAction = useMemo(() => {
    if (!selectedItem || !isEditing) {
      resetFormData();
      return undefined;
    }

    const { item } = selectedItem as { item: ActionDataParsed };
    const found =
      ACTION_OPTIONS.find(({ type }) => type === item.type) ||
      ACTION_OPTIONS.find(({ id }) => id === 'attributes')?.items?.find(({ type }) => type === item.type) ||
      ACTION_OPTIONS.find(({ id }) => id === 'sampler')?.items?.find(({ type }) => type === item.type);

    if (!found) return undefined;

    loadFormWithDrawerItem(selectedItem);

    return found;
  }, [selectedItem, isEditing]);

  if (!selectedItem?.item) return null;
  const { id, item } = selectedItem as { id: string; item: ActionDataParsed };

  const handleEdit = (bool?: boolean) => {
    setIsEditing(typeof bool === 'boolean' ? bool : true);
  };

  const handleCancel = () => {
    setIsEditing(false);
    setIsFormDirty(false);
  };

  const handleDelete = async () => {
    await deleteAction(id, item.type);
  };

  const handleSave = async (newTitle: string) => {
    if (validateForm({ withAlert: true, alertTitle: ACTION.UPDATE })) {
      const title = newTitle !== item.type ? newTitle : '';
      handleFormChange('name', title);
      await updateAction(id, { ...formData, name: title });
    }
  };

  return (
    <OverviewDrawer
      title={item.spec.actionName || item.type}
      imageUri={getActionIcon(item.type)}
      isEdit={isEditing}
      isFormDirty={isFormDirty}
      onEdit={handleEdit}
      onSave={handleSave}
      onDelete={handleDelete}
      onCancel={handleCancel}
    >
      {isEditing && thisAction ? (
        <FormContainer>
          <ActionFormBody
            isUpdate
            action={thisAction}
            formData={formData}
            formErrors={formErrors}
            handleFormChange={(...params) => {
              setIsFormDirty(true);
              handleFormChange(...params);
            }}
          />
        </FormContainer>
      ) : (
<<<<<<< HEAD
        <DataCard title='Action Details' data={cardData} />
=======
        <DataCard title={DATA_CARDS.ACTION_DETAILS} data={cardData} />
>>>>>>> 947ec588
      )}
    </OverviewDrawer>
  );
};<|MERGE_RESOLUTION|>--- conflicted
+++ resolved
@@ -3,11 +3,7 @@
 import { ActionFormBody } from '../';
 import styled from 'styled-components';
 import { useDrawerStore } from '@/store';
-<<<<<<< HEAD
-import { ACTION, getActionIcon } from '@/utils';
-=======
 import { ACTION, DATA_CARDS, getActionIcon } from '@/utils';
->>>>>>> 947ec588
 import buildDrawerItem from './build-drawer-item';
 import { DataCard } from '@/reuseable-components';
 import { useActionCRUD, useActionFormData } from '@/hooks';
@@ -124,11 +120,7 @@
           />
         </FormContainer>
       ) : (
-<<<<<<< HEAD
-        <DataCard title='Action Details' data={cardData} />
-=======
         <DataCard title={DATA_CARDS.ACTION_DETAILS} data={cardData} />
->>>>>>> 947ec588
       )}
     </OverviewDrawer>
   );
