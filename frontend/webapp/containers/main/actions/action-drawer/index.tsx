import React, { useMemo, useState } from 'react';
import buildCard from './build-card';
import { ActionFormBody } from '../';
import styled from 'styled-components';
import { useDrawerStore } from '@/store';
import buildDrawerItem from './build-drawer-item';
import { ConditionDetails, DataCard } from '@/reuseable-components';
import { useActionCRUD, useActionFormData } from '@/hooks';
import { ACTION, DATA_CARDS, getActionIcon } from '@/utils';
import OverviewDrawer from '../../overview/overview-drawer';
import { ACTION_OPTIONS } from '../action-modal/action-options';
import { OVERVIEW_ENTITY_TYPES, type ActionDataParsed } from '@/types';

interface Props {}

const FormContainer = styled.div`
  width: 100%;
  height: 100%;
  max-height: calc(100vh - 220px);
  overflow: overlay;
  overflow-y: auto;
`;

const DataContainer = styled.div`
  display: flex;
  flex-direction: column;
  gap: 12px;
`;

export const ActionDrawer: React.FC<Props> = () => {
  const { selectedItem, setSelectedItem } = useDrawerStore();
  const { formData, formErrors, handleFormChange, resetFormData, validateForm, loadFormWithDrawerItem } = useActionFormData();

  const { updateAction, deleteAction } = useActionCRUD({
    onSuccess: (type) => {
      setIsEditing(false);
      setIsFormDirty(false);

      if (type === ACTION.DELETE) {
        setSelectedItem(null);
      } else {
        const { item } = selectedItem as { item: ActionDataParsed };
        const { id } = item;
        setSelectedItem({ id, type: OVERVIEW_ENTITY_TYPES.ACTION, item: buildDrawerItem(id, formData, item) });
      }
    },
  });

  const [isEditing, setIsEditing] = useState(false);
  const [isFormDirty, setIsFormDirty] = useState(false);

  const cardData = useMemo(() => {
    if (!selectedItem) return [];

    const { item } = selectedItem as { item: ActionDataParsed };
    const arr = buildCard(item);

    return arr;
  }, [selectedItem]);

  const thisAction = useMemo(() => {
    if (!selectedItem || !isEditing) {
      resetFormData();
      return undefined;
    }

    const { item } = selectedItem as { item: ActionDataParsed };
    const found =
      ACTION_OPTIONS.find(({ type }) => type === item.type) ||
      ACTION_OPTIONS.find(({ id }) => id === 'attributes')?.items?.find(({ type }) => type === item.type) ||
      ACTION_OPTIONS.find(({ id }) => id === 'sampler')?.items?.find(({ type }) => type === item.type);

    loadFormWithDrawerItem(selectedItem);

    return found;
  }, [selectedItem, isEditing]);

  if (!selectedItem?.item) return null;
  const { id, item } = selectedItem as { id: string; item: ActionDataParsed };

  const handleEdit = (bool?: boolean) => {
    setIsEditing(typeof bool === 'boolean' ? bool : true);
  };

  const handleCancel = () => {
    setIsEditing(false);
    setIsFormDirty(false);
  };

  const handleDelete = async () => {
    await deleteAction(id, item.type);
  };

  const handleSave = async (newTitle: string) => {
    if (validateForm({ withAlert: true, alertTitle: ACTION.UPDATE })) {
      const title = newTitle !== item.type ? newTitle : '';
      handleFormChange('name', title);
      await updateAction(id, { ...formData, name: title });
    }
  };

  return (
    <OverviewDrawer
      title={item.spec.actionName || item.type}
      icon={getActionIcon(item.type)}
      isEdit={isEditing}
      isFormDirty={isFormDirty}
      onEdit={handleEdit}
      onSave={handleSave}
      onDelete={handleDelete}
      onCancel={handleCancel}
    >
      {isEditing && thisAction ? (
        <FormContainer>
          <ActionFormBody
            isUpdate
            action={thisAction}
            formData={formData}
            formErrors={formErrors}
            handleFormChange={(...params) => {
              setIsFormDirty(true);
              handleFormChange(...params);
            }}
          />
        </FormContainer>
      ) : (
        <DataContainer>
<<<<<<< HEAD
          <ConditionDetails conditions={item?.status?.conditions || []} />
=======
          <ConditionDetails conditions={item?.conditions || []} />
>>>>>>> e70dd669
          <DataCard title={DATA_CARDS.ACTION_DETAILS} data={cardData} />
        </DataContainer>
      )}
    </OverviewDrawer>
  );
};<|MERGE_RESOLUTION|>--- conflicted
+++ resolved
@@ -125,11 +125,7 @@
         </FormContainer>
       ) : (
         <DataContainer>
-<<<<<<< HEAD
-          <ConditionDetails conditions={item?.status?.conditions || []} />
-=======
           <ConditionDetails conditions={item?.conditions || []} />
->>>>>>> e70dd669
           <DataCard title={DATA_CARDS.ACTION_DETAILS} data={cardData} />
         </DataContainer>
       )}
