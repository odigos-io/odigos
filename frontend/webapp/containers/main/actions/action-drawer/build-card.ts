--- conflicted
+++ resolved
@@ -1,10 +1,6 @@
 import { DISPLAY_TITLES } from '@/utils';
 import type { ActionDataParsed } from '@/types';
-<<<<<<< HEAD
-import type { DataCardRow } from '@/reuseable-components';
-=======
 import { DataCardFieldTypes, type DataCardRow } from '@/reuseable-components';
->>>>>>> 947ec588
 
 const buildCard = (action: ActionDataParsed) => {
   const {
@@ -26,21 +22,12 @@
   } = action;
 
   const arr: DataCardRow[] = [
-<<<<<<< HEAD
-    { title: 'Type', value: type },
-    { title: 'Name', value: actionName },
-    { title: 'Notes', value: notes },
-    { type: 'divider' },
-    { title: 'Status', type: 'active-status', value: String(!disabled) },
-    { title: 'Signals for Processing', type: 'monitors', value: signals.map((str) => str.toLowerCase()).join(', ') },
-=======
     { title: DISPLAY_TITLES.TYPE, value: type },
     { title: DISPLAY_TITLES.NAME, value: actionName },
     { title: DISPLAY_TITLES.NOTES, value: notes },
     { type: DataCardFieldTypes.DIVIDER, width: '100%' },
     { type: DataCardFieldTypes.ACTIVE_STATUS, title: DISPLAY_TITLES.STATUS, value: String(!disabled) },
     { type: DataCardFieldTypes.MONITORS, title: DISPLAY_TITLES.SIGNALS_FOR_PROCESSING, value: signals.map((str) => str.toLowerCase()).join(', ') },
->>>>>>> 947ec588
   ];
 
   if (clusterAttributes) {
