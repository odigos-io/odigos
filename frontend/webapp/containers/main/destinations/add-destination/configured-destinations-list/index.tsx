--- conflicted
+++ resolved
@@ -1,17 +1,10 @@
 import React, { useState } from 'react';
 import Image from 'next/image';
 import styled from 'styled-components';
-<<<<<<< HEAD
-import { ConfiguredFields, DeleteWarning } from '@/components';
-import { IAppState, useAppStore } from '@/store';
-import type { ConfiguredDestination } from '@/types';
-import { Button, Divider, Text } from '@/reuseable-components';
-=======
 import { IAppState, useAppStore } from '@/store';
 import type { ConfiguredDestination } from '@/types';
 import { ConfiguredFields, DeleteWarning } from '@/components';
 import { Button, Divider, ExtendIcon, Text } from '@/reuseable-components';
->>>>>>> 21b5af80
 
 const Container = styled.div`
   display: flex;
@@ -134,13 +127,8 @@
               <Image src='/icons/common/trash.svg' alt='delete' width={16} height={16} />
             </IconButton>
             <Divider orientation='vertical' length='16px' />
-<<<<<<< HEAD
-            <IconButton variant='tertiary' $expand={expand} onClick={() => setExpand(!expand)}>
-              <Image src='/icons/common/extend-arrow.svg' alt='show more' width={16} height={16} />
-=======
             <IconButton variant='tertiary' onClick={() => setExpand(!expand)}>
               <ExtendIcon extend={expand} />
->>>>>>> 21b5af80
             </IconButton>
           </IconsContainer>
         </ListItemHeader>
