--- conflicted
+++ resolved
@@ -1,11 +1,7 @@
 import React from 'react';
 import { OdigosLogo } from '@/assets';
 import styled from 'styled-components';
-<<<<<<< HEAD
-import type { DestinationTypeItem } from '@/types';
-=======
 import type { DestinationTypeItem, SupportedSignals } from '@/types';
->>>>>>> 7cc914bf
 import { usePotentialDestinations } from '@/hooks';
 import { DataTab, SectionTitle, SkeletonLoader } from '@/reuseable-components';
 
