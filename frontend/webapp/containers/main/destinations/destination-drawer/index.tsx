--- conflicted
+++ resolved
@@ -5,11 +5,7 @@
 import { useDrawerStore } from '@/store';
 import { CardDetails } from '@/components';
 import buildDrawerItem from './build-drawer-item';
-<<<<<<< HEAD
-import { NotificationNote } from '@/reuseable-components';
-=======
 import { ConditionDetails } from '@/reuseable-components';
->>>>>>> 1059eae1
 import OverviewDrawer from '../../overview/overview-drawer';
 import { DestinationFormBody } from '../destination-form-body';
 import { OVERVIEW_ENTITY_TYPES, type ActualDestination } from '@/types';
@@ -140,16 +136,7 @@
         </FormContainer>
       ) : (
         <DataContainer>
-<<<<<<< HEAD
-          {item.conditions
-            .filter(({ status }) => status === 'False')
-            .map(({ type, message }) => (
-              <NotificationNote key={`error-${type}`} type='error' title={type} message={message} />
-            ))}
-
-=======
           <ConditionDetails conditions={item.conditions} />
->>>>>>> 1059eae1
           <CardDetails data={cardData} />
         </DataContainer>
       )}
