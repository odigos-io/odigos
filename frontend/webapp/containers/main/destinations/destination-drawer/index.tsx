--- conflicted
+++ resolved
@@ -137,11 +137,7 @@
       ) : (
         <DataContainer>
           <ConditionDetails conditions={item.conditions} />
-<<<<<<< HEAD
-          <DataCard title='Destination Details' data={cardData} />
-=======
           <DataCard title={DATA_CARDS.DESTINATION_DETAILS} data={cardData} />
->>>>>>> 947ec588
         </DataContainer>
       )}
     </OverviewDrawer>
