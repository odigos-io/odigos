"use client";
import React, { useEffect, useMemo, useState } from "react";
import { KeyvalLoader } from "@/design.system";
import { NOTIFICATION, OVERVIEW, QUERIES } from "@/utils/constants";
import { useMutation, useQuery } from "react-query";
import { getDestination, updateDestination } from "@/services";
import { ManageDestination } from "@/components/overview";
import { deleteDestination, getDestinations } from "@/services/destinations";
import { ManageDestinationWrapper } from "./destination.styled";
<<<<<<< HEAD
import { useRouter, useSearchParams } from "next/navigation";
import { useNotification } from "@/hooks";
const DEST = "dest";

export function UpdateDestinationFlow({}) {
  const [selectedDestination, setSelectedDestination] = useState<any>(null);

  const router = useRouter();
  const searchParams = useSearchParams();
  const { show, Notification } = useNotification();

=======
import { useRouter } from "next/navigation";

export default function UpdateDestinationFlow({
  selectedDestination,
  onSuccess,
  onError,
}) {
  const router = useRouter();

>>>>>>> 26033f71
  const manageData = useMemo(() => {
    return {
      ...selectedDestination,
      ...selectedDestination?.destination_type,
    };
  }, [selectedDestination]);

  const { isLoading: destinationTypeLoading, data: destinationType } = useQuery(
    [QUERIES.API_DESTINATION_TYPE, selectedDestination?.type],
    () => getDestination(selectedDestination?.type),
    {
      enabled: !!selectedDestination,
    }
  );

  const {
    isLoading: destinationLoading,
    data: destinationList,
    refetch,
  } = useQuery([QUERIES.API_DESTINATIONS], getDestinations);

  const { mutate: handleUpdateDestination } = useMutation((body) =>
    updateDestination(body, selectedDestination?.id)
  );

  const { mutate: handleDeleteDestination } = useMutation((body) =>
    deleteDestination(selectedDestination?.id)
  );

  useEffect(onPageLoad, [searchParams, destinationList]);

  function onDelete() {
    handleDeleteDestination(selectedDestination.id, {
      onSuccess: () => onSuccess(OVERVIEW.DESTINATION_DELETED_SUCCESS),
      onError,
    });
  }

  function onSubmit(updatedDestination) {
    const newDestinations = {
      ...updatedDestination,
      type: selectedDestination.type,
    };

    handleUpdateDestination(newDestinations, {
      onSuccess,
      onError,
    });
  }

  function onPageLoad() {
    const search = searchParams.get(DEST);
    const currentDestination = destinationList?.filter(
      ({ id }) => id === search
    );
    if (currentDestination?.length) {
      setSelectedDestination(currentDestination[0]);
    }
  }

  function onSuccess(message = OVERVIEW.DESTINATION_UPDATE_SUCCESS) {
    refetch();
    show({
      type: NOTIFICATION.SUCCESS,
      message,
    });
  }

  function onError({ response }) {
    const message = response?.data?.message;
    show({
      type: NOTIFICATION.ERROR,
      message,
    });
  }

  if (destinationLoading || !selectedDestination) {
    return <KeyvalLoader />;
  }

  return destinationTypeLoading ? (
    <KeyvalLoader />
  ) : (
    <ManageDestinationWrapper>
      <ManageDestination
        onBackClick={() => router.back()}
        destinationType={destinationType}
        selectedDestination={manageData}
        onSubmit={onSubmit}
        onDelete={onDelete}
      />
      <Notification />
    </ManageDestinationWrapper>
  );
}<|MERGE_RESOLUTION|>--- conflicted
+++ resolved
@@ -7,29 +7,17 @@
 import { ManageDestination } from "@/components/overview";
 import { deleteDestination, getDestinations } from "@/services/destinations";
 import { ManageDestinationWrapper } from "./destination.styled";
-<<<<<<< HEAD
 import { useRouter, useSearchParams } from "next/navigation";
 import { useNotification } from "@/hooks";
 const DEST = "dest";
 
-export function UpdateDestinationFlow({}) {
+export function UpdateDestinationFlow() {
   const [selectedDestination, setSelectedDestination] = useState<any>(null);
 
   const router = useRouter();
   const searchParams = useSearchParams();
   const { show, Notification } = useNotification();
 
-=======
-import { useRouter } from "next/navigation";
-
-export default function UpdateDestinationFlow({
-  selectedDestination,
-  onSuccess,
-  onError,
-}) {
-  const router = useRouter();
-
->>>>>>> 26033f71
   const manageData = useMemo(() => {
     return {
       ...selectedDestination,
