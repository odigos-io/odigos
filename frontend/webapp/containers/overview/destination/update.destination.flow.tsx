"use client";
import React, { useEffect, useMemo, useState } from "react";
import { KeyvalLoader } from "@/design.system";
import { NOTIFICATION, OVERVIEW, QUERIES } from "@/utils/constants";
import { useMutation, useQuery } from "react-query";
import { getDestination, updateDestination } from "@/services";
import { ManageDestination } from "@/components/overview";
import { deleteDestination, getDestinations } from "@/services/destinations";
import { ManageDestinationWrapper } from "./destination.styled";
import { useRouter, useSearchParams } from "next/navigation";
import { useNotification } from "@/hooks";
const DEST = "dest";

<<<<<<< HEAD
export function UpdateDestinationFlow({}) {
=======
export function UpdateDestinationFlow() {
>>>>>>> bfb54d88
  const [selectedDestination, setSelectedDestination] = useState<any>(null);

  const router = useRouter();
  const searchParams = useSearchParams();
  const { show, Notification } = useNotification();

  const manageData = useMemo(() => {
    return {
      ...selectedDestination,
      ...selectedDestination?.destination_type,
    };
  }, [selectedDestination]);

  const { isLoading: destinationTypeLoading, data: destinationType } = useQuery(
    [QUERIES.API_DESTINATION_TYPE, selectedDestination?.type],
    () => getDestination(selectedDestination?.type),
    {
      enabled: !!selectedDestination,
    }
  );

  const {
    isLoading: destinationLoading,
    data: destinationList,
    refetch,
  } = useQuery([QUERIES.API_DESTINATIONS], getDestinations);

  const { mutate: handleUpdateDestination } = useMutation((body) =>
    updateDestination(body, selectedDestination?.id)
  );

  const { mutate: handleDeleteDestination } = useMutation((body) =>
    deleteDestination(selectedDestination?.id)
  );

  useEffect(onPageLoad, [searchParams, destinationList]);

  function onDelete() {
    handleDeleteDestination(selectedDestination.id, {
      onSuccess: () => onSuccess(OVERVIEW.DESTINATION_DELETED_SUCCESS),
      onError,
    });
  }

  function onSubmit(updatedDestination) {
    const newDestinations = {
      ...updatedDestination,
      type: selectedDestination.type,
    };

    handleUpdateDestination(newDestinations, {
      onSuccess,
      onError,
    });
  }

  function onPageLoad() {
    const search = searchParams.get(DEST);
    const currentDestination = destinationList?.filter(
      ({ id }) => id === search
    );
    if (currentDestination?.length) {
      setSelectedDestination(currentDestination[0]);
    }
  }

  function onSuccess(message = OVERVIEW.DESTINATION_UPDATE_SUCCESS) {
    refetch();
    show({
      type: NOTIFICATION.SUCCESS,
      message,
    });
  }

  function onError({ response }) {
    const message = response?.data?.message;
    show({
      type: NOTIFICATION.ERROR,
      message,
    });
  }

  if (destinationLoading || !selectedDestination) {
    return <KeyvalLoader />;
  }

  return destinationTypeLoading ? (
    <KeyvalLoader />
  ) : (
    <ManageDestinationWrapper>
      <ManageDestination
        onBackClick={() => router.back()}
        destinationType={destinationType}
        selectedDestination={manageData}
        onSubmit={onSubmit}
        onDelete={onDelete}
      />
      <Notification />
    </ManageDestinationWrapper>
  );
}<|MERGE_RESOLUTION|>--- conflicted
+++ resolved
@@ -11,11 +11,7 @@
 import { useNotification } from "@/hooks";
 const DEST = "dest";
 
-<<<<<<< HEAD
-export function UpdateDestinationFlow({}) {
-=======
 export function UpdateDestinationFlow() {
->>>>>>> bfb54d88
   const [selectedDestination, setSelectedDestination] = useState<any>(null);
 
   const router = useRouter();
