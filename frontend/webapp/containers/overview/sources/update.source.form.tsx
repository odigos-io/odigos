--- conflicted
+++ resolved
@@ -82,13 +82,8 @@
     });
   }
 
-<<<<<<< HEAD
-  function onSaveClick(newName) {
-    editSource(newName, {
-=======
   function onSaveClick() {
     editSource(undefined, {
->>>>>>> ed874b3d
       onError,
       onSuccess: () => router.push(`${ROUTES.SOURCES}?status=updated`),
     });
