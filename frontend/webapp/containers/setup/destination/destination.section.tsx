--- conflicted
+++ resolved
@@ -3,10 +3,6 @@
 import { NOTIFICATION, OVERVIEW, QUERIES, SETUP } from '@/utils/constants';
 import { MONITORING_OPTIONS } from '@/components/setup/destination/utils';
 import { DestinationList, DestinationOptionMenu } from '@/components/setup';
-<<<<<<< HEAD
-import Empty from '@/assets/images/empty-list.svg';
-=======
->>>>>>> 7f830138
 import {
   DestinationListContainer,
   LoaderWrapper,
