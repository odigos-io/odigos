import React, { useEffect, useState } from 'react';
import { useQuery } from 'react-query';
<<<<<<< HEAD
import { NOTIFICATION, OVERVIEW, QUERIES, SETUP } from '@/utils/constants';
=======
import { NOTIFICATION, QUERIES, SETUP } from '@/utils/constants';
>>>>>>> 05812735
import { MONITORING_OPTIONS } from '@/components/setup/destination/utils';
import { DestinationList, DestinationOptionMenu } from '@/components/setup';
import Empty from '@/assets/images/empty-list.svg';
import {
  DestinationListContainer,
  EmptyListWrapper,
  LoaderWrapper,
} from './destination.section.styled';
import {
  filterDataByMonitorsOption,
  filterDataByTextQuery,
  isDestinationListEmpty,
  sortDestinationList,
} from './utils';
import { KeyvalLoader } from '@/design.system';
import { useNotification } from '@/hooks';
import { getDestinationsTypes } from '@/services';
<<<<<<< HEAD
import { EmptyList } from '@/components/lists';
=======
>>>>>>> 05812735

interface DestinationTypes {
  image_url: string;
  display_name: string;
  supported_signals: {
    [key: string]: {
      supported: boolean;
    };
  };
  type: string;
}

type DestinationSectionProps = {
  sectionData?: any;
  setSectionData: (data: any) => void;
  onSelectItem?: () => void;
};

export function DestinationSection({
  sectionData,
  setSectionData,
  onSelectItem,
}: DestinationSectionProps) {
  const [searchFilter, setSearchFilter] = useState<string>('');
  const [dropdownData, setDropdownData] = useState<any>(null);
  const { show, Notification } = useNotification();
  const [monitoringOption, setMonitoringOption] =
    useState<any>(MONITORING_OPTIONS);

  const { isLoading, data, isError, error } = useQuery(
    [QUERIES.API_DESTINATION_TYPES],
    getDestinationsTypes
  );

  useEffect(() => {
    isError &&
      show({
        type: NOTIFICATION.ERROR,
        message: error,
      });
  }, [isError]);

  function handleSelectItem(item: DestinationTypes) {
    setSectionData(item);
    onSelectItem && onSelectItem();
  }

  function renderDestinationLists() {
    sortDestinationList(data);
    const list = filterDataByMonitorsOption(
      filterDataByTextQuery(data, searchFilter),
      monitoringOption
    );

    if (isDestinationListEmpty(list, dropdownData?.id)) {
      return <EmptyList title={OVERVIEW.EMPTY_DESTINATION} />;
    }

    return list?.map((category: any) => {
      const displayItem =
        dropdownData?.label === category.name ||
        dropdownData?.label === SETUP.ALL;

      return (
        displayItem && (
          <DestinationList
            sectionData={sectionData}
            key={category.name}
            data={category}
            onItemClick={(item: DestinationTypes) => handleSelectItem(item)}
          />
        )
      );
    });
  }

  if (isLoading) {
    return (
      <LoaderWrapper>
        <KeyvalLoader />
      </LoaderWrapper>
    );
  }

  return (
    <>
      <DestinationOptionMenu
        searchFilter={searchFilter}
        setSearchFilter={setSearchFilter}
        setDropdownData={setDropdownData}
        monitoringOption={monitoringOption}
        setMonitoringOption={setMonitoringOption}
        data={data?.categories}
      />
      {data && (
        <DestinationListContainer>
          {renderDestinationLists()}
        </DestinationListContainer>
      )}
      <Notification />
    </>
  );
}<|MERGE_RESOLUTION|>--- conflicted
+++ resolved
@@ -1,16 +1,10 @@
 import React, { useEffect, useState } from 'react';
 import { useQuery } from 'react-query';
-<<<<<<< HEAD
 import { NOTIFICATION, OVERVIEW, QUERIES, SETUP } from '@/utils/constants';
-=======
-import { NOTIFICATION, QUERIES, SETUP } from '@/utils/constants';
->>>>>>> 05812735
 import { MONITORING_OPTIONS } from '@/components/setup/destination/utils';
 import { DestinationList, DestinationOptionMenu } from '@/components/setup';
-import Empty from '@/assets/images/empty-list.svg';
 import {
   DestinationListContainer,
-  EmptyListWrapper,
   LoaderWrapper,
 } from './destination.section.styled';
 import {
@@ -22,10 +16,7 @@
 import { KeyvalLoader } from '@/design.system';
 import { useNotification } from '@/hooks';
 import { getDestinationsTypes } from '@/services';
-<<<<<<< HEAD
 import { EmptyList } from '@/components/lists';
-=======
->>>>>>> 05812735
 
 interface DestinationTypes {
   image_url: string;
