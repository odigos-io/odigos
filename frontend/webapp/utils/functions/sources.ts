import { getWorkloadId } from '@odigos/ui-kit/functions';
import { EntityTypes, type WorkloadId, type Source } from '@odigos/ui-kit/types';
import type { NamespaceSelectionFormData, SourceSelectionFormData } from '@odigos/ui-kit/store';
import type { InstrumentationInstancesHealth, NamespaceInstrumentInput, SourceInstrumentInput } from '@/types';

export const addConditionToSources = ({ namespace, name, kind, condition }: InstrumentationInstancesHealth, sources: Source[]): Source | null => {
  const foundIdx = sources.findIndex((x) => x.namespace === namespace && x.name === name && x.kind === kind);
  if (foundIdx === -1) return null;

  if (sources[foundIdx].conditions) {
    return {
      ...sources[foundIdx],
      conditions: sources[foundIdx].conditions.concat([condition]),
    };
  } else {
    return {
      ...sources[foundIdx],
      conditions: [condition],
    };
  }
};

export const prepareSourcePayloads = (
  selectAppsList: SourceSelectionFormData,
  existingSources: Source[],
  selectedStreamName: string,
  handleInstrumentationCount: (toAddCount: number, toDeleteCount: number) => void,
  removeEntities: (entityType: EntityTypes, entityIds: WorkloadId[]) => void,
  addEntities: (entityType: EntityTypes, entities: Source[]) => void,
) => {
  let isEmpty = true;
  const payloads: SourceInstrumentInput[] = [];

  for (const [ns, items] of Object.entries(selectAppsList)) {
    if (items.length) {
      isEmpty = false;

      const mappedItems = items.map(({ name, kind, selected, currentStreamName }) => ({
        name,
        kind,
        // this is to map selected=undefined to selected=false
        selected: selected === undefined ? false : selected,
<<<<<<< HEAD
        // currentStreamName comes from the UI Kit, if it's missing we use selectedStreamName is a fallback,
        // we could rely on only the selectedStreamName, but if we want to override the selected then we need to use the currentStreamName
        // (for example - if we want to have a single page to manage all groups, then we need to override the selected)
        currentStreamName: currentStreamName || selectedStreamName,
      }));

=======

        // currentStreamName comes from the UI Kit, if it's missing we use selectedStreamName is a fallback,
        // we could rely on only the selectedStreamName, but if we want to override the selected then we need to use the currentStreamName
        // (for example - if we want to have a single page to manage all groups, then we need to override the selected)

        // TODO: uncomment when Data Streams are ready to use
        currentStreamName: '', // currentStreamName || selectedStreamName,
      }));

>>>>>>> bee8b652
      const toDeleteFromStore: WorkloadId[] = [];
      const toUpdateInStore: Source[] = [];

      let toDeleteCount = 0;
      let toAddCount = 0;

      for (const item of mappedItems) {
        const foundExisting = existingSources.find((src) => src.namespace === ns && src.name === item.name && src.kind === item.kind);

        // Check if the instrumenting-source does not exist, this confirms an expected creation of the CRD
        if (item.selected && !foundExisting) {
          toAddCount++;
        }
        // Else the instrumenting-source should be updated in store to include the selected stream name
        else if (item.selected && foundExisting) {
          toUpdateInStore.push({ ...foundExisting, dataStreamNames: foundExisting.dataStreamNames.concat([selectedStreamName]) });
        }

        // Check if the uninstrumenting-source has 1 or none data streams, this confirms an expected deletion of the CRD
        else if (!item.selected && foundExisting && foundExisting.dataStreamNames.length <= 1) {
          toDeleteCount++;
          toDeleteFromStore.push(getWorkloadId(foundExisting));
        }
        // Else the uninstrumenting-source should be updated in store to exclude the selected stream name
        else if (!item.selected && foundExisting) {
          toUpdateInStore.push({ ...foundExisting, dataStreamNames: foundExisting.dataStreamNames.filter((name) => name !== selectedStreamName) });
        }
      }

      handleInstrumentationCount(toAddCount, toDeleteCount);
      removeEntities(EntityTypes.Source, toDeleteFromStore);
      addEntities(EntityTypes.Source, toUpdateInStore);

      payloads.push({ namespace: ns, sources: mappedItems });
    }
  }

  return { payloads, isEmpty };
};

export const prepareNamespacePayloads = (futureSelectAppsList: NamespaceSelectionFormData) => {
  let isEmpty = true;
  const payloads: NamespaceInstrumentInput[] = [];

  for (const [ns, futureSelected] of Object.entries(futureSelectAppsList)) {
    if (typeof futureSelected === 'boolean') {
      isEmpty = false;
      payloads.push({ name: ns, futureSelected });
    }
  }

  return { payloads, isEmpty };
};<|MERGE_RESOLUTION|>--- conflicted
+++ resolved
@@ -40,14 +40,6 @@
         kind,
         // this is to map selected=undefined to selected=false
         selected: selected === undefined ? false : selected,
-<<<<<<< HEAD
-        // currentStreamName comes from the UI Kit, if it's missing we use selectedStreamName is a fallback,
-        // we could rely on only the selectedStreamName, but if we want to override the selected then we need to use the currentStreamName
-        // (for example - if we want to have a single page to manage all groups, then we need to override the selected)
-        currentStreamName: currentStreamName || selectedStreamName,
-      }));
-
-=======
 
         // currentStreamName comes from the UI Kit, if it's missing we use selectedStreamName is a fallback,
         // we could rely on only the selectedStreamName, but if we want to override the selected then we need to use the currentStreamName
@@ -56,8 +48,6 @@
         // TODO: uncomment when Data Streams are ready to use
         currentStreamName: '', // currentStreamName || selectedStreamName,
       }));
-
->>>>>>> bee8b652
       const toDeleteFromStore: WorkloadId[] = [];
       const toUpdateInStore: Source[] = [];
 
