--- conflicted
+++ resolved
@@ -10,44 +10,6 @@
 
 // Define endpoints based on the base URL
 const API = {
-<<<<<<< HEAD
-  EVENTS: `${BASE_URL}/events`,
-  CONFIG: `${BASE_URL}/config`,
-  NAMESPACES: `${BASE_URL}/namespaces`,
-  APPLICATIONS: `${BASE_URL}/applications`,
-  DESTINATION_TYPE: `${BASE_URL}/destination-types`,
-  DESTINATIONS: `${BASE_URL}/destinations`,
-  CHECK_CONNECTION: `${BASE_URL}/destinations/testConnection`,
-  SOURCES: `${BASE_URL}/sources`,
-  SET_ACTION: (type: string) => `${BASE_URL}/actions/types/${type}`,
-  PUT_ACTION: (type: string, id: string) => `${BASE_URL}/actions/types/${type}/${id}`,
-  ACTIONS: `${BASE_URL}/actions`,
-  DELETE_ACTION: (type: string, id: string) => `${BASE_URL}/actions/types/${type}/${id}`,
-  OVERVIEW_METRICS: `${BASE_URL}/metrics/overview`,
-  INSTRUMENTATION_RULES: `${BASE_URL}/instrumentation-rules`,
-  INSTRUMENTATION_RULE: (id: string) => `${BASE_URL}/instrumentation-rules/${id}`,
-};
-
-const QUERIES = {
-  API_CONFIG: 'apiConfig',
-  API_NAMESPACES: 'apiNamespaces',
-  API_APPLICATIONS: 'apiApplications',
-  API_DESTINATIONS: 'apiDestinations',
-  API_SOURCES: 'apiSources',
-  API_DESTINATION_TYPE: 'apiDestinationType',
-  API_DESTINATION_TYPES: 'apiDestinationTypes',
-  API_ACTIONS: 'apiActions',
-};
-
-const SLACK_INVITE_LINK = 'https://odigos.slack.com/join/shared_invite/zt-1d7egaz29-Rwv2T8kyzc3mWP8qKobz~A#/shared-invite/email';
-
-export const DOCS_LINK = 'https://docs.odigos.io';
-export const ACTION_DOCS_LINK = `${DOCS_LINK}/pipeline/actions/introduction`;
-export const ACTION_ITEM_DOCS_LINK = `${DOCS_LINK}/pipeline/actions`;
-export const INSTRUMENTATION_RULES_DOCS_LINK = `${DOCS_LINK}/pipeline/rules/overview`;
-
-export { API, QUERIES, SLACK_INVITE_LINK, BASE_URL };
-=======
   BASE_URL: API_BASE_URL,
   EVENTS: `${IS_PRODUCTION ? '/' : LOCAL_API_BASE}/api/events`,
 };
@@ -56,5 +18,4 @@
 export const DOCS_LINK = 'https://docs.odigos.io';
 
 // Export modules
-export { API };
->>>>>>> b6f71fa2
+export { API };