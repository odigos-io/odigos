--- conflicted
+++ resolved
@@ -2,9 +2,5 @@
 export * from './config';
 export * from './string';
 export * from './urls';
-<<<<<<< HEAD
-export * from './programming.languages';
-=======
 export * from './programming-languages';
->>>>>>> b6f71fa2
 export * from './monitors';