import type { NotificationType } from '@/types';

export const SETUP = {
  MONITORS: {
    LOGS: 'Logs',
    METRICS: 'Metrics',
    TRACES: 'Traces',
  },
};

export const INPUT_TYPES = {
  INPUT: 'input',
  DROPDOWN: 'dropdown',
  MULTI_INPUT: 'multiInput',
  KEY_VALUE_PAIR: 'keyValuePairs',
  TEXTAREA: 'textarea',
};

<<<<<<< HEAD
export const OVERVIEW = {
  ODIGOS: 'Odigos',
  MENU: {
    OVERVIEW: 'Overview',
    SOURCES: 'Sources',
    DESTINATIONS: 'Destinations',
    ACTIONS: 'Actions',
    INSTRUMENTATION_RULES: 'Instrumentation Rules',
  },
  SEARCH_SOURCE: 'Search Source',
  ADD_NEW_SOURCE: 'Add New Source',
  ADD_NEW_DESTINATION: 'Add New Destination',
  ADD_NEW_ACTION: 'Add New Action',
  EMPTY_DESTINATION: 'No destinations found',
  EMPTY_ACTION: 'No actions found',
  EMPTY_SOURCE: 'No sources found in this namespace',
  DESTINATION_UPDATE_SUCCESS: 'Destination updated successfully',
  DESTINATION_CREATED_SUCCESS: 'Destination created successfully',
  DESTINATION_DELETED_SUCCESS: 'Destination deleted successfully',
  SOURCE_UPDATE_SUCCESS: 'Source updated successfully',
  SOURCE_CREATED_SUCCESS: 'Source created successfully',
  SOURCE_DELETED_SUCCESS: 'Source deleted successfully',
  ACTION_UPDATE_SUCCESS: 'Action updated successfully',
  ACTION_UPDATE_ERROR: 'Failed to update action',
  MANAGE: 'Manage',
  DELETE: 'Delete',
  DELETE_DESTINATION: 'Delete Destination',
  DELETE_SOURCE: 'Delete Source',
  DELETE_ACTION: 'Delete Action',

  SOURCE_DANGER_ZONE_TITLE: 'Delete this source',
  ACTION_DANGER_ZONE_TITLE: 'Delete this action',
  SOURCE_DANGER_ZONE_SUBTITLE:
    'Uninstrument this source, and delete all odigos associated data. You can always re-instrument this source later with odigos.',
  ACTION_DANGER_ZONE_SUBTITLE: 'This action cannot be undone. This will permanently delete the action and all associated data.',
  DELETE_MODAL_TITLE: 'Delete this destination',
  DELETE_MODAL_SUBTITLE: 'This action cannot be undone. This will permanently delete the destination and all associated data.',
  DELETE_BUTTON: 'I want to delete this destination',
  CONFIRM_SOURCE_DELETE: 'I want to delete this source',
  CONFIRM_DELETE_ACTION: 'I want to delete this action',
  CONNECT: 'Connect',
  REPORTED_NAME: 'Override service.name',
  CREATE_ACTION: 'Create Action',
  EDIT_ACTION: 'Edit Action',
  ACTION_DESCRIPTION:
    'Actions are a way to modify the OpenTelemetry data recorded by Odigos Sources, before it is exported to your Odigos Destinations.',
  CREATE_INSTRUMENTATION_RULE: 'Create Instrumentation Rule',
  EDIT_INSTRUMENTATION_RULE: 'Edit Instrumentation Rule',
  INSTRUMENTATION_RULE_DESCRIPTION: 'Instrumentation Rules control how telemetry is recorded from your application.',
};

=======
>>>>>>> b6f71fa2
export const ACTION = {
  SAVE: 'Save',
  CONTACT_US: 'Contact Us',
  LEARN_MORE: 'Learn more',
  LINK_TO_DOCS: 'Link to docs',
  ENABLE: 'Enable',
  DISABLE: 'Disable',
  RUNNING: 'Running',
  APPLIED: 'Applied',
  DELETE_ALL: 'Delete All',
  CREATE: 'Create',
  UPDATE: 'Update',
  DELETE: 'Delete',
<<<<<<< HEAD
};

export const FORM_ALERTS = {
  REQUIRED_FIELDS: 'Required fields are missing!',
};

export const NOTIFICATION: {
  [key: string]: NotificationType;
} = {
  ERROR: 'error',
  SUCCESS: 'success',
};

export const PARAMS = {
  STATUS: 'status',
  DELETED: 'deleted',
  CREATED: 'created',
  UPDATED: 'updated',
};

//odigos actions
export const ACTIONS = {
  MONITORS_TITLE: 'Monitors',
  ACTION_NAME: 'Action Name',
  ACTION_NOTE: 'Note',
  NOTE_PLACEHOLDER: 'Add a note to describe the use case of this action',
  CREATE_ACTION: 'Create Action',
  UPDATE_ACTION: 'Update Action',

  AddClusterInfo: {
    TITLE: 'Add Cluster Info',
    DESCRIPTION: `The “Add Cluster Info” Odigos Action can be used to add resource attributes to telemetry signals originated from the k8s cluster where the Odigos is running.`,
  },
  DeleteAttribute: {
    TITLE: 'Delete Attribute',
    DESCRIPTION: `The “Delete Attribute” Odigos Action can be used to delete attributes from telemetry signals originated from the k8s cluster where the Odigos is running.`,
  },
  RenameAttribute: {
    TITLE: 'Rename Attribute',
    DESCRIPTION: `The “Rename Attribute” Odigos Action can be used to rename attributes from telemetry signals originated from the k8s cluster where the Odigos is running.`,
  },
  ErrorSampler: {
    TITLE: 'Error Sampler',
    DESCRIPTION: `The “Error Sampler” Odigos Action is a Global Action that supports error sampling by filtering out non-error traces.`,
  },
  ProbabilisticSampler: {
    TITLE: 'Probabilistic Sampler',
    DESCRIPTION: `The “Probabilistic Sampler” Odigos Action supports probabilistic sampling based on a configured sampling percentage applied to the TraceID.`,
  },
  LatencySampler: {
    TITLE: 'Latency Sampler',
    DESCRIPTION: `The “Latency Sampler” Odigos Action is an Endpoint Action that samples traces based on their duration for a specific service and endpoint (HTTP route) filter.`,
  },
  PiiMasking: {
    TITLE: 'PII Masking',
    DESCRIPTION: `The “PII Masking” Odigos Action is an Endpoint Action that masks PII (Personally Identifiable Information) attributes from telemetry signals.`,
  },
  SEARCH_ACTION: 'Search Action',
};

export const INSTRUMENTATION_RULES = {
  'payload-collection': {
    TITLE: 'Payload Collection',
    DESCRIPTION: 'Collect span attributes containing payload data to traces.',
  },
=======
};

export const FORM_ALERTS = {
  REQUIRED_FIELDS: 'Required fields are missing!',
>>>>>>> b6f71fa2
};

export const NOTIFICATION: {
  [key: string]: NotificationType;
} = {
  ERROR: 'error',
  SUCCESS: 'success',
};<|MERGE_RESOLUTION|>--- conflicted
+++ resolved
@@ -16,60 +16,6 @@
   TEXTAREA: 'textarea',
 };
 
-<<<<<<< HEAD
-export const OVERVIEW = {
-  ODIGOS: 'Odigos',
-  MENU: {
-    OVERVIEW: 'Overview',
-    SOURCES: 'Sources',
-    DESTINATIONS: 'Destinations',
-    ACTIONS: 'Actions',
-    INSTRUMENTATION_RULES: 'Instrumentation Rules',
-  },
-  SEARCH_SOURCE: 'Search Source',
-  ADD_NEW_SOURCE: 'Add New Source',
-  ADD_NEW_DESTINATION: 'Add New Destination',
-  ADD_NEW_ACTION: 'Add New Action',
-  EMPTY_DESTINATION: 'No destinations found',
-  EMPTY_ACTION: 'No actions found',
-  EMPTY_SOURCE: 'No sources found in this namespace',
-  DESTINATION_UPDATE_SUCCESS: 'Destination updated successfully',
-  DESTINATION_CREATED_SUCCESS: 'Destination created successfully',
-  DESTINATION_DELETED_SUCCESS: 'Destination deleted successfully',
-  SOURCE_UPDATE_SUCCESS: 'Source updated successfully',
-  SOURCE_CREATED_SUCCESS: 'Source created successfully',
-  SOURCE_DELETED_SUCCESS: 'Source deleted successfully',
-  ACTION_UPDATE_SUCCESS: 'Action updated successfully',
-  ACTION_UPDATE_ERROR: 'Failed to update action',
-  MANAGE: 'Manage',
-  DELETE: 'Delete',
-  DELETE_DESTINATION: 'Delete Destination',
-  DELETE_SOURCE: 'Delete Source',
-  DELETE_ACTION: 'Delete Action',
-
-  SOURCE_DANGER_ZONE_TITLE: 'Delete this source',
-  ACTION_DANGER_ZONE_TITLE: 'Delete this action',
-  SOURCE_DANGER_ZONE_SUBTITLE:
-    'Uninstrument this source, and delete all odigos associated data. You can always re-instrument this source later with odigos.',
-  ACTION_DANGER_ZONE_SUBTITLE: 'This action cannot be undone. This will permanently delete the action and all associated data.',
-  DELETE_MODAL_TITLE: 'Delete this destination',
-  DELETE_MODAL_SUBTITLE: 'This action cannot be undone. This will permanently delete the destination and all associated data.',
-  DELETE_BUTTON: 'I want to delete this destination',
-  CONFIRM_SOURCE_DELETE: 'I want to delete this source',
-  CONFIRM_DELETE_ACTION: 'I want to delete this action',
-  CONNECT: 'Connect',
-  REPORTED_NAME: 'Override service.name',
-  CREATE_ACTION: 'Create Action',
-  EDIT_ACTION: 'Edit Action',
-  ACTION_DESCRIPTION:
-    'Actions are a way to modify the OpenTelemetry data recorded by Odigos Sources, before it is exported to your Odigos Destinations.',
-  CREATE_INSTRUMENTATION_RULE: 'Create Instrumentation Rule',
-  EDIT_INSTRUMENTATION_RULE: 'Edit Instrumentation Rule',
-  INSTRUMENTATION_RULE_DESCRIPTION: 'Instrumentation Rules control how telemetry is recorded from your application.',
-};
-
-=======
->>>>>>> b6f71fa2
 export const ACTION = {
   SAVE: 'Save',
   CONTACT_US: 'Contact Us',
@@ -83,7 +29,6 @@
   CREATE: 'Create',
   UPDATE: 'Update',
   DELETE: 'Delete',
-<<<<<<< HEAD
 };
 
 export const FORM_ALERTS = {
@@ -95,71 +40,4 @@
 } = {
   ERROR: 'error',
   SUCCESS: 'success',
-};
-
-export const PARAMS = {
-  STATUS: 'status',
-  DELETED: 'deleted',
-  CREATED: 'created',
-  UPDATED: 'updated',
-};
-
-//odigos actions
-export const ACTIONS = {
-  MONITORS_TITLE: 'Monitors',
-  ACTION_NAME: 'Action Name',
-  ACTION_NOTE: 'Note',
-  NOTE_PLACEHOLDER: 'Add a note to describe the use case of this action',
-  CREATE_ACTION: 'Create Action',
-  UPDATE_ACTION: 'Update Action',
-
-  AddClusterInfo: {
-    TITLE: 'Add Cluster Info',
-    DESCRIPTION: `The “Add Cluster Info” Odigos Action can be used to add resource attributes to telemetry signals originated from the k8s cluster where the Odigos is running.`,
-  },
-  DeleteAttribute: {
-    TITLE: 'Delete Attribute',
-    DESCRIPTION: `The “Delete Attribute” Odigos Action can be used to delete attributes from telemetry signals originated from the k8s cluster where the Odigos is running.`,
-  },
-  RenameAttribute: {
-    TITLE: 'Rename Attribute',
-    DESCRIPTION: `The “Rename Attribute” Odigos Action can be used to rename attributes from telemetry signals originated from the k8s cluster where the Odigos is running.`,
-  },
-  ErrorSampler: {
-    TITLE: 'Error Sampler',
-    DESCRIPTION: `The “Error Sampler” Odigos Action is a Global Action that supports error sampling by filtering out non-error traces.`,
-  },
-  ProbabilisticSampler: {
-    TITLE: 'Probabilistic Sampler',
-    DESCRIPTION: `The “Probabilistic Sampler” Odigos Action supports probabilistic sampling based on a configured sampling percentage applied to the TraceID.`,
-  },
-  LatencySampler: {
-    TITLE: 'Latency Sampler',
-    DESCRIPTION: `The “Latency Sampler” Odigos Action is an Endpoint Action that samples traces based on their duration for a specific service and endpoint (HTTP route) filter.`,
-  },
-  PiiMasking: {
-    TITLE: 'PII Masking',
-    DESCRIPTION: `The “PII Masking” Odigos Action is an Endpoint Action that masks PII (Personally Identifiable Information) attributes from telemetry signals.`,
-  },
-  SEARCH_ACTION: 'Search Action',
-};
-
-export const INSTRUMENTATION_RULES = {
-  'payload-collection': {
-    TITLE: 'Payload Collection',
-    DESCRIPTION: 'Collect span attributes containing payload data to traces.',
-  },
-=======
-};
-
-export const FORM_ALERTS = {
-  REQUIRED_FIELDS: 'Required fields are missing!',
->>>>>>> b6f71fa2
-};
-
-export const NOTIFICATION: {
-  [key: string]: NotificationType;
-} = {
-  ERROR: 'error',
-  SUCCESS: 'success',
 };