--- conflicted
+++ resolved
@@ -123,11 +123,7 @@
 
 const PrettyJsonCode: React.FC<{ str: string }> = ({ str }) => {
   const renderEmptyRows = (count: number = 2) => {
-<<<<<<< HEAD
-    const rows = new Array(count).fill((props) => (
-=======
     const rows = new Array(count).fill((props: React.HTMLAttributes<HTMLTableRowElement>) => (
->>>>>>> 8e9e2a74
       <TableRow {...props}>
         <TableData />
         <TableData />
@@ -173,11 +169,7 @@
 
                       return (
                         <TableData key={`line-${i}-token-${ii}`}>
-<<<<<<< HEAD
-                          <FlexRow style={{ alignItems: 'flex-start' }}>
-=======
                           <FlexRow>
->>>>>>> 8e9e2a74
                             <FlexRow>{...components}</FlexRow>
                             <CodeLineToken $noWrap={isRowTitle}>{text}</CodeLineToken>
                           </FlexRow>
