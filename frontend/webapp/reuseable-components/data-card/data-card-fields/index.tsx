import React, { useId } from 'react';
import styled from 'styled-components';
import { ActiveStatus, Code, DataTab, Divider, InstrumentStatus, MonitorsIcons, NotificationNote, Text, Tooltip } from '@/reuseable-components';
import { capitalizeFirstLetter, getProgrammingLanguageIcon, parseJsonStringToPrettyString, safeJsonParse, WORKLOAD_PROGRAMMING_LANGUAGES } from '@/utils';
import { NOTIFICATION_TYPE } from '@/types';

export enum DataCardFieldTypes {
  DIVIDER = 'divider',
  MONITORS = 'monitors',
  ACTIVE_STATUS = 'active-status',
  SOURCE_CONTAINER = 'source-container',
  CODE = 'code',
}

export interface DataCardRow {
  type?: DataCardFieldTypes;
  title?: string;
  tooltip?: string;
  value?: string;
  width?: string;
}

interface Props {
  data: DataCardRow[];
}

const ListContainer = styled.div`
  display: flex;
  flex-wrap: wrap;
  gap: 16px 32px;
  width: 100%;
`;

const ListItem = styled.div<{ $width: string }>`
  display: flex;
  flex-direction: column;
  gap: 2px;
  width: ${({ $width }) => $width};
`;

const ItemTitle = styled(Text)`
  color: ${({ theme }) => theme.text.grey};
  font-size: 10px;
  line-height: 16px;
`;

export const DataCardFields: React.FC<Props> = ({ data }) => {
  return (
    <ListContainer>
      {data.map(({ type, title, tooltip, value, width = 'inherit' }) => {
        const id = useId();

        return (
          <ListItem key={id} $width={width}>
            <Tooltip text={tooltip} withIcon>
              {!!title && <ItemTitle>{title}</ItemTitle>}
            </Tooltip>
            {renderValue(type, value)}
          </ListItem>
        );
      })}
    </ListContainer>
  );
};

const PreWrap = styled(Text)`
  font-size: 12px;
  white-space: pre-wrap;
`;

const renderValue = (type: DataCardRow['type'], value: DataCardRow['value']) => {
  // We need to maintain this with new components every time we add a new type to "DataCardFieldTypes"

  switch (type) {
    case DataCardFieldTypes.DIVIDER:
      return <Divider length='100%' margin='0' />;

    case DataCardFieldTypes.MONITORS:
      return <MonitorsIcons monitors={value?.split(', ') || []} withLabels />;

    case DataCardFieldTypes.ACTIVE_STATUS:
      return <ActiveStatus isActive={value == 'true'} size={10} withIcon withBorder />;

    case DataCardFieldTypes.SOURCE_CONTAINER: {
      const { containerName, language, runtimeVersion, otherAgent, hasPresenceOfOtherAgent } = safeJsonParse(value, {
        containerName: '-',
        language: WORKLOAD_PROGRAMMING_LANGUAGES.UNKNOWN,
        runtimeVersion: '-',
        otherAgent: null,
        hasPresenceOfOtherAgent: false,
      });

      // Determine if running concurrently is possible based on language and other_agent
      const canRunInParallel = !hasPresenceOfOtherAgent && (language === WORKLOAD_PROGRAMMING_LANGUAGES.PYTHON || language === WORKLOAD_PROGRAMMING_LANGUAGES.JAVA);

      return (
        <DataTab
          title={containerName}
          subTitle={`${language === WORKLOAD_PROGRAMMING_LANGUAGES.JAVASCRIPT ? 'Node.js' : capitalizeFirstLetter(language)} • Runtime Version: ${runtimeVersion}`}
          logo={getProgrammingLanguageIcon(language)}
          isExtended={!!otherAgent}
          renderExtended={() => (
            <NotificationNote
              type={NOTIFICATION_TYPE.INFO}
              message={
                hasPresenceOfOtherAgent
                  ? `By default, we do not operate alongside the ${otherAgent} Agent. Please contact the Odigos team for guidance on enabling this configuration.`
                  : canRunInParallel
                  ? `We are operating alongside the ${otherAgent} Agent, which is not the recommended configuration. We suggest disabling the ${otherAgent} Agent for optimal performance.`
                  : `Concurrent execution with the ${otherAgent} is not supported. Please disable one of the agents to enable proper instrumentation.`
              }
            />
          )}
<<<<<<< HEAD
        >
          <InstrumentStatus language={language} />
        </DataTab>
=======
          renderActions={() => <InstrumentStatus language={language} />}
        />
>>>>>>> e907dd58
      );
    }

    case DataCardFieldTypes.CODE: {
      const params = safeJsonParse(value, { language: '', code: '' });

      return <Code {...params} />;
    }

    default: {
      return <PreWrap>{parseJsonStringToPrettyString(value || '-')}</PreWrap>;
    }
  }
};<|MERGE_RESOLUTION|>--- conflicted
+++ resolved
@@ -111,14 +111,8 @@
               }
             />
           )}
-<<<<<<< HEAD
-        >
-          <InstrumentStatus language={language} />
-        </DataTab>
-=======
           renderActions={() => <InstrumentStatus language={language} />}
         />
->>>>>>> e907dd58
       );
     }
 
