import React from 'react';
import { Button } from '..';
import Image from 'next/image';
import styled from 'styled-components';
import { hexPercentValues } from '@/styles/theme';
import { Badge, Text } from '@/reuseable-components';

interface Props {
  label: string;
  onClick: () => void;
  icon?: string;
  badgeLabel?: string | number;
  badgeFilled?: boolean;
  isSelected?: boolean;
  withBorder?: boolean;
  color?: React.CSSProperties['backgroundColor'];
  hoverColor?: React.CSSProperties['backgroundColor'];
  style?: React.CSSProperties;
}

const StyledButton = styled(Button)<{ $withBorder: Props['withBorder']; $color: Props['color']; $hoverColor: Props['hoverColor'] }>`
  gap: 8px;
  text-transform: none;
  text-decoration: none;
  border: ${({ theme, $withBorder }) => `1px solid ${$withBorder ? theme.colors.border : 'transparent'}`};
<<<<<<< HEAD
  background-color: ${({ theme, $color }) => $color || theme.colors.white_opacity['004']};
=======
>>>>>>> e9fa5d7a
  &.not-selected {
    background-color: ${({ theme, $color }) => $color || theme.colors.white_opacity['004']};
    &:hover {
      background-color: ${({ theme, $hoverColor }) => $hoverColor || theme.colors.white_opacity['008']};
    }
  }
  &.selected {
    background-color: ${({ theme }) => theme.colors.majestic_blue + hexPercentValues['048']};
  }
`;

export const SelectionButton = ({ label, onClick, icon, badgeLabel, badgeFilled, isSelected, withBorder, color, hoverColor, style }: Props) => {
  return (
    <StyledButton onClick={onClick} className={isSelected ? 'selected' : 'not-selected'} $withBorder={withBorder} $color={color} $hoverColor={hoverColor} style={style}>
      {icon && <Image src={icon} alt='' width={16} height={16} />}
      <Text size={14} style={{ whiteSpace: 'nowrap' }}>
        {label}
      </Text>
      {badgeLabel !== undefined && <Badge label={badgeLabel} filled={badgeFilled || isSelected} />}
    </StyledButton>
  );
};<|MERGE_RESOLUTION|>--- conflicted
+++ resolved
@@ -23,10 +23,6 @@
   text-transform: none;
   text-decoration: none;
   border: ${({ theme, $withBorder }) => `1px solid ${$withBorder ? theme.colors.border : 'transparent'}`};
-<<<<<<< HEAD
-  background-color: ${({ theme, $color }) => $color || theme.colors.white_opacity['004']};
-=======
->>>>>>> e9fa5d7a
   &.not-selected {
     background-color: ${({ theme, $color }) => $color || theme.colors.white_opacity['004']};
     &:hover {
