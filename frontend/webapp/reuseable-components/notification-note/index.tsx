--- conflicted
+++ resolved
@@ -3,22 +3,12 @@
 import { Text } from '../text';
 import { Divider } from '../divider';
 import styled from 'styled-components';
-<<<<<<< HEAD
 import type { Notification, NotificationType } from '@/types';
 
 interface NotificationProps {
   type: NotificationType;
   title: Notification['title'];
   message: Notification['message'];
-=======
-
-type NotificationType = 'warning' | 'error' | 'success' | 'info' | 'default';
-
-interface NotificationProps {
-  type: NotificationType;
-  title?: string;
-  message?: string;
->>>>>>> a816fdae
   action?: {
     label: string;
     onClick: () => void;
@@ -130,4 +120,4 @@
   );
 };
 
-export { NotificationNote };+export { NotificationNote };
