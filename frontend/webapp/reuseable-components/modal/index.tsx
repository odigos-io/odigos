--- conflicted
+++ resolved
@@ -96,11 +96,7 @@
     <>
       <Overlay hidden={!isOpen} onClick={onClose} style={{ opacity: noOverlay ? 0 : 1 }} />
 
-<<<<<<< HEAD
-      <Transition id={`modal${header ? `-${header.title.replaceAll(' ', '-')}` : ''}`} enter={isOpen}>
-=======
       <Transition data-id={`modal${header ? `-${header.title.replaceAll(' ', '-')}` : ''}`} enter={isOpen}>
->>>>>>> 12ff4cad
         {header && (
           <ModalHeader>
             <ModalCloseButton onClick={onClose}>
