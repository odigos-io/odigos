--- conflicted
+++ resolved
@@ -111,13 +111,8 @@
       <InputWrapper $disabled={props.disabled} $hasError={!!errorMessage} $isActive={!!props.autoFocus}>
         <StyledTextArea
           ref={ref}
-<<<<<<< HEAD
-          onFocus={() => resize()}
-          onBlur={() => resize()}
-=======
           onFocus={resize}
           onBlur={resize}
->>>>>>> 6cda9b3b
           onChange={(e) => {
             resize();
             onChange?.(e);
