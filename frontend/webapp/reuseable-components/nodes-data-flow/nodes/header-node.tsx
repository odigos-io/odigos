import React, { useMemo } from 'react';
import styled from 'styled-components';
import { usePaginatedSources, useSourceCRUD } from '@/hooks';
import type { Node, NodeProps } from '@xyflow/react';
import { useAppStore, usePendingStore } from '@/store';
<<<<<<< HEAD
import { NODE_TYPES, OVERVIEW_ENTITY_TYPES } from '@/types';
import { Badge, Checkbox, Text } from '@/reuseable-components';
=======
import { K8sActualSource, NODE_TYPES, OVERVIEW_ENTITY_TYPES } from '@/types';
import { Badge, Checkbox, FadeLoader, Text } from '@/reuseable-components';
>>>>>>> 8e9e2a74

interface Props
  extends NodeProps<
    Node<
      {
        nodeWidth: number;
        icon: string;
        title: string;
        tagValue: number;
      },
      NODE_TYPES.HEADER
    >
  > {}

const Container = styled.div<{ $nodeWidth: Props['data']['nodeWidth'] }>`
  width: ${({ $nodeWidth }) => `${$nodeWidth}px`};
  padding: 12px 0px 16px 0px;
  gap: 8px;
  display: flex;
  align-items: center;
  border-bottom: 1px solid ${({ theme }) => theme.colors.border};
`;

const Title = styled(Text)`
  color: ${({ theme }) => theme.text.grey};
`;

const ActionsWrapper = styled.div`
  margin-left: auto;
  margin-right: 16px;
`;

const HeaderNode: React.FC<Props> = ({ data }) => {
  const { nodeWidth, title, icon: Icon, tagValue } = data;
  const isSources = title === 'Sources';

  const { configuredSources, setConfiguredSources } = useAppStore();
<<<<<<< HEAD
=======
  const { sourcesFetching } = usePaginatedSources();
>>>>>>> 8e9e2a74
  const { isThisPending } = usePendingStore();
  const { sources } = useSourceCRUD();

  const totalSelectedSources = useMemo(() => {
    let num = 0;

    Object.values(configuredSources).forEach((selectedSources) => {
      num += selectedSources.length;
    });

    return num;
  }, [configuredSources]);

  const renderActions = () => {
    if (!isSources || !sources.length) return null;

    const onSelect = (bool: boolean) => {
      if (bool) {
        const payload: Record<string, K8sActualSource[]> = {};

        sources.forEach((source) => {
          const id = { namespace: source.namespace, name: source.name, kind: source.kind };
          const isPending = isThisPending({ entityType: OVERVIEW_ENTITY_TYPES.SOURCE, entityId: id });

          if (!isPending) {
            if (!payload[source.namespace]) {
              payload[source.namespace] = [source];
            } else {
              payload[source.namespace].push(source);
            }
          }
        });

        setConfiguredSources(payload);
      } else {
        setConfiguredSources({});
      }
    };

    return (
      <ActionsWrapper>
        <Checkbox value={sources.length === totalSelectedSources} onChange={onSelect} />
      </ActionsWrapper>
    );
  };

  return (
    <Container $nodeWidth={nodeWidth} className='nowheel nodrag'>
      {Icon && <Icon />}
      <Title size={14}>{title}</Title>
      <Badge label={tagValue} />
      {isSources && sourcesFetching && <FadeLoader />}

      {renderActions()}
    </Container>
  );
};

export default HeaderNode;<|MERGE_RESOLUTION|>--- conflicted
+++ resolved
@@ -3,13 +3,8 @@
 import { usePaginatedSources, useSourceCRUD } from '@/hooks';
 import type { Node, NodeProps } from '@xyflow/react';
 import { useAppStore, usePendingStore } from '@/store';
-<<<<<<< HEAD
-import { NODE_TYPES, OVERVIEW_ENTITY_TYPES } from '@/types';
-import { Badge, Checkbox, Text } from '@/reuseable-components';
-=======
 import { K8sActualSource, NODE_TYPES, OVERVIEW_ENTITY_TYPES } from '@/types';
 import { Badge, Checkbox, FadeLoader, Text } from '@/reuseable-components';
->>>>>>> 8e9e2a74
 
 interface Props
   extends NodeProps<
@@ -47,10 +42,7 @@
   const isSources = title === 'Sources';
 
   const { configuredSources, setConfiguredSources } = useAppStore();
-<<<<<<< HEAD
-=======
   const { sourcesFetching } = usePaginatedSources();
->>>>>>> 8e9e2a74
   const { isThisPending } = usePendingStore();
   const { sources } = useSourceCRUD();
 
