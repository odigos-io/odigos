--- conflicted
+++ resolved
@@ -77,10 +77,7 @@
   const { nodeWidth, nodeHeight, items, onScroll } = data;
 
   const { handleNodeClick } = useNodeDataFlowHandlers();
-<<<<<<< HEAD
-=======
   // const { fetchSources, sourcesNotFinished } = usePaginatedSources();
->>>>>>> 8e9e2a74
   const containerRef = useRef<HTMLDivElement>(null);
   const [isBottomOfList, setIsBottomOfList] = useState(false);
 
