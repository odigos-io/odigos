package instrumentation

import (
	"context"

	"github.com/odigos-io/odigos-device-plugin/pkg/dpm"

	"github.com/odigos-io/odigos/deviceplugin/pkg/instrumentation/devices"
	"github.com/odigos-io/odigos/deviceplugin/pkg/log"
	"k8s.io/kubelet/pkg/apis/deviceplugin/v1beta1"
)

type plugin struct {
<<<<<<< HEAD
	idsManager devices.DeviceManager
	stopCh     chan struct{}
=======
	v1beta1.UnimplementedDevicePluginServer
	idsManager       devices.DeviceManager
	stopCh           chan struct{}
	LangSpecificFunc LangSpecificFunc
>>>>>>> 7c8d6fb7
}

func NewGenericPlugin(initialSize int64) dpm.PluginInterface {
	idManager := devices.NewIDManager(initialSize)

	return &plugin{
		idsManager: idManager,
		stopCh:     make(chan struct{}),
	}
}

func (p *plugin) GetDevicePluginOptions(ctx context.Context, empty *v1beta1.Empty) (*v1beta1.DevicePluginOptions, error) {
	return &v1beta1.DevicePluginOptions{
		PreStartRequired:                false,
		GetPreferredAllocationAvailable: false,
	}, nil
}

func (p *plugin) ListAndWatch(empty *v1beta1.Empty, server v1beta1.DevicePlugin_ListAndWatchServer) error {
	devicesList := p.idsManager.GetDevices()
	log.Logger.V(3).Info("ListAndWatch", "devices", devicesList)
	err := server.Send(&v1beta1.ListAndWatchResponse{
		Devices: devicesList,
	})

	if err != nil {
		log.Logger.Error(err, "Failed to send ListAndWatchResponse")
	}

	<-p.stopCh
	server.Send(&v1beta1.ListAndWatchResponse{
		Devices: []*v1beta1.Device{},
	})
	return nil
}

func (p *plugin) Stop() error {
	log.Logger.V(0).Info("Stopping Odigos Device Plugin ...")
	p.stopCh <- struct{}{}
	return nil
}

func (p *plugin) GetPreferredAllocation(ctx context.Context, request *v1beta1.PreferredAllocationRequest) (*v1beta1.PreferredAllocationResponse, error) {
	return &v1beta1.PreferredAllocationResponse{}, nil
}

func (p *plugin) Allocate(ctx context.Context, request *v1beta1.AllocateRequest) (*v1beta1.AllocateResponse, error) {
	res := &v1beta1.AllocateResponse{}

	log.Logger.V(0).Info("Serving Allocate request for devices", "numContainers", len(request.ContainerRequests))

	for _, req := range request.ContainerRequests {
<<<<<<< HEAD
		if len(req.DevicesIDs) != 1 {
			log.Logger.V(0).Info("got instrumentation device not equal to 1, skipping", "devices", req.DevicesIDs)
			continue
		}

		genericPluginResponse := &v1beta1.ContainerAllocateResponse{
			Mounts: []*v1beta1.Mount{
				{
					ContainerPath: OdigosAgentsDirectory,
					HostPath:      OdigosAgentsDirectory,
					ReadOnly:      true,
				},
			},
		}

		res.ContainerResponses = append(res.ContainerResponses, genericPluginResponse)
=======
		if len(req.DevicesIds) != 1 {
			log.Logger.V(0).Info("got  instrumentation device not equal to 1, skipping", "devices", req.DevicesIds)
			continue
		}

		deviceId := req.DevicesIds[0]
		res.ContainerResponses = append(res.ContainerResponses, p.LangSpecificFunc(deviceId))
>>>>>>> 7c8d6fb7
	}

	return res, nil
}

func (p *plugin) PreStartContainer(ctx context.Context, request *v1beta1.PreStartContainerRequest) (*v1beta1.PreStartContainerResponse, error) {
	return &v1beta1.PreStartContainerResponse{}, nil
}<|MERGE_RESOLUTION|>--- conflicted
+++ resolved
@@ -10,16 +10,13 @@
 	"k8s.io/kubelet/pkg/apis/deviceplugin/v1beta1"
 )
 
+type LangSpecificFunc func(deviceId string) *v1beta1.ContainerAllocateResponse
+
 type plugin struct {
-<<<<<<< HEAD
-	idsManager devices.DeviceManager
-	stopCh     chan struct{}
-=======
 	v1beta1.UnimplementedDevicePluginServer
 	idsManager       devices.DeviceManager
 	stopCh           chan struct{}
 	LangSpecificFunc LangSpecificFunc
->>>>>>> 7c8d6fb7
 }
 
 func NewGenericPlugin(initialSize int64) dpm.PluginInterface {
@@ -72,32 +69,13 @@
 	log.Logger.V(0).Info("Serving Allocate request for devices", "numContainers", len(request.ContainerRequests))
 
 	for _, req := range request.ContainerRequests {
-<<<<<<< HEAD
-		if len(req.DevicesIDs) != 1 {
-			log.Logger.V(0).Info("got instrumentation device not equal to 1, skipping", "devices", req.DevicesIDs)
-			continue
-		}
-
-		genericPluginResponse := &v1beta1.ContainerAllocateResponse{
-			Mounts: []*v1beta1.Mount{
-				{
-					ContainerPath: OdigosAgentsDirectory,
-					HostPath:      OdigosAgentsDirectory,
-					ReadOnly:      true,
-				},
-			},
-		}
-
-		res.ContainerResponses = append(res.ContainerResponses, genericPluginResponse)
-=======
 		if len(req.DevicesIds) != 1 {
-			log.Logger.V(0).Info("got  instrumentation device not equal to 1, skipping", "devices", req.DevicesIds)
+			log.Logger.V(0).Info("got instrumentation device not equal to 1, skipping", "devices", req.DevicesIds)
 			continue
 		}
 
 		deviceId := req.DevicesIds[0]
 		res.ContainerResponses = append(res.ContainerResponses, p.LangSpecificFunc(deviceId))
->>>>>>> 7c8d6fb7
 	}
 
 	return res, nil
