--- conflicted
+++ resolved
@@ -13,12 +13,8 @@
 	"sigs.k8s.io/controller-runtime/pkg/client"
 )
 
-<<<<<<< HEAD
-func newClusterCollectorGroup(namespace string, resourcesSettings *odigosv1.CollectorsGroupResourcesSettings, serviceGraphDisabled *bool, clusterMetricsEnabled *bool, httpsProxyAddress *string, ownTelemetryEnabled bool) *odigosv1.CollectorsGroup {
-=======
 func newClusterCollectorGroup(namespace string, resourcesSettings *odigosv1.CollectorsGroupResourcesSettings, serviceGraphDisabled *bool, clusterMetricsEnabled *bool,
-	httpsProxyAddress *string, nodeSelector *map[string]string) *odigosv1.CollectorsGroup {
->>>>>>> 99ce066e
+	httpsProxyAddress *string, nodeSelector *map[string]string, ownTelemetryEnabled bool) *odigosv1.CollectorsGroup {
 	return &odigosv1.CollectorsGroup{
 		TypeMeta: metav1.TypeMeta{
 			Kind:       "CollectorsGroup",
@@ -35,11 +31,8 @@
 			ServiceGraphDisabled:    serviceGraphDisabled,
 			ClusterMetricsEnabled:   clusterMetricsEnabled,
 			HttpsProxyAddress:       httpsProxyAddress,
-<<<<<<< HEAD
 			OwnTelemetryEnabled:     ownTelemetryEnabled,
-=======
 			NodeSelector:            nodeSelector,
->>>>>>> 99ce066e
 		},
 	}
 }
@@ -68,25 +61,18 @@
 		clusterMetricsEnabled = &result
 	}
 
-<<<<<<< HEAD
 	ownTelemetryEnabled := true
 	if odigosConfiguration.OdigosPromethuesDisabled != nil && *odigosConfiguration.OdigosPromethuesDisabled {
 		ownTelemetryEnabled = false
 	}
-=======
 	nodeSelector := odigosConfiguration.CollectorGateway.NodeSelector
->>>>>>> 99ce066e
 
 	// cluster collector is always set and never deleted at the moment.
 	// this is to accelerate spinup time and avoid errors while things are gradually being reconciled
 	// and started.
 	// in the future we might want to support a deployment of instrumentations only and allow user
 	// to setup their own collectors, then we would avoid adding the cluster collector by default.
-<<<<<<< HEAD
-	clusterCollectorGroup := newClusterCollectorGroup(namespace, resourceSettings, serviceGraphDisabled, clusterMetricsEnabled, odigosConfiguration.CollectorGateway.HttpsProxyAddress, ownTelemetryEnabled)
-=======
-	clusterCollectorGroup := newClusterCollectorGroup(namespace, resourceSettings, serviceGraphDisabled, clusterMetricsEnabled, odigosConfiguration.CollectorGateway.HttpsProxyAddress, nodeSelector)
->>>>>>> 99ce066e
+	clusterCollectorGroup := newClusterCollectorGroup(namespace, resourceSettings, serviceGraphDisabled, clusterMetricsEnabled, odigosConfiguration.CollectorGateway.HttpsProxyAddress, nodeSelector, ownTelemetryEnabled)
 	err = utils.SetOwnerControllerToSchedulerDeployment(ctx, c, clusterCollectorGroup, scheme)
 	if err != nil {
 		return err
