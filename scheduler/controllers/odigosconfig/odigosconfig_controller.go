--- conflicted
+++ resolved
@@ -36,10 +36,17 @@
 }
 
 func (r *odigosConfigController) Reconcile(ctx context.Context, _ ctrl.Request) (ctrl.Result, error) {
+
 	odigosConfigMap, err := r.getOdigosConfigMap(ctx)
 	if err != nil {
 		return ctrl.Result{}, err
 	}
+	odigosConfig := common.OdigosConfiguration{}
+	err = yaml.Unmarshal([]byte(odigosConfigMap.Data[consts.OdigosConfigurationFileName]), &odigosConfig)
+	if err != nil {
+		return ctrl.Result{}, err
+	}
+
 	configProfiles := odigosConfig.Profiles
 
 	odigosDeploymentCm := corev1.ConfigMap{}
@@ -55,12 +62,6 @@
 		}
 	}
 
-	odigosConfig := common.OdigosConfiguration{}
-	err = yaml.Unmarshal([]byte(odigosConfigMap.Data[consts.OdigosConfigurationFileName]), &odigosConfig)
-	if err != nil {
-		return ctrl.Result{}, err
-	}
-
 	// effective profiles are what is actually used in the cluster (minus non existing profiles and plus dependencies)
 	availableProfiles := profiles.GetAvailableProfilesForTier(r.Tier)
 
@@ -80,12 +81,8 @@
 	// make sure the default ignored containers are always present
 	odigosConfig.IgnoredContainers = mergeIgnoredItemLists(odigosConfig.IgnoredContainers, k8sconsts.DefaultIgnoredContainers)
 
-<<<<<<< HEAD
 	effectiveProfiles := append(effectiveConfigProfiles, effectiveOnPremTokenProfiles...)
-	modifyConfigWithEffectiveProfiles(effectiveProfiles, odigosConfig)
-=======
 	modifyConfigWithEffectiveProfiles(effectiveProfiles, &odigosConfig)
->>>>>>> 3b5c53c9
 	odigosConfig.Profiles = effectiveProfiles
 
 	// if none of the profiles set sizing for collectors, use size_s as default, so the values are never nil
