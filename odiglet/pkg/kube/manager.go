--- conflicted
+++ resolved
@@ -59,22 +59,7 @@
 	})
 }
 
-<<<<<<< HEAD
-func StartManager(ctx context.Context, mgr ctrl.Manager) error {
-	go func() {
-		err := mgr.Start(ctx)
-		if err != nil {
-			log.Logger.Error(err, "error starting kube manager")
-		}
-	}()
-
-	return nil
-}
-
 func SetupWithManager(mgr ctrl.Manager, ebpfDirectors ebpf.DirectorsMap, clientset *kubernetes.Clientset, configUpdateFunc ebpf.ConfigUpdateFunc) error {
-=======
-func SetupWithManager(mgr ctrl.Manager, ebpfDirectors ebpf.DirectorsMap, clientset *kubernetes.Clientset) error {
->>>>>>> 32c9aed9
 	err := runtime_details.SetupWithManager(mgr, clientset)
 	if err != nil {
 		return err
