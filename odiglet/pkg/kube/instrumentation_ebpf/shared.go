--- conflicted
+++ resolved
@@ -76,23 +76,7 @@
 
 func instrumentPodWithEbpf(ctx context.Context, pod *corev1.Pod, directors map[common.ProgrammingLanguage]ebpf.Director, runtimeDetails *odigosv1.InstrumentedApplication, podWorkload *common.PodWorkload) error {
 	logger := log.FromContext(ctx)
-<<<<<<< HEAD
-
-	// TODO - verify with eden
-	if len(runtimeDetails.OwnerReferences) != 1 {
-		return errors.New("expected exactly one owner reference for runtime object")
-	}
-
-	podWorkload := common.PodWorkload{
-		Name:      runtimeDetails.OwnerReferences[0].Name,
-		Namespace: runtimeDetails.Namespace,
-		Kind:      runtimeDetails.OwnerReferences[0].Kind,
-	}
 	podUid := string(pod.UID)
-
-=======
-	podUid := string(pod.UID)
->>>>>>> bb23161d
 	for _, container := range runtimeDetails.Spec.Languages {
 
 		director := directors[container.Language]
