--- conflicted
+++ resolved
@@ -106,7 +106,6 @@
 	return instrumentPodWithEbpf(ctx, pod, p.Directors, runtimeDetails, podWorkload)
 }
 
-<<<<<<< HEAD
 func GetPodSumRestarts(pod *corev1.Pod) int {
 	restartCount := 0
 	for _, containerStatus := range pod.Status.ContainerStatuses {
@@ -114,7 +113,7 @@
 	}
 	return restartCount
 }
-=======
+
 func (p *PodsReconciler) getPodWorkloadObject(ctx context.Context, pod *corev1.Pod) (*workload.PodWorkload, error) {
 	for _, owner := range pod.OwnerReferences {
 		workloadName, workloadKind, err := workload.GetWorkloadFromOwnerReference(owner)
@@ -132,4 +131,3 @@
 	// Pod does not necessarily have to be managed by a controller
 	return nil, nil
 }
->>>>>>> 6d3f571f
