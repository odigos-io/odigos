package ebpf

import (
<<<<<<< HEAD
=======
	"context"
	"errors"

>>>>>>> 2fe5aef5
	"github.com/keyval-dev/odigos/common"
	"k8s.io/apimachinery/pkg/types"
)

type Director interface {
	Language() common.ProgrammingLanguage
	Instrument(ctx context.Context, pid int, podDetails types.NamespacedName, appName string) error
	Cleanup(podDetails types.NamespacedName)
	Shutdown()
}<|MERGE_RESOLUTION|>--- conflicted
+++ resolved
@@ -1,12 +1,8 @@
 package ebpf
 
 import (
-<<<<<<< HEAD
-=======
 	"context"
-	"errors"
 
->>>>>>> 2fe5aef5
 	"github.com/keyval-dev/odigos/common"
 	"k8s.io/apimachinery/pkg/types"
 )
