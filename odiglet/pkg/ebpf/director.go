package ebpf

import (
	"errors"

<<<<<<< HEAD
	"github.com/keyval-dev/odigos/odiglet/pkg/env"

	"github.com/keyval-dev/odigos/common/consts"

	"go.opentelemetry.io/auto"

	"go.opentelemetry.io/otel/exporters/otlp/otlptrace/otlptracegrpc"

	"github.com/keyval-dev/odigos/odiglet/pkg/log"
=======
	"github.com/keyval-dev/odigos/common"
>>>>>>> f0748add
	"k8s.io/apimachinery/pkg/types"
)

var ErrProcInstrumented = errors.New("process already instrumented")

type Director interface {
<<<<<<< HEAD
	Instrument(ctx context.Context, pid int, podDetails types.NamespacedName, appName string) error
	Cleanup(podDetails types.NamespacedName)
	Shutdown()
}

type InstrumentationDirector struct {
	mux                      sync.Mutex
	pidsToInstrumentation    map[int]*auto.Instrumentation
	podDetailsToPids         map[types.NamespacedName][]int
}

func NewInstrumentationDirector() (*InstrumentationDirector, error) {
	err := os.Setenv("OTEL_EXPORTER_OTLP_ENDPOINT", fmt.Sprintf("http://%s:%d", env.Current.NodeIP, consts.OTLPPort))
	if err != nil {
		return nil, err
	}

	return &InstrumentationDirector{
		pidsToInstrumentation:    make(map[int]*auto.Instrumentation),
		podDetailsToPids:         make(map[types.NamespacedName][]int),
	}, nil
}

func (i *InstrumentationDirector) Instrument(ctx context.Context, pid int, podDetails types.NamespacedName, appName string) error {
	log.Logger.V(0).Info("Instrumenting process", "pid", pid)
	i.mux.Lock()
	defer i.mux.Unlock()
	if _, exists := i.pidsToInstrumentation[pid]; exists {
		log.Logger.V(5).Info("Process already instrumented", "pid", pid)
		return ErrProcInstrumented
	}

	defaultExporter, err := otlptracegrpc.New(ctx)
	if err != nil {
		log.Logger.Error(err, "failed to create exporter")
		return err
	}

	go func() {
		inst, err := auto.NewInstrumentation(
			ctx,
			auto.WithPID(pid),
			auto.WithServiceName(appName),
			auto.WithTraceExporter(defaultExporter),
		)
		if err != nil {
			log.Logger.Error(err, "instrumentation setup failed")
			return
		}
	
		i.pidsToInstrumentation[pid] = inst
		i.podDetailsToPids[podDetails] = append(i.podDetailsToPids[podDetails], pid)
	
		if err := inst.Run(context.Background()); err != nil {
			log.Logger.Error(err, "instrumentation crashed after running")
		}
	} ()

	return nil
}

func (i *InstrumentationDirector) Cleanup(podDetails types.NamespacedName) {
	i.mux.Lock()
	defer i.mux.Unlock()
	pids, exists := i.podDetailsToPids[podDetails]
	if !exists {
		log.Logger.V(5).Info("No processes to cleanup for pod", "pod", podDetails)
		return
	}

	log.Logger.V(0).Info("Cleaning up instrumentation for pod", "pod", podDetails)
	delete(i.podDetailsToPids, podDetails)
	for _, pid := range pids {
		inst, exists := i.pidsToInstrumentation[pid]
		if !exists {
			log.Logger.V(5).Info("No objects to cleanup for process", "pid", pid)
			continue
		}

		delete(i.pidsToInstrumentation, pid)
		go func() {
			err := inst.Close()
			if err != nil {
				log.Logger.Error(err, "error cleaning up objects for process", "pid", pid)
			}
		}()
	}
}

func (i *InstrumentationDirector) Shutdown() {
	log.Logger.V(0).Info("Shutting down instrumentation director")
	for details := range i.podDetailsToPids {
		i.Cleanup(details)
	}
=======
	Language() common.ProgrammingLanguage
	Instrument(pid int, podDetails types.NamespacedName, appName string) error
	Cleanup(podDetails types.NamespacedName)
	Shutdown()
>>>>>>> f0748add
}<|MERGE_RESOLUTION|>--- conflicted
+++ resolved
@@ -1,126 +1,18 @@
 package ebpf
 
 import (
+	"context"
 	"errors"
 
-<<<<<<< HEAD
-	"github.com/keyval-dev/odigos/odiglet/pkg/env"
-
-	"github.com/keyval-dev/odigos/common/consts"
-
-	"go.opentelemetry.io/auto"
-
-	"go.opentelemetry.io/otel/exporters/otlp/otlptrace/otlptracegrpc"
-
-	"github.com/keyval-dev/odigos/odiglet/pkg/log"
-=======
 	"github.com/keyval-dev/odigos/common"
->>>>>>> f0748add
 	"k8s.io/apimachinery/pkg/types"
 )
 
 var ErrProcInstrumented = errors.New("process already instrumented")
 
 type Director interface {
-<<<<<<< HEAD
+	Language() common.ProgrammingLanguage
 	Instrument(ctx context.Context, pid int, podDetails types.NamespacedName, appName string) error
 	Cleanup(podDetails types.NamespacedName)
 	Shutdown()
-}
-
-type InstrumentationDirector struct {
-	mux                      sync.Mutex
-	pidsToInstrumentation    map[int]*auto.Instrumentation
-	podDetailsToPids         map[types.NamespacedName][]int
-}
-
-func NewInstrumentationDirector() (*InstrumentationDirector, error) {
-	err := os.Setenv("OTEL_EXPORTER_OTLP_ENDPOINT", fmt.Sprintf("http://%s:%d", env.Current.NodeIP, consts.OTLPPort))
-	if err != nil {
-		return nil, err
-	}
-
-	return &InstrumentationDirector{
-		pidsToInstrumentation:    make(map[int]*auto.Instrumentation),
-		podDetailsToPids:         make(map[types.NamespacedName][]int),
-	}, nil
-}
-
-func (i *InstrumentationDirector) Instrument(ctx context.Context, pid int, podDetails types.NamespacedName, appName string) error {
-	log.Logger.V(0).Info("Instrumenting process", "pid", pid)
-	i.mux.Lock()
-	defer i.mux.Unlock()
-	if _, exists := i.pidsToInstrumentation[pid]; exists {
-		log.Logger.V(5).Info("Process already instrumented", "pid", pid)
-		return ErrProcInstrumented
-	}
-
-	defaultExporter, err := otlptracegrpc.New(ctx)
-	if err != nil {
-		log.Logger.Error(err, "failed to create exporter")
-		return err
-	}
-
-	go func() {
-		inst, err := auto.NewInstrumentation(
-			ctx,
-			auto.WithPID(pid),
-			auto.WithServiceName(appName),
-			auto.WithTraceExporter(defaultExporter),
-		)
-		if err != nil {
-			log.Logger.Error(err, "instrumentation setup failed")
-			return
-		}
-	
-		i.pidsToInstrumentation[pid] = inst
-		i.podDetailsToPids[podDetails] = append(i.podDetailsToPids[podDetails], pid)
-	
-		if err := inst.Run(context.Background()); err != nil {
-			log.Logger.Error(err, "instrumentation crashed after running")
-		}
-	} ()
-
-	return nil
-}
-
-func (i *InstrumentationDirector) Cleanup(podDetails types.NamespacedName) {
-	i.mux.Lock()
-	defer i.mux.Unlock()
-	pids, exists := i.podDetailsToPids[podDetails]
-	if !exists {
-		log.Logger.V(5).Info("No processes to cleanup for pod", "pod", podDetails)
-		return
-	}
-
-	log.Logger.V(0).Info("Cleaning up instrumentation for pod", "pod", podDetails)
-	delete(i.podDetailsToPids, podDetails)
-	for _, pid := range pids {
-		inst, exists := i.pidsToInstrumentation[pid]
-		if !exists {
-			log.Logger.V(5).Info("No objects to cleanup for process", "pid", pid)
-			continue
-		}
-
-		delete(i.pidsToInstrumentation, pid)
-		go func() {
-			err := inst.Close()
-			if err != nil {
-				log.Logger.Error(err, "error cleaning up objects for process", "pid", pid)
-			}
-		}()
-	}
-}
-
-func (i *InstrumentationDirector) Shutdown() {
-	log.Logger.V(0).Info("Shutting down instrumentation director")
-	for details := range i.podDetailsToPids {
-		i.Cleanup(details)
-	}
-=======
-	Language() common.ProgrammingLanguage
-	Instrument(pid int, podDetails types.NamespacedName, appName string) error
-	Cleanup(podDetails types.NamespacedName)
-	Shutdown()
->>>>>>> f0748add
 }