--- conflicted
+++ resolved
@@ -17,7 +17,7 @@
 )
 
 type podDetails struct {
-	Workload common.PodWorkload
+	Workload *common.PodWorkload
 	Pids     []int
 }
 
@@ -55,11 +55,7 @@
 	return common.GoProgrammingLanguage
 }
 
-<<<<<<< HEAD
-func (i *InstrumentationDirectorGo) Instrument(ctx context.Context, pid int, pod types.NamespacedName, podWorkload common.PodWorkload, appName string) error {
-=======
-func (i *InstrumentationDirectorGo) Instrument(ctx context.Context, pid int, podDetails types.NamespacedName, podWorkload *common.PodWorkload, appName string) error {
->>>>>>> bb23161d
+func (i *InstrumentationDirectorGo) Instrument(ctx context.Context, pid int, pod types.NamespacedName, podWorkload *common.PodWorkload, appName string) error {
 	log.Logger.V(0).Info("Instrumenting process", "pid", pid)
 	i.mux.Lock()
 	defer i.mux.Unlock()
@@ -78,10 +74,10 @@
 	}
 	details.Pids = append(details.Pids, pid)
 	i.pidsAttemptedInstrumentation[pid] = struct{}{}
-	if _, exists := i.workloadToPods[podWorkload]; !exists {
-		i.workloadToPods[podWorkload] = make(map[types.NamespacedName]struct{})
-	}
-	i.workloadToPods[podWorkload][pod] = struct{}{}
+	if _, exists := i.workloadToPods[*podWorkload]; !exists {
+		i.workloadToPods[*podWorkload] = make(map[types.NamespacedName]struct{})
+	}
+	i.workloadToPods[*podWorkload][pod] = struct{}{}
 
 	defaultExporter, err := otlptracegrpc.New(
 		ctx,
@@ -147,9 +143,9 @@
 
 	// clear the pod from the workloadToPods map
 	workload := details.Workload
-	delete(i.workloadToPods[workload], pod)
-	if len(i.workloadToPods[workload]) == 0 {
-		delete(i.workloadToPods, workload)
+	delete(i.workloadToPods[*workload], pod)
+	if len(i.workloadToPods[*workload]) == 0 {
+		delete(i.workloadToPods, *workload)
 	}
 
 	for _, pid := range details.Pids {
