module github.com/keyval-dev/odigos/odiglet

go 1.21.0

toolchain go1.21.3

require (
	github.com/fntlnz/mountinfo v1.0.1
	github.com/go-logr/logr v1.3.0
	github.com/go-logr/zapr v1.3.0
	github.com/google/uuid v1.5.0
	github.com/keyval-dev/odigos/api v0.0.0-00010101000000-000000000000
	github.com/keyval-dev/odigos/common v0.0.0
	github.com/keyval-dev/opentelemetry-zap-bridge v0.0.3
	github.com/kubevirt/device-plugin-manager v1.19.5
	github.com/otiai10/copy v1.14.0
	go.opentelemetry.io/auto v0.9.0-alpha
	go.opentelemetry.io/otel v1.21.0
	go.opentelemetry.io/otel/exporters/otlp/otlptrace/otlptracegrpc v1.21.0
	go.uber.org/zap v1.26.0
<<<<<<< HEAD
	google.golang.org/grpc v1.59.0
	k8s.io/api v0.29.0
	k8s.io/apimachinery v0.29.0
	k8s.io/client-go v0.29.0
	k8s.io/kubelet v0.29.0
=======
	google.golang.org/grpc v1.60.0
	k8s.io/api v0.28.4
	k8s.io/apimachinery v0.28.4
	k8s.io/client-go v0.28.4
	k8s.io/kubelet v0.28.4
>>>>>>> ea52da89
	sigs.k8s.io/controller-runtime v0.16.3
)

require (
	github.com/agoda-com/opentelemetry-logs-go v0.4.0 // indirect
	github.com/beorn7/perks v1.0.1 // indirect
	github.com/cenkalti/backoff/v4 v4.2.1 // indirect
	github.com/cespare/xxhash/v2 v2.2.0 // indirect
	github.com/cilium/ebpf v0.12.3 // indirect
	github.com/davecgh/go-spew v1.1.1 // indirect
	github.com/emicklei/go-restful/v3 v3.11.0 // indirect
	github.com/evanphx/json-patch/v5 v5.6.0 // indirect
	github.com/fsnotify/fsnotify v1.6.0 // indirect
	github.com/go-logr/stdr v1.2.2 // indirect
	github.com/go-openapi/jsonpointer v0.19.6 // indirect
	github.com/go-openapi/jsonreference v0.20.2 // indirect
	github.com/go-openapi/swag v0.22.3 // indirect
	github.com/gogo/protobuf v1.3.2 // indirect
	github.com/golang/glog v1.1.2 // indirect
	github.com/golang/groupcache v0.0.0-20210331224755-41bb18bfe9da // indirect
	github.com/golang/protobuf v1.5.3 // indirect
	github.com/google/gnostic-models v0.6.8 // indirect
	github.com/google/go-cmp v0.6.0 // indirect
	github.com/google/gofuzz v1.2.0 // indirect
	github.com/grpc-ecosystem/grpc-gateway/v2 v2.16.0 // indirect
	github.com/hashicorp/go-version v1.6.0 // indirect
	github.com/imdario/mergo v0.3.6 // indirect
	github.com/josharian/intern v1.0.0 // indirect
	github.com/json-iterator/go v1.1.12 // indirect
	github.com/mailru/easyjson v0.7.7 // indirect
	github.com/matttproud/golang_protobuf_extensions v1.0.4 // indirect
	github.com/modern-go/concurrent v0.0.0-20180306012644-bacd9c7ef1dd // indirect
	github.com/modern-go/reflect2 v1.0.2 // indirect
	github.com/munnerz/goautoneg v0.0.0-20191010083416-a7dc8b61c822 // indirect
	github.com/pkg/errors v0.9.1 // indirect
	github.com/prometheus/client_golang v1.17.0 // indirect
	github.com/prometheus/client_model v0.5.0 // indirect
	github.com/prometheus/common v0.44.0 // indirect
	github.com/prometheus/procfs v0.11.1 // indirect
	github.com/spf13/pflag v1.0.5 // indirect
	go.opentelemetry.io/contrib/exporters/autoexport v0.46.1 // indirect
	go.opentelemetry.io/otel/exporters/otlp/otlpmetric/otlpmetricgrpc v0.44.0 // indirect
	go.opentelemetry.io/otel/exporters/otlp/otlpmetric/otlpmetrichttp v0.44.0 // indirect
	go.opentelemetry.io/otel/exporters/otlp/otlptrace v1.21.0 // indirect
	go.opentelemetry.io/otel/exporters/otlp/otlptrace/otlptracehttp v1.21.0 // indirect
	go.opentelemetry.io/otel/exporters/prometheus v0.44.0 // indirect
	go.opentelemetry.io/otel/exporters/stdout/stdoutmetric v0.44.0 // indirect
	go.opentelemetry.io/otel/exporters/stdout/stdouttrace v1.21.0 // indirect
	go.opentelemetry.io/otel/metric v1.21.0 // indirect
	go.opentelemetry.io/otel/sdk v1.21.0 // indirect
	go.opentelemetry.io/otel/sdk/metric v1.21.0 // indirect
	go.opentelemetry.io/otel/trace v1.21.0 // indirect
	go.opentelemetry.io/proto/otlp v1.0.0 // indirect
	go.uber.org/multierr v1.11.0 // indirect
	golang.org/x/arch v0.6.0 // indirect
	golang.org/x/exp v0.0.0-20230224173230-c95f2b4c22f2 // indirect
	golang.org/x/net v0.18.0 // indirect
	golang.org/x/oauth2 v0.13.0 // indirect
	golang.org/x/sync v0.4.0 // indirect
	golang.org/x/sys v0.15.0 // indirect
	golang.org/x/term v0.14.0 // indirect
	golang.org/x/text v0.14.0 // indirect
	golang.org/x/time v0.3.0 // indirect
	gomodules.xyz/jsonpatch/v2 v2.4.0 // indirect
	google.golang.org/appengine v1.6.8 // indirect
	google.golang.org/genproto/googleapis/api v0.0.0-20231002182017-d307bd883b97 // indirect
	google.golang.org/genproto/googleapis/rpc v0.0.0-20231002182017-d307bd883b97 // indirect
	google.golang.org/protobuf v1.31.0 // indirect
	gopkg.in/inf.v0 v0.9.1 // indirect
	gopkg.in/yaml.v2 v2.4.0 // indirect
	gopkg.in/yaml.v3 v3.0.1 // indirect
	k8s.io/apiextensions-apiserver v0.28.3 // indirect
	k8s.io/component-base v0.29.0 // indirect
	k8s.io/klog/v2 v2.110.1 // indirect
	k8s.io/kube-openapi v0.0.0-20231010175941-2dd684a91f00 // indirect
	k8s.io/utils v0.0.0-20230726121419-3b25d923346b // indirect
	sigs.k8s.io/json v0.0.0-20221116044647-bc3834ca7abd // indirect
	sigs.k8s.io/structured-merge-diff/v4 v4.4.1 // indirect
	sigs.k8s.io/yaml v1.3.0 // indirect
)

replace (
	github.com/keyval-dev/odigos/api => ../api
	github.com/keyval-dev/odigos/common => ../common
)<|MERGE_RESOLUTION|>--- conflicted
+++ resolved
@@ -18,19 +18,11 @@
 	go.opentelemetry.io/otel v1.21.0
 	go.opentelemetry.io/otel/exporters/otlp/otlptrace/otlptracegrpc v1.21.0
 	go.uber.org/zap v1.26.0
-<<<<<<< HEAD
-	google.golang.org/grpc v1.59.0
+	google.golang.org/grpc v1.60.0
 	k8s.io/api v0.29.0
 	k8s.io/apimachinery v0.29.0
 	k8s.io/client-go v0.29.0
 	k8s.io/kubelet v0.29.0
-=======
-	google.golang.org/grpc v1.60.0
-	k8s.io/api v0.28.4
-	k8s.io/apimachinery v0.28.4
-	k8s.io/client-go v0.28.4
-	k8s.io/kubelet v0.28.4
->>>>>>> ea52da89
 	sigs.k8s.io/controller-runtime v0.16.3
 )
 
