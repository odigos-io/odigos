module github.com/odigos-io/odigos/odiglet

go 1.23.0

require (
	github.com/go-logr/logr v1.4.2
	github.com/go-logr/zapr v1.3.0
	github.com/google/uuid v1.6.0
	github.com/kubevirt/device-plugin-manager v1.19.5
	github.com/moby/sys/mountinfo v0.7.2
	github.com/odigos-io/odigos/api v0.0.0
	github.com/odigos-io/odigos/common v0.0.0
	github.com/odigos-io/odigos/instrumentation v0.0.0
	github.com/odigos-io/odigos/k8sutils v0.0.0
	github.com/odigos-io/odigos/opampserver v0.0.0
	github.com/odigos-io/odigos/procdiscovery v0.0.0
	github.com/odigos-io/opentelemetry-zap-bridge v0.0.5
	github.com/odigos-io/runtime-detector v0.0.4
	github.com/stretchr/testify v1.10.0
	go.opentelemetry.io/auto v0.19.0-alpha
	go.opentelemetry.io/otel v1.33.0
	go.opentelemetry.io/otel/exporters/otlp/otlptrace/otlptracegrpc v1.33.0
	go.uber.org/zap v1.27.0
<<<<<<< HEAD
	google.golang.org/grpc v1.68.1
	k8s.io/api v0.32.0
	k8s.io/apimachinery v0.32.0
	k8s.io/client-go v0.32.0
	k8s.io/kubelet v0.32.0
=======
	google.golang.org/grpc v1.69.0
	k8s.io/api v0.31.3
	k8s.io/apimachinery v0.31.3
	k8s.io/client-go v0.31.3
	k8s.io/kubelet v0.31.3
>>>>>>> 5b59615e
	sigs.k8s.io/controller-runtime v0.19.3
)

require (
	github.com/agoda-com/opentelemetry-logs-go v0.5.1 // indirect
	github.com/beorn7/perks v1.0.1 // indirect
	github.com/cenkalti/backoff/v4 v4.3.0 // indirect
	github.com/cespare/xxhash/v2 v2.3.0 // indirect
	github.com/cilium/ebpf v0.16.0 // indirect
	github.com/davecgh/go-spew v1.1.2-0.20180830191138-d8f796af33cc // indirect
	github.com/emicklei/go-restful/v3 v3.12.1 // indirect
	github.com/evanphx/json-patch/v5 v5.9.0 // indirect
	github.com/fsnotify/fsnotify v1.8.0 // indirect
	github.com/fxamacker/cbor/v2 v2.7.0 // indirect
	github.com/go-logr/stdr v1.2.2 // indirect
	github.com/go-openapi/jsonpointer v0.21.0 // indirect
	github.com/go-openapi/jsonreference v0.21.0 // indirect
	github.com/go-openapi/swag v0.23.0 // indirect
	github.com/goccy/go-yaml v1.15.9 // indirect
	github.com/gogo/protobuf v1.3.2 // indirect
	github.com/golang/glog v1.2.3 // indirect
	github.com/golang/protobuf v1.5.4 // indirect
	github.com/google/gnostic-models v0.6.9 // indirect
	github.com/google/go-cmp v0.6.0 // indirect
	github.com/google/gofuzz v1.2.0 // indirect
	github.com/grpc-ecosystem/grpc-gateway/v2 v2.24.0 // indirect
	github.com/hashicorp/go-version v1.7.0 // indirect
	github.com/josharian/intern v1.0.0 // indirect
	github.com/json-iterator/go v1.1.12 // indirect
	github.com/klauspost/compress v1.17.11 // indirect
	github.com/mailru/easyjson v0.7.7 // indirect
	github.com/modern-go/concurrent v0.0.0-20180306012644-bacd9c7ef1dd // indirect
	github.com/modern-go/reflect2 v1.0.2 // indirect
	github.com/munnerz/goautoneg v0.0.0-20191010083416-a7dc8b61c822 // indirect
	github.com/pkg/errors v0.9.1 // indirect
	github.com/pmezard/go-difflib v1.0.1-0.20181226105442-5d4384ee4fb2 // indirect
	github.com/prometheus/client_golang v1.20.5 // indirect
	github.com/prometheus/client_model v0.6.1 // indirect
	github.com/prometheus/common v0.61.0 // indirect
	github.com/prometheus/procfs v0.15.1 // indirect
	github.com/spf13/pflag v1.0.5 // indirect
	github.com/x448/float16 v0.8.4 // indirect
	go.opentelemetry.io/auto/sdk v1.1.0 // indirect
	go.opentelemetry.io/collector/pdata v1.21.0 // indirect
	go.opentelemetry.io/contrib/bridges/prometheus v0.57.0 // indirect
	go.opentelemetry.io/contrib/exporters/autoexport v0.57.0 // indirect
	go.opentelemetry.io/otel/exporters/otlp/otlplog/otlploggrpc v0.8.0 // indirect
	go.opentelemetry.io/otel/exporters/otlp/otlplog/otlploghttp v0.8.0 // indirect
	go.opentelemetry.io/otel/exporters/otlp/otlpmetric/otlpmetricgrpc v1.32.0 // indirect
	go.opentelemetry.io/otel/exporters/otlp/otlpmetric/otlpmetrichttp v1.32.0 // indirect
	go.opentelemetry.io/otel/exporters/otlp/otlptrace v1.33.0 // indirect
	go.opentelemetry.io/otel/exporters/otlp/otlptrace/otlptracehttp v1.32.0 // indirect
	go.opentelemetry.io/otel/exporters/prometheus v0.54.0 // indirect
	go.opentelemetry.io/otel/exporters/stdout/stdoutlog v0.8.0 // indirect
	go.opentelemetry.io/otel/exporters/stdout/stdoutmetric v1.32.0 // indirect
	go.opentelemetry.io/otel/exporters/stdout/stdouttrace v1.32.0 // indirect
	go.opentelemetry.io/otel/log v0.8.0 // indirect
	go.opentelemetry.io/otel/metric v1.33.0 // indirect
	go.opentelemetry.io/otel/sdk v1.33.0 // indirect
	go.opentelemetry.io/otel/sdk/log v0.8.0 // indirect
	go.opentelemetry.io/otel/sdk/metric v1.32.0 // indirect
	go.opentelemetry.io/otel/trace v1.33.0 // indirect
	go.opentelemetry.io/proto/otlp v1.4.0 // indirect
	go.uber.org/multierr v1.11.0 // indirect
	golang.org/x/arch v0.12.0 // indirect
	golang.org/x/exp v0.0.0-20241210194714-1829a127f884 // indirect
	golang.org/x/net v0.32.0 // indirect
	golang.org/x/oauth2 v0.24.0 // indirect
	golang.org/x/sync v0.10.0 // indirect
	golang.org/x/sys v0.28.0 // indirect
	golang.org/x/term v0.27.0 // indirect
	golang.org/x/text v0.21.0 // indirect
	golang.org/x/time v0.8.0 // indirect
	gomodules.xyz/jsonpatch/v2 v2.4.0 // indirect
	google.golang.org/genproto/googleapis/api v0.0.0-20241209162323-e6fa225c2576 // indirect
	google.golang.org/genproto/googleapis/rpc v0.0.0-20241209162323-e6fa225c2576 // indirect
	google.golang.org/protobuf v1.35.2 // indirect
	gopkg.in/evanphx/json-patch.v4 v4.12.0 // indirect
	gopkg.in/inf.v0 v0.9.1 // indirect
	gopkg.in/yaml.v3 v3.0.1 // indirect
	k8s.io/apiextensions-apiserver v0.31.3 // indirect
	k8s.io/klog/v2 v2.130.1 // indirect
	k8s.io/kube-openapi v0.0.0-20241212222426-2c72e554b1e7 // indirect
	k8s.io/utils v0.0.0-20241210054802-24370beab758 // indirect
	sigs.k8s.io/json v0.0.0-20241014173422-cfa47c3a1cc8 // indirect
	sigs.k8s.io/structured-merge-diff/v4 v4.5.0 // indirect
	sigs.k8s.io/yaml v1.4.0 // indirect
)

replace (
	github.com/odigos-io/odigos/api => ../api
	github.com/odigos-io/odigos/common => ../common
	github.com/odigos-io/odigos/instrumentation => ../instrumentation
	github.com/odigos-io/odigos/k8sutils => ../k8sutils
	github.com/odigos-io/odigos/opampserver => ../opampserver
	github.com/odigos-io/odigos/procdiscovery => ../procdiscovery
)<|MERGE_RESOLUTION|>--- conflicted
+++ resolved
@@ -21,19 +21,11 @@
 	go.opentelemetry.io/otel v1.33.0
 	go.opentelemetry.io/otel/exporters/otlp/otlptrace/otlptracegrpc v1.33.0
 	go.uber.org/zap v1.27.0
-<<<<<<< HEAD
-	google.golang.org/grpc v1.68.1
+	google.golang.org/grpc v1.69.0
 	k8s.io/api v0.32.0
 	k8s.io/apimachinery v0.32.0
 	k8s.io/client-go v0.32.0
 	k8s.io/kubelet v0.32.0
-=======
-	google.golang.org/grpc v1.69.0
-	k8s.io/api v0.31.3
-	k8s.io/apimachinery v0.31.3
-	k8s.io/client-go v0.31.3
-	k8s.io/kubelet v0.31.3
->>>>>>> 5b59615e
 	sigs.k8s.io/controller-runtime v0.19.3
 )
 
