package main

import (
	"os"

	"github.com/odigos-io/odigos/odiglet"
	"github.com/odigos-io/odigos/odiglet/pkg/ebpf/sdks"
	"github.com/odigos-io/odigos/odiglet/pkg/instrumentation/fs"

	"github.com/odigos-io/odigos/common"
	commonInstrumentation "github.com/odigos-io/odigos/instrumentation"
<<<<<<< HEAD
	criwrapper "github.com/odigos-io/odigos/k8sutils/pkg/cri"
	k8senv "github.com/odigos-io/odigos/k8sutils/pkg/env"
=======
>>>>>>> 5f3b442f
	"github.com/odigos-io/odigos/odiglet/pkg/env"
	"github.com/odigos-io/odigos/odiglet/pkg/instrumentation"
	"github.com/odigos-io/odigos/odiglet/pkg/instrumentation/instrumentlang"
	"github.com/odigos-io/odigos/odiglet/pkg/log"
	"sigs.k8s.io/controller-runtime/pkg/manager/signals"

	_ "net/http/pprof"
)

func odigletInitPhase() {
	if err := log.Init(); err != nil {
		panic(err)
	}
	err := fs.CopyAgentsDirectoryToHost()
	if err != nil {
		log.Logger.Error(err, "Failed to copy agents directory to host")
		os.Exit(-1)
	}
	os.Exit(0)
}

<<<<<<< HEAD
type odiglet struct {
	clientset     *kubernetes.Clientset
	mgr           ctrl.Manager
	ebpfManager   commonInstrumentation.Manager
	configUpdates chan<- commonInstrumentation.ConfigUpdate[ebpf.K8sConfigGroup]
	criWrapper    *criwrapper.CriClient
}

const (
	configUpdatesBufferSize = 10
)

func newOdiglet() (*odiglet, error) {
	// Init Kubernetes API client
	cfg, err := rest.InClusterConfig()
	if err != nil {
		return nil, fmt.Errorf("Failed to create in-cluster config for Kubernetes client %w", err)
	}

	clientset, err := kubernetes.NewForConfig(cfg)
	if err != nil {
		return nil, fmt.Errorf("Failed to create Kubernetes client %w", err)
	}

	criWrapper := criwrapper.CriClient{Logger: log.Logger}

	mgr, err := kube.CreateManager()
	if err != nil {
		return nil, fmt.Errorf("Failed to create controller-runtime manager %w", err)
	}

	configUpdates := make(chan commonInstrumentation.ConfigUpdate[ebpf.K8sConfigGroup], configUpdatesBufferSize)
	ebpfManager, err := ebpf.NewManager(
		mgr.GetClient(),
		log.Logger,
		map[commonInstrumentation.OtelDistribution]commonInstrumentation.Factory{
			commonInstrumentation.OtelDistribution{
				Language: common.GoProgrammingLanguage,
				OtelSdk:  common.OtelSdkEbpfCommunity,
			}: sdks.NewGoInstrumentationFactory(),
		},
		configUpdates,
	)
	if err != nil {
		return nil, fmt.Errorf("Failed to create ebpf manager %w", err)
	}

	kubeManagerOptions := kube.KubeManagerOptions{
		Mgr:           mgr,
		EbpfDirectors: nil,
		Clientset:     clientset,
		ConfigUpdates: configUpdates,
		CriClient:     &criWrapper,
	}

	err = kube.SetupWithManager(kubeManagerOptions)
	if err != nil {
		return nil, fmt.Errorf("Failed to setup controller-runtime manager %w", err)
	}

	return &odiglet{
		clientset:     clientset,
		mgr:           mgr,
		ebpfManager:   ebpfManager,
		configUpdates: configUpdates,
		criWrapper:    &criWrapper,
	}, nil
}

func (o *odiglet) run(ctx context.Context) {
	var wg sync.WaitGroup

	if err := o.criWrapper.Connect(); err != nil {
		log.Logger.Error(err, "Failed to connect to CRI runtime")
	}

	defer o.criWrapper.Close()

	// Start pprof server
	wg.Add(1)
	go func() {
		defer wg.Done()
		err := common.StartPprofServer(ctx, log.Logger)
		if err != nil {
			log.Logger.Error(err, "Failed to start pprof server")
		} else {
			log.Logger.V(0).Info("Pprof server exited")
		}
	}()

	// Start device manager
	// the device manager library doesn't support passing a context,
	// however, internally it uses a context to cancel the device manager once SIGTERM or SIGINT is received.
	wg.Add(1)
	go func() {
		defer wg.Done()
		runDeviceManager(o.clientset)
		log.Logger.V(0).Info("Device manager exited")
	}()

	wg.Add(1)
	go func() {
		defer wg.Done()
		err := o.ebpfManager.Run(ctx)
		if err != nil {
			log.Logger.Error(err, "Failed to run ebpf manager")
		}
		log.Logger.V(0).Info("eBPF manager exited")
	}()

	// start OpAmp server
	odigosNs := k8senv.GetCurrentNamespace()
	wg.Add(1)
	go func() {
		defer wg.Done()
		err := server.StartOpAmpServer(ctx, log.Logger, o.mgr, o.clientset, env.Current.NodeName, odigosNs)
		if err != nil {
			log.Logger.Error(err, "Failed to start opamp server")
		}
		log.Logger.V(0).Info("OpAmp server exited")
	}()

	// start kube manager
	wg.Add(1)
	go func() {
		defer wg.Done()
		err := o.mgr.Start(ctx)
		if err != nil {
			log.Logger.Error(err, "error starting kube manager")
		} else {
			log.Logger.V(0).Info("Kube manager exited")
		}
		// the manager is stopped, it is now safe to close the config updates channel
		if o.configUpdates != nil {
			close(o.configUpdates)
		}
	}()

	<-ctx.Done()
	wg.Wait()
}

=======
>>>>>>> 5f3b442f
func main() {
	// If started in init mode
	if len(os.Args) == 2 && os.Args[1] == "init" {
		odigletInitPhase()
	}

	if err := log.Init(); err != nil {
		panic(err)
	}

	log.Logger.V(0).Info("Starting odiglet")

	// Load env
	if err := env.Load(); err != nil {
		log.Logger.Error(err, "Failed to load env")
		os.Exit(1)
	}

	o, err := odiglet.New(deviceInjectionCallbacks(), ebpfInstrumentationFactories())
	if err != nil {
		log.Logger.Error(err, "Failed to initialize odiglet")
		os.Exit(1)
	}

	ctx := signals.SetupSignalHandler()
	o.Run(ctx)

	log.Logger.V(0).Info("odiglet exiting")
}

func deviceInjectionCallbacks() instrumentation.OtelSdksLsf {
	return map[common.ProgrammingLanguage]map[common.OtelSdk]instrumentation.LangSpecificFunc{
		common.GoProgrammingLanguage: {
			common.OtelSdkEbpfCommunity: instrumentlang.Go,
		},
		common.JavaProgrammingLanguage: {
			common.OtelSdkNativeCommunity: instrumentlang.Java,
		},
		common.PythonProgrammingLanguage: {
			common.OtelSdkNativeCommunity: instrumentlang.Python,
		},
		common.JavascriptProgrammingLanguage: {
			common.OtelSdkNativeCommunity: instrumentlang.NodeJS,
		},
		common.DotNetProgrammingLanguage: {
			common.OtelSdkNativeCommunity: instrumentlang.DotNet,
		},
		common.NginxProgrammingLanguage: {
			common.OtelSdkNativeCommunity: instrumentlang.Nginx,
		},
	}
}

func ebpfInstrumentationFactories() map[commonInstrumentation.OtelDistribution]commonInstrumentation.Factory {
	return map[commonInstrumentation.OtelDistribution]commonInstrumentation.Factory{
		commonInstrumentation.OtelDistribution{
			Language: common.GoProgrammingLanguage,
			OtelSdk:  common.OtelSdkEbpfCommunity,
		}: sdks.NewGoInstrumentationFactory(),
	}
}<|MERGE_RESOLUTION|>--- conflicted
+++ resolved
@@ -9,11 +9,6 @@
 
 	"github.com/odigos-io/odigos/common"
 	commonInstrumentation "github.com/odigos-io/odigos/instrumentation"
-<<<<<<< HEAD
-	criwrapper "github.com/odigos-io/odigos/k8sutils/pkg/cri"
-	k8senv "github.com/odigos-io/odigos/k8sutils/pkg/env"
-=======
->>>>>>> 5f3b442f
 	"github.com/odigos-io/odigos/odiglet/pkg/env"
 	"github.com/odigos-io/odigos/odiglet/pkg/instrumentation"
 	"github.com/odigos-io/odigos/odiglet/pkg/instrumentation/instrumentlang"
@@ -35,151 +30,6 @@
 	os.Exit(0)
 }
 
-<<<<<<< HEAD
-type odiglet struct {
-	clientset     *kubernetes.Clientset
-	mgr           ctrl.Manager
-	ebpfManager   commonInstrumentation.Manager
-	configUpdates chan<- commonInstrumentation.ConfigUpdate[ebpf.K8sConfigGroup]
-	criWrapper    *criwrapper.CriClient
-}
-
-const (
-	configUpdatesBufferSize = 10
-)
-
-func newOdiglet() (*odiglet, error) {
-	// Init Kubernetes API client
-	cfg, err := rest.InClusterConfig()
-	if err != nil {
-		return nil, fmt.Errorf("Failed to create in-cluster config for Kubernetes client %w", err)
-	}
-
-	clientset, err := kubernetes.NewForConfig(cfg)
-	if err != nil {
-		return nil, fmt.Errorf("Failed to create Kubernetes client %w", err)
-	}
-
-	criWrapper := criwrapper.CriClient{Logger: log.Logger}
-
-	mgr, err := kube.CreateManager()
-	if err != nil {
-		return nil, fmt.Errorf("Failed to create controller-runtime manager %w", err)
-	}
-
-	configUpdates := make(chan commonInstrumentation.ConfigUpdate[ebpf.K8sConfigGroup], configUpdatesBufferSize)
-	ebpfManager, err := ebpf.NewManager(
-		mgr.GetClient(),
-		log.Logger,
-		map[commonInstrumentation.OtelDistribution]commonInstrumentation.Factory{
-			commonInstrumentation.OtelDistribution{
-				Language: common.GoProgrammingLanguage,
-				OtelSdk:  common.OtelSdkEbpfCommunity,
-			}: sdks.NewGoInstrumentationFactory(),
-		},
-		configUpdates,
-	)
-	if err != nil {
-		return nil, fmt.Errorf("Failed to create ebpf manager %w", err)
-	}
-
-	kubeManagerOptions := kube.KubeManagerOptions{
-		Mgr:           mgr,
-		EbpfDirectors: nil,
-		Clientset:     clientset,
-		ConfigUpdates: configUpdates,
-		CriClient:     &criWrapper,
-	}
-
-	err = kube.SetupWithManager(kubeManagerOptions)
-	if err != nil {
-		return nil, fmt.Errorf("Failed to setup controller-runtime manager %w", err)
-	}
-
-	return &odiglet{
-		clientset:     clientset,
-		mgr:           mgr,
-		ebpfManager:   ebpfManager,
-		configUpdates: configUpdates,
-		criWrapper:    &criWrapper,
-	}, nil
-}
-
-func (o *odiglet) run(ctx context.Context) {
-	var wg sync.WaitGroup
-
-	if err := o.criWrapper.Connect(); err != nil {
-		log.Logger.Error(err, "Failed to connect to CRI runtime")
-	}
-
-	defer o.criWrapper.Close()
-
-	// Start pprof server
-	wg.Add(1)
-	go func() {
-		defer wg.Done()
-		err := common.StartPprofServer(ctx, log.Logger)
-		if err != nil {
-			log.Logger.Error(err, "Failed to start pprof server")
-		} else {
-			log.Logger.V(0).Info("Pprof server exited")
-		}
-	}()
-
-	// Start device manager
-	// the device manager library doesn't support passing a context,
-	// however, internally it uses a context to cancel the device manager once SIGTERM or SIGINT is received.
-	wg.Add(1)
-	go func() {
-		defer wg.Done()
-		runDeviceManager(o.clientset)
-		log.Logger.V(0).Info("Device manager exited")
-	}()
-
-	wg.Add(1)
-	go func() {
-		defer wg.Done()
-		err := o.ebpfManager.Run(ctx)
-		if err != nil {
-			log.Logger.Error(err, "Failed to run ebpf manager")
-		}
-		log.Logger.V(0).Info("eBPF manager exited")
-	}()
-
-	// start OpAmp server
-	odigosNs := k8senv.GetCurrentNamespace()
-	wg.Add(1)
-	go func() {
-		defer wg.Done()
-		err := server.StartOpAmpServer(ctx, log.Logger, o.mgr, o.clientset, env.Current.NodeName, odigosNs)
-		if err != nil {
-			log.Logger.Error(err, "Failed to start opamp server")
-		}
-		log.Logger.V(0).Info("OpAmp server exited")
-	}()
-
-	// start kube manager
-	wg.Add(1)
-	go func() {
-		defer wg.Done()
-		err := o.mgr.Start(ctx)
-		if err != nil {
-			log.Logger.Error(err, "error starting kube manager")
-		} else {
-			log.Logger.V(0).Info("Kube manager exited")
-		}
-		// the manager is stopped, it is now safe to close the config updates channel
-		if o.configUpdates != nil {
-			close(o.configUpdates)
-		}
-	}()
-
-	<-ctx.Done()
-	wg.Wait()
-}
-
-=======
->>>>>>> 5f3b442f
 func main() {
 	// If started in init mode
 	if len(os.Args) == 2 && os.Args[1] == "init" {
