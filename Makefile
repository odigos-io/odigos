--- conflicted
+++ resolved
@@ -1,10 +1,6 @@
-<<<<<<< HEAD
-
+ORG := keyval
 TAG ?= $(shell odigos version --short)
 
-=======
-ORG := keyval
->>>>>>> 2b4e005b
 .PHONY: build-odiglet
 build-odiglet:
 	docker build -t $(ORG)/odigos-odiglet:$(TAG) . -f odiglet/Dockerfile
@@ -15,7 +11,7 @@
 
 .PHONY: reload-autoscaler
 reload-autoscaler: build-autoscaler
-	kind load docker-image keyval/odigos-autoscaler:$(TAG)
+	kind load docker-image $(ORG)/odigos-autoscaler:$(TAG)
 	kubectl rollout restart deployment odigos-autoscaler -n odigos-system
 
 .PHONY: build-instrumentor
