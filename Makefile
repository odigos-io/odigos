--- conflicted
+++ resolved
@@ -136,14 +136,8 @@
 	$(MAKE) build-images IMG_SUFFIX=-ubi9 DOCKERFILE=Dockerfile.rhel TAG=$(TAG) ORG=$(ORG)
 
 push-image/%:
-<<<<<<< HEAD
-	@echo "Warning: This will push image '$(ORG)/odigos-$*$(IMG_SUFFIX):$(TAG)' to the registry"
-	@read -p "Are you sure you want to continue? [y/N] " confirm && [ $$confirm = "y" ] || exit 1
-	docker buildx build --push --platform linux/amd64,linux/arm64/v8 -t $(ORG)/odigos-$*$(IMG_SUFFIX):$(TAG) $(BUILD_DIR) -f $(DOCKERFILE) \
-=======
 	docker buildx build --platform linux/amd64,linux/arm64/v8 -t $(ORG)/odigos-$*$(IMG_SUFFIX):$(TAG) $(BUILD_DIR) -f $(DOCKERFILE) \
 	$(if $(filter true,$(PUSH_IMAGE)),--push,) \
->>>>>>> 9596718e
 	--build-arg SERVICE_NAME="$*" \
 	--build-arg VERSION=$(TAG) \
 	--build-arg RELEASE=$(TAG) \
