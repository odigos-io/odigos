--- conflicted
+++ resolved
@@ -203,11 +203,7 @@
 
 .PHONY: cli-uninstall
 cli-uninstall:
-<<<<<<< HEAD
-	@echo "Installing odigos from source. version: $(ODIGOS_CLI_VERSION)"
-=======
 	@echo "Uninstalling odigos from source. version: $(ODIGOS_CLI_VERSION)"
->>>>>>> c0c526ef
 	cd ./cli ; go run -tags=embed_manifests . uninstall
 
 .PHONY: cli-upgrade
