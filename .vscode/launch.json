{
  "version": "0.2.0",
  "configurations": [

    {
      "name": "Remote Odiglet",
      "type": "go",
      "request": "attach",
      "mode": "remote",
      "debugAdapter": "legacy",
      "port": 2345,
      "host": "127.0.0.1",
      "remotePath": ""
    },
    {
      "name": "instrumentor local",
      "type": "go",
      "request": "launch",
      "mode": "debug",
      "program": "${workspaceFolder}/instrumentor",
      "cwd": "${workspaceFolder}/instrumentor"
    },
    {
      "name": "frontend",
      "type": "go",
      "request": "launch",
      "mode": "debug",
      "program": "${workspaceFolder}/frontend",
      "cwd": "${workspaceFolder}/frontend",
      "args": ["--port", "8085", "--address", "0.0.0.0"]
    },
    {
      "name": "gql-playground",
      "type": "go",
      "request": "launch",
      "mode": "debug",
      "program": "${workspaceFolder}/frontend/main.go",
      "cwd": "${workspaceFolder}/frontend"
    },
    {
      "name": "autoscaler local",
      "type": "go",
      "request": "launch",
      "mode": "debug",
      "program": "${workspaceFolder}/autoscaler",
      "cwd": "${workspaceFolder}/autoscaler",
      "env": {
        "ODIGOS_VERSION": "v1.0.90"
      }
    },
    {
      "name": "scheduler local",
      "type": "go",
      "request": "launch",
      "mode": "debug",
      "program": "${workspaceFolder}/scheduler",
      "cwd": "${workspaceFolder}/scheduler"
    },
    {
      "name": "cli uninstall",
      "type": "go",
      "request": "launch",
      "mode": "debug",
      "program": "${workspaceFolder}/cli",
      "cwd": "${workspaceFolder}/cli",
      "args": ["uninstall", "--yes"],
      "buildFlags": "-tags=embed_manifests"
<<<<<<< HEAD
    },
    {
      "name": "cli diagnose",
=======
    }, 
    {
      "name": "cli install",
      "type": "go",
      "request": "launch",
      "mode": "debug",
      "program": "${workspaceFolder}/cli",
      "cwd": "${workspaceFolder}/cli",
      "args": ["install", "--version", "ODIGOS_VERSION"],
      "buildFlags": "-tags=embed_manifests"
    },
    {
      "name": "cli pro",
>>>>>>> da06b178
      "type": "go",
      "request": "launch",
      "mode": "debug",
      "program": "${workspaceFolder}/cli",
<<<<<<< HEAD
      "args": ["diagnose"],
      "cwd": "${workspaceFolder}/cli",
=======
      "cwd": "${workspaceFolder}/cli",
      "args": ["pro", "--onprem-token", "${input:onprem_token}"],
>>>>>>> da06b178
      "buildFlags": "-tags=embed_manifests"
    }
  ],
    "inputs": [
    {
      "id": "onprem_token",
      "type": "promptString",
      "description": "Enter your onprem token"
    }]
}
<|MERGE_RESOLUTION|>--- conflicted
+++ resolved
@@ -65,36 +65,25 @@
       "cwd": "${workspaceFolder}/cli",
       "args": ["uninstall", "--yes"],
       "buildFlags": "-tags=embed_manifests"
-<<<<<<< HEAD
     },
     {
       "name": "cli diagnose",
-=======
-    }, 
+      "type": "go",
+      "request": "launch",
+      "mode": "debug",
+      "program": "${workspaceFolder}/cli",
+      "args": ["diagnose"],
+      "cwd": "${workspaceFolder}/cli",
+      "buildFlags": "-tags=embed_manifests"
+    },
     {
-      "name": "cli install",
+      "name": "cli pro",
       "type": "go",
       "request": "launch",
       "mode": "debug",
       "program": "${workspaceFolder}/cli",
       "cwd": "${workspaceFolder}/cli",
-      "args": ["install", "--version", "ODIGOS_VERSION"],
-      "buildFlags": "-tags=embed_manifests"
-    },
-    {
-      "name": "cli pro",
->>>>>>> da06b178
-      "type": "go",
-      "request": "launch",
-      "mode": "debug",
-      "program": "${workspaceFolder}/cli",
-<<<<<<< HEAD
-      "args": ["diagnose"],
-      "cwd": "${workspaceFolder}/cli",
-=======
-      "cwd": "${workspaceFolder}/cli",
       "args": ["pro", "--onprem-token", "${input:onprem_token}"],
->>>>>>> da06b178
       "buildFlags": "-tags=embed_manifests"
     }
   ],
