--- conflicted
+++ resolved
@@ -45,11 +45,7 @@
 	github.com/pkg/errors v0.9.1 // indirect
 	go.opentelemetry.io/otel v1.19.0 // indirect
 	go.opentelemetry.io/otel/trace v1.19.0 // indirect
-<<<<<<< HEAD
-	golang.org/x/mod v0.10.0 // indirect
-=======
 	golang.org/x/mod v0.12.0 // indirect
->>>>>>> ea52da89
 	golang.org/x/net v0.17.0 // indirect
 	golang.org/x/oauth2 v0.10.0 // indirect
 	golang.org/x/sys v0.13.0 // indirect
