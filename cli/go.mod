--- conflicted
+++ resolved
@@ -53,11 +53,7 @@
 	github.com/pkg/errors v0.9.1 // indirect
 	go.opentelemetry.io/otel v1.37.0 // indirect
 	go.opentelemetry.io/otel/trace v1.37.0 // indirect
-<<<<<<< HEAD
-	golang.org/x/net v0.41.0 // indirect
-=======
 	golang.org/x/net v0.44.0 // indirect
->>>>>>> 77b1a4ed
 	golang.org/x/oauth2 v0.30.0 // indirect
 	golang.org/x/sys v0.36.0 // indirect
 	golang.org/x/term v0.35.0 // indirect
