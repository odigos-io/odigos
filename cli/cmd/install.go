package cmd

import (
	"context"
	"encoding/json"
	"errors"
	"fmt"
	"os"
	"strings"
	"time"

	"github.com/odigos-io/odigos/cli/pkg/autodetect"
	"github.com/odigos-io/odigos/common/consts"
	"github.com/odigos-io/odigos/k8sutils/pkg/installationmethod"
	"github.com/odigos-io/odigos/profiles"

	apierrors "k8s.io/apimachinery/pkg/api/errors"

	"github.com/odigos-io/odigos/api/k8sconsts"
	"github.com/odigos-io/odigos/cli/cmd/resources"
	"github.com/odigos-io/odigos/cli/cmd/resources/resourcemanager"
	cmdcontext "github.com/odigos-io/odigos/cli/pkg/cmd_context"
	"github.com/odigos-io/odigos/cli/pkg/kube"
	"github.com/odigos-io/odigos/cli/pkg/log"
	"github.com/odigos-io/odigos/common"

	"github.com/spf13/cobra"
	corev1 "k8s.io/api/core/v1"
	metav1 "k8s.io/apimachinery/pkg/apis/meta/v1"
	"k8s.io/apimachinery/pkg/util/wait"
)

var (
	odigosCloudApiKeyFlag            string
	odigosOnPremToken                string
	namespaceFlag                    string
	versionFlag                      string
	skipWait                         bool
	telemetryEnabled                 bool
	openshiftEnabled                 bool
	skipWebhookIssuerCreation        bool
	psp                              bool
	userInputIgnoredNamespaces       []string
	userInputIgnoredContainers       []string
	userInputInstallProfiles         []string
	uiMode                           string
	customContainerRuntimeSocketPath string
	k8sNodeLogsDirectory             string
	instrumentorImage                string
	odigletImage                     string
	autoScalerImage                  string
	imagePrefix                      string
	nodeSelectorFlag                 string

	clusterName       string
	centralBackendURL string

	userInstrumentationEnvsRaw string
)

type ResourceCreationFunc func(ctx context.Context, client *kube.Client, ns string, labelKey string) error

// installCmd represents the install command
var installCmd = &cobra.Command{
	Use:   "install",
	Short: "Install Odigos in your kubernetes cluster.",
	Long: `This sub command will Install Odigos in your kubernetes cluster.
It will install k8s components that will auto-instrument your applications with OpenTelemetry and send traces, metrics and logs to any telemetry backend`,
	Run: func(cmd *cobra.Command, args []string) {
		ctx := cmd.Context()
		client := cmdcontext.KubeClientFromContextOrExit(ctx)
		ns := cmd.Flag("namespace").Value.String()

		installed, err := isOdigosInstalled(ctx, client, ns)
		if err != nil {
			fmt.Printf("\033[31mERROR\033[0m Failed to check Odigos installation: %v\n", err)
			os.Exit(1)
		}

		if installed {
			fmt.Printf("\033[31mERROR\033[0m Odigos is already installed in namespace\n")
			os.Exit(1)
		}

		if clusterName == "" && centralBackendURL != "" {
			fmt.Printf("\033[33mWARNING\033[0m You provided a central backend URL but no cluster name.\n")
			fmt.Println("Odigos will be installed, but this cluster will NOT be connected to the centralized Odigos backend.")
			fmt.Println("To connect it later, run: \033[36modigos config set --cluster-name <your-cluster-name> \033[0m")
		}

		// Check if the cluster meets the minimum requirements
		clusterKind := cmdcontext.ClusterKindFromContext(ctx)
		if clusterKind == autodetect.KindUnknown {
			fmt.Println("Unknown Kubernetes cluster detected, proceeding with installation")
		} else {
			fmt.Printf("Detected cluster: Kubernetes kind: %s\n", clusterKind)
		}

		k8sVersion := cmdcontext.K8SVersionFromContext(ctx)
		if k8sVersion != nil {
			if k8sVersion.LessThan(k8sconsts.MinK8SVersionForInstallation) {
				fmt.Printf("\033[31mERROR\033[0m Odigos requires Kubernetes version %s or higher but found %s, aborting\n", k8sconsts.MinK8SVersionForInstallation.String(), k8sVersion.String())
				os.Exit(1)
			}
			fmt.Printf("Detected cluster: Kubernetes version: %s\n", k8sVersion.String())
		}

		var odigosProToken string
		odigosTier := common.CommunityOdigosTier
		if odigosCloudApiKeyFlag != "" {
			odigosTier = common.CloudOdigosTier
			odigosProToken = odigosCloudApiKeyFlag
			err = VerifyOdigosCloudApiKey(odigosCloudApiKeyFlag)
			if err != nil {
				fmt.Println("Odigos install failed - invalid api-key format.")
				os.Exit(1)
			}
		} else if odigosOnPremToken != "" {
			odigosTier = common.OnPremOdigosTier
			odigosProToken = odigosOnPremToken
		}
		if centralBackendURL != "" && odigosTier != common.OnPremOdigosTier {
			fmt.Printf("\033[31mERROR\033[0m Central backend connection is only available in the OnPrem tier.\n")
			fmt.Println("Please upgrade to the OnPrem tier or remove the --central-backend-url flag.")
		}
		// validate user input profiles against available profiles
		err = ValidateUserInputProfiles(odigosTier)
		if err != nil {
			os.Exit(1)
		}

		nodeSelector, err := parseNodeSelectorFlag()
		if err != nil {
			fmt.Printf("\033[31mERROR\033[0m Unable to parse node-selector flag.\n")
			os.Exit(1)
		}

		config := CreateOdigosConfig(odigosTier, nodeSelector)

		err = installOdigos(ctx, client, ns, &config, &odigosProToken, odigosTier, "Creating")
		if err != nil {
			fmt.Printf("\033[31mERROR\033[0m Failed to install Odigos: %s\n", err)
			os.Exit(1)
		}

		if !skipWait {
			l := log.Print("Waiting for Odigos pods to be ready ...")
			err := wait.PollImmediate(1*time.Second, 3*time.Minute, arePodsReady(ctx, client, ns))
			if err != nil {
				l.Error(err)
			}

			l.Success()
		}

		fmt.Printf("\n\u001B[32mSUCCESS:\u001B[0m Odigos installed.\n")

	},
	Example: `
# Install Odigos open-source in your cluster.
odigos install

# Install Odigos cloud in your cluster.
odigos install --api-key <your-api-key>

# Install Odigos cloud in a specific cluster
odigos install --kubeconfig <path-to-kubeconfig>

# Install Odigos onprem tier for enterprise users
odigos install --onprem-token ${ODIGOS_TOKEN} --profile ${YOUR_ENTERPRISE_PROFILE_NAME}

# Install Odigos and connect the cluster to forward data to the centralized backend
odigos install --cluster-name ${YOUR_CLUSTER_NAME} --central-backend-url ${YOUR_CENTRAL_BACKEND_URL}
`,
}

func isOdigosInstalled(ctx context.Context, client *kube.Client, ns string) (bool, error) {
	cm, err := client.CoreV1().ConfigMaps(ns).Get(ctx, k8sconsts.OdigosDeploymentConfigMapName, metav1.GetOptions{})
	if err != nil {
		if apierrors.IsNotFound(err) {
			return false, nil
		}
		return false, err
	}
	return cm != nil, nil
}

func installOdigos(ctx context.Context, client *kube.Client, ns string, config *common.OdigosConfiguration, token *string, odigosTier common.OdigosTier, label string) error {
	fmt.Printf("Installing Odigos version %s in namespace %s ...\n", versionFlag, ns)

	managerOpts := resourcemanager.ManagerOpts{
		ImageReferences: GetImageReferences(odigosTier, openshiftEnabled),
	}

	createKubeResourceWithLogging(ctx, fmt.Sprintf("> Creating namespace %s", ns), client, ns, k8sconsts.OdigosSystemLabelKey, createNamespace)

	resourceManagers := resources.CreateResourceManagers(client, ns, odigosTier, token, config, versionFlag, installationmethod.K8sInstallationMethodOdigosCli, managerOpts)
	return resources.ApplyResourceManagers(ctx, client, resourceManagers, label)

}

func parseNodeSelectorFlag() (map[string]string, error) {
	nodeSelector := make(map[string]string)
	if len(nodeSelectorFlag) == 0 {
		return nodeSelector, nil
	}
	selectors := strings.Split(nodeSelectorFlag, ",")
	for _, selector := range selectors {
		s := strings.Split(selector, "=")
		if len(s) != 2 {
			return nodeSelector, errors.New(fmt.Sprintf("invalid node selector, must be in form 'key=value': %s", selector))
		}
		nodeSelector[s[0]] = s[1]
	}
	return nodeSelector, nil
}

func arePodsReady(ctx context.Context, client *kube.Client, ns string) func() (bool, error) {
	return func() (bool, error) {
		// ensure all DaemonSets in the odigos namespace have all their pods ready
		daemonSets, err := client.AppsV1().DaemonSets(ns).List(ctx, metav1.ListOptions{})
		if err != nil {
			return false, err
		}

		for _, ds := range daemonSets.Items {
			desiredPods := ds.Status.DesiredNumberScheduled
			readyPods := ds.Status.NumberReady
			if readyPods == 0 || readyPods != desiredPods {
				return false, nil
			}
		}

		// ensure all pods in the odigos namespace are running
		pods, err := client.CoreV1().Pods(ns).List(ctx, metav1.ListOptions{})
		if err != nil {
			return false, err
		}
		runningPods := 0
		for _, p := range pods.Items {
			if p.Status.Phase == corev1.PodFailed {
				return false, fmt.Errorf("pod %s failed", p.Name)
			}

			if p.Status.Phase == corev1.PodRunning {
				runningPods++
			}
		}

		return runningPods == len(pods.Items), nil
	}
}

func createNamespace(ctx context.Context, client *kube.Client, ns string, labelKey string) error {
	nsObj, err := client.CoreV1().Namespaces().Get(ctx, ns, metav1.GetOptions{})
	if err == nil {
		val, exists := nsObj.Labels[labelKey]
		if !exists || val != k8sconsts.OdigosSystemLabelValue {
			return fmt.Errorf("namespace %s does not contain the expected label: %s", ns, labelKey)
		}
		return nil
	}

	if apierrors.IsNotFound(err) {
		nsObj := &corev1.Namespace{
			ObjectMeta: metav1.ObjectMeta{
				Name: ns,
				Labels: map[string]string{
					labelKey: k8sconsts.OdigosSystemLabelValue,
				},
			},
		}
		_, err := client.CoreV1().Namespaces().Create(ctx, nsObj, metav1.CreateOptions{})
		return err
	}

	return err
}

func ValidateUserInputProfiles(tier common.OdigosTier) error {
	// Fetch available profiles for the given tier
	availableProfiles := profiles.GetAvailableProfilesForTier(tier)

	// Create a map for fast lookups of valid profile names
	profileMap := make(map[string]struct{})
	for _, profile := range availableProfiles {
		profileMap[string(profile.ProfileName)] = struct{}{}
	}

	// Check each user input profile against the map
	for _, input := range userInputInstallProfiles {
		if _, exists := profileMap[input]; !exists {
			fmt.Printf("\033[31mERROR\033[0m Profile '%s' not available.\n", input)
			return errors.New("profile " + input + " not available")
		}
	}
	return nil
}

func GetImageReferences(odigosTier common.OdigosTier, openshift bool) resourcemanager.ImageReferences {
	var imageReferences resourcemanager.ImageReferences
	if openshift {
		imageReferences = resourcemanager.ImageReferences{
			AutoscalerImage:   k8sconsts.AutoScalerImageUBI9,
			CollectorImage:    k8sconsts.OdigosClusterCollectorImageUBI9,
			InstrumentorImage: k8sconsts.InstrumentorImageUBI9,
			OdigletImage:      k8sconsts.OdigletImageUBI9,
			KeyvalProxyImage:  k8sconsts.KeyvalProxyImage,
			SchedulerImage:    k8sconsts.SchedulerImageUBI9,
			UIImage:           k8sconsts.UIImageUBI9,
		}
	} else {
		imageReferences = resourcemanager.ImageReferences{
			AutoscalerImage:   k8sconsts.AutoScalerImageName,
			CollectorImage:    k8sconsts.OdigosClusterCollectorImage,
			InstrumentorImage: k8sconsts.InstrumentorImage,
			OdigletImage:      k8sconsts.OdigletImageName,
			KeyvalProxyImage:  k8sconsts.KeyvalProxyImage,
			SchedulerImage:    k8sconsts.SchedulerImage,
			UIImage:           k8sconsts.UIImage,
		}
	}

	if odigosTier == common.OnPremOdigosTier {
		if openshift {
			imageReferences.InstrumentorImage = k8sconsts.InstrumentorEnterpriseImageUBI9
			imageReferences.OdigletImage = k8sconsts.OdigletEnterpriseImageUBI9
		} else {
			imageReferences.InstrumentorImage = k8sconsts.InstrumentorEnterpriseImage
			imageReferences.OdigletImage = k8sconsts.OdigletEnterpriseImageName
			imageReferences.CentralProxyImage = k8sconsts.CentralProxyImage
			imageReferences.CentralBackendImage = k8sconsts.CentralBackendImage
			imageReferences.CentralUIImage = k8sconsts.CentralUIImage
		}
	}
	return imageReferences
}

func CreateOdigosConfig(odigosTier common.OdigosTier, nodeSelector map[string]string) common.OdigosConfiguration {
	selectedProfiles := []common.ProfileName{}
	for _, profile := range userInputInstallProfiles {
		selectedProfiles = append(selectedProfiles, common.ProfileName(profile))
	}

	if openshiftEnabled {
		if imagePrefix == "" {
			imagePrefix = k8sconsts.RedHatImagePrefix
		}
		odigletImage = k8sconsts.OdigletImageUBI9
		instrumentorImage = k8sconsts.InstrumentorImageUBI9
		autoScalerImage = k8sconsts.AutoScalerImageUBI9
	}

	var parsedUserJson *common.UserInstrumentationEnvs
	if userInstrumentationEnvsRaw != "" {
		parsedUserJson = &common.UserInstrumentationEnvs{}
		if err := json.Unmarshal([]byte(userInstrumentationEnvsRaw), &parsedUserJson); err != nil {
			fmt.Printf("\033[31mERROR\033[0m Failed to parse --user-instrumentation-envs: %v\n", err)
		}
	}

	return common.OdigosConfiguration{
		ConfigVersion:                    1, // config version starts at 1 and incremented on every config change
		TelemetryEnabled:                 telemetryEnabled,
		OpenshiftEnabled:                 openshiftEnabled,
		IgnoredNamespaces:                userInputIgnoredNamespaces,
		CustomContainerRuntimeSocketPath: customContainerRuntimeSocketPath,
<<<<<<< HEAD
		IgnoredContainers:                userInputIgnoredContainers,
		SkipWebhookIssuerCreation:        skipWebhookIssuerCreation,
		Psp:                              psp,
		ImagePrefix:                      imagePrefix,
		Profiles:                         selectedProfiles,
		UiMode:                           common.UiMode(uiMode),
		ClusterName:                      clusterName,
		CentralBackendURL:                centralBackendURL,
		UserInstrumentationEnvs:          parsedUserJson,
		NodeSelector:                     nodeSelector,
=======
		CollectorNode: &common.CollectorNodeConfiguration{
			K8sNodeLogsDirectory: k8sNodeLogsDirectory,
		},
		IgnoredContainers:         userInputIgnoredContainers,
		SkipWebhookIssuerCreation: skipWebhookIssuerCreation,
		Psp:                       psp,
		ImagePrefix:               imagePrefix,
		Profiles:                  selectedProfiles,
		UiMode:                    common.UiMode(uiMode),
		ClusterName:               clusterName,
		CentralBackendURL:         centralBackendURL,
		NodeSelector:              nodeSelector,
>>>>>>> 61a4af30
	}

}

func createKubeResourceWithLogging(ctx context.Context, msg string, client *kube.Client, ns string, labelScope string, create ResourceCreationFunc) {
	l := log.Print(msg)
	err := create(ctx, client, ns, labelScope)
	if err != nil {
		l.Error(err)
	}

	l.Success()
}

func init() {
	rootCmd.AddCommand(installCmd)
	installCmd.Flags().StringVarP(&namespaceFlag, "namespace", "n", consts.DefaultOdigosNamespace, "target k8s namespace for Odigos installation")
	installCmd.Flags().StringVarP(&odigosCloudApiKeyFlag, "api-key", "k", "", "api key for odigos cloud")
	installCmd.Flags().StringVarP(&odigosOnPremToken, "onprem-token", "", "", "authentication token for odigos enterprise on-premises")
	installCmd.Flags().BoolVar(&skipWait, "nowait", false, "skip waiting for odigos pods to be ready")
	installCmd.Flags().BoolVar(&telemetryEnabled, "telemetry", true, "send general telemetry regarding Odigos usage")
	installCmd.Flags().BoolVar(&openshiftEnabled, "openshift", false, "configure requirements for OpenShift: required selinux settings, RBAC roles, and will use OpenShift certified images (if --image-prefix is not set)")
	installCmd.Flags().BoolVar(&skipWebhookIssuerCreation, consts.SkipWebhookIssuerCreationProperty, false, "Skip creating the Issuer and Certificate for the Instrumentor pod webhook if cert-manager is installed.")
	installCmd.Flags().StringVar(&imagePrefix, consts.ImagePrefixProperty, k8sconsts.OdigosImagePrefix, "prefix for all container images.")
	installCmd.Flags().BoolVar(&psp, consts.PspProperty, false, "enable pod security policy")
	installCmd.Flags().StringSliceVar(&userInputIgnoredNamespaces, "ignore-namespace", k8sconsts.DefaultIgnoredNamespaces, "namespaces not to show in odigos ui")
	installCmd.Flags().StringVar(&customContainerRuntimeSocketPath, "container-runtime-socket-path", "", "custom configuration of a path to the container runtime socket path (e.g. /var/lib/rancher/rke2/agent/containerd/containerd.sock)")
	installCmd.Flags().StringVar(&k8sNodeLogsDirectory, consts.K8sNodeLogsDirectory, "", "custom configuration of a path to the directory where Kubernetes logs are symlinked in a node (e.g. /mnt/var/log)")
	installCmd.Flags().StringSliceVar(&userInputIgnoredContainers, "ignore-container", k8sconsts.DefaultIgnoredContainers, "container names to exclude from instrumentation (useful for sidecar container)")
	installCmd.Flags().StringSliceVar(&userInputInstallProfiles, "profile", []string{}, "install preset profiles with a specific configuration")
	installCmd.Flags().StringVarP(&uiMode, consts.UiModeProperty, "", string(common.NormalUiMode), "set the UI mode (one-of: normal, readonly)")
	installCmd.Flags().StringVar(&nodeSelectorFlag, "node-selector", "", "comma-separated key=value pair of Kubernetes NodeSelectors to set on Odigos components. Example: kubernetes.io/hostname=myhost")

	installCmd.Flags().StringVar(&clusterName, "cluster-name", "", "name of the cluster to be used in the centralized backend")
	installCmd.Flags().StringVar(&centralBackendURL, "central-backend-url", "", "use to connect this cluster to the centralized odigos cluster")
	installCmd.Flags().StringVar(
		&userInstrumentationEnvsRaw,
		"user-instrumentation-envs",
		"",
		"JSON string to configure per-language instrumentation envs, e.g. '{\"languages\":{\"go\":{\"enabled\":true,\"env\":{\"OTEL_GO_ENABLED\":\"true\"}}}}'",
	)

	if OdigosVersion != "" {
		versionFlag = OdigosVersion
	} else {
		installCmd.Flags().StringVar(&versionFlag, "version", OdigosVersion, "for development purposes only")
	}
}<|MERGE_RESOLUTION|>--- conflicted
+++ resolved
@@ -365,18 +365,6 @@
 		OpenshiftEnabled:                 openshiftEnabled,
 		IgnoredNamespaces:                userInputIgnoredNamespaces,
 		CustomContainerRuntimeSocketPath: customContainerRuntimeSocketPath,
-<<<<<<< HEAD
-		IgnoredContainers:                userInputIgnoredContainers,
-		SkipWebhookIssuerCreation:        skipWebhookIssuerCreation,
-		Psp:                              psp,
-		ImagePrefix:                      imagePrefix,
-		Profiles:                         selectedProfiles,
-		UiMode:                           common.UiMode(uiMode),
-		ClusterName:                      clusterName,
-		CentralBackendURL:                centralBackendURL,
-		UserInstrumentationEnvs:          parsedUserJson,
-		NodeSelector:                     nodeSelector,
-=======
 		CollectorNode: &common.CollectorNodeConfiguration{
 			K8sNodeLogsDirectory: k8sNodeLogsDirectory,
 		},
@@ -388,8 +376,8 @@
 		UiMode:                    common.UiMode(uiMode),
 		ClusterName:               clusterName,
 		CentralBackendURL:         centralBackendURL,
+		UserInstrumentationEnvs:          parsedUserJson,
 		NodeSelector:              nodeSelector,
->>>>>>> 61a4af30
 	}
 
 }
