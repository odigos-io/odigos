--- conflicted
+++ resolved
@@ -29,21 +29,6 @@
 )
 
 var (
-<<<<<<< HEAD
-	odigosCloudApiKeyFlag      string
-	odigosOnPremToken          string
-	namespaceFlag              string
-	versionFlag                string
-	skipWait                   bool
-	telemetryEnabled           bool
-	openshiftEnabled           bool
-	skipWebhookIssuerCreation  bool
-	psp                        bool
-	userInputIgnoredNamespaces []string
-	userInputIgnoredContainers []string
-	userInputInstallProfiles   []string
-	uiMode                     string
-=======
 	odigosCloudApiKeyFlag            string
 	odigosOnPremToken                string
 	namespaceFlag                    string
@@ -59,12 +44,10 @@
 	uiMode                           string
 	centralBackendURL                string
 	customContainerRuntimeSocketPath string
->>>>>>> 84544cf9
-
-	instrumentorImage string
-	odigletImage      string
-	autoScalerImage   string
-	imagePrefix       string
+	instrumentorImage                string
+	odigletImage                     string
+	autoScalerImage                  string
+	imagePrefix                      string
 
 	clusterName       string
 	centralBackendURL string
@@ -326,34 +309,19 @@
 		instrumentorImage = k8sconsts.InstrumentorImageUBI9
 		autoScalerImage = k8sconsts.AutoScalerImageUBI9
 	}
-<<<<<<< HEAD
+
 	config := common.OdigosConfiguration{
-		ConfigVersion:             1,
-		TelemetryEnabled:          telemetryEnabled,
-		OpenshiftEnabled:          openshiftEnabled,
-		IgnoredNamespaces:         userInputIgnoredNamespaces,
-		IgnoredContainers:         userInputIgnoredContainers,
-		SkipWebhookIssuerCreation: skipWebhookIssuerCreation,
-		Psp:                       psp,
-		ImagePrefix:               imagePrefix,
-		Profiles:                  selectedProfiles,
-		UiMode:                    common.UiMode(uiMode),
-=======
-
-	return common.OdigosConfiguration{
-		ConfigVersion:                    1, // config version starts at 1 and incremented on every config change
+		ConfigVersion:                    1,
 		TelemetryEnabled:                 telemetryEnabled,
 		OpenshiftEnabled:                 openshiftEnabled,
 		IgnoredNamespaces:                userInputIgnoredNamespaces,
+		CustomContainerRuntimeSocketPath: customContainerRuntimeSocketPath,
 		IgnoredContainers:                userInputIgnoredContainers,
-		CustomContainerRuntimeSocketPath: customContainerRuntimeSocketPath,
 		SkipWebhookIssuerCreation:        skipWebhookIssuerCreation,
 		Psp:                              psp,
 		ImagePrefix:                      imagePrefix,
 		Profiles:                         selectedProfiles,
 		UiMode:                           common.UiMode(uiMode),
-		CentralBackendURL:                centralBackendURL,
->>>>>>> 84544cf9
 	}
 
 	if clusterName != "" && centralBackendURL != "" {
