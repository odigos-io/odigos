package cmd

import (
	"context"
	"encoding/json"
	"errors"
	"fmt"
	"os"
	"strings"
	"time"

	"github.com/odigos-io/odigos/cli/pkg/autodetect"
	"github.com/odigos-io/odigos/common/consts"
	"github.com/odigos-io/odigos/k8sutils/pkg/installationmethod"
	"github.com/odigos-io/odigos/profiles"

	apierrors "k8s.io/apimachinery/pkg/api/errors"

	"github.com/odigos-io/odigos/api/k8sconsts"
	"github.com/odigos-io/odigos/cli/cmd/resources"
	"github.com/odigos-io/odigos/cli/cmd/resources/resourcemanager"
	cmdcontext "github.com/odigos-io/odigos/cli/pkg/cmd_context"
	"github.com/odigos-io/odigos/cli/pkg/kube"
	"github.com/odigos-io/odigos/cli/pkg/log"
	"github.com/odigos-io/odigos/common"

	"github.com/spf13/cobra"
	corev1 "k8s.io/api/core/v1"
	metav1 "k8s.io/apimachinery/pkg/apis/meta/v1"
	"k8s.io/apimachinery/pkg/util/wait"
)

var (
	odigosCloudApiKeyFlag            string
	odigosOnPremToken                string
	namespaceFlag                    string
	versionFlag                      string
	skipWait                         bool
	telemetryEnabled                 bool
	openshiftEnabled                 bool
	skipWebhookIssuerCreation        bool
	psp                              bool
	userInputIgnoredNamespaces       []string
	userInputIgnoredContainers       []string
	userInputInstallProfiles         []string
	uiMode                           string
	customContainerRuntimeSocketPath string
	instrumentorImage                string
	odigletImage                     string
	autoScalerImage                  string
	imagePrefix                      string
	nodeSelectorFlag                 string

	clusterName       string
	centralBackendURL string

	userInstrumentationEnvsRaw string
)

type ResourceCreationFunc func(ctx context.Context, client *kube.Client, ns string, labelKey string) error

// installCmd represents the install command
var installCmd = &cobra.Command{
	Use:   "install",
	Short: "Install Odigos in your kubernetes cluster.",
	Long: `This sub command will Install Odigos in your kubernetes cluster.
It will install k8s components that will auto-instrument your applications with OpenTelemetry and send traces, metrics and logs to any telemetry backend`,
	Run: func(cmd *cobra.Command, args []string) {
		ctx := cmd.Context()
		client := cmdcontext.KubeClientFromContextOrExit(ctx)
		ns := cmd.Flag("namespace").Value.String()

		installed, err := isOdigosInstalled(ctx, client, ns)
		if err != nil {
			fmt.Printf("\033[31mERROR\033[0m Failed to check Odigos installation: %v\n", err)
			os.Exit(1)
		}

		if installed {
			fmt.Printf("\033[31mERROR\033[0m Odigos is already installed in namespace\n")
			os.Exit(1)
		}

		if clusterName == "" && centralBackendURL != "" {
			fmt.Printf("\033[33mWARNING\033[0m You provided a central backend URL but no cluster name.\n")
			fmt.Println("Odigos will be installed, but this cluster will NOT be connected to the centralized Odigos backend.")
			fmt.Println("To connect it later, run: \033[36modigos config set --cluster-name <your-cluster-name> \033[0m")
		}

		// Check if the cluster meets the minimum requirements
		clusterKind := cmdcontext.ClusterKindFromContext(ctx)
		if clusterKind == autodetect.KindUnknown {
			fmt.Println("Unknown Kubernetes cluster detected, proceeding with installation")
		} else {
			fmt.Printf("Detected cluster: Kubernetes kind: %s\n", clusterKind)
		}

		k8sVersion := cmdcontext.K8SVersionFromContext(ctx)
		if k8sVersion != nil {
			if k8sVersion.LessThan(k8sconsts.MinK8SVersionForInstallation) {
				fmt.Printf("\033[31mERROR\033[0m Odigos requires Kubernetes version %s or higher but found %s, aborting\n", k8sconsts.MinK8SVersionForInstallation.String(), k8sVersion.String())
				os.Exit(1)
			}
			fmt.Printf("Detected cluster: Kubernetes version: %s\n", k8sVersion.String())
		}

		var odigosProToken string
		odigosTier := common.CommunityOdigosTier
		if odigosCloudApiKeyFlag != "" {
			odigosTier = common.CloudOdigosTier
			odigosProToken = odigosCloudApiKeyFlag
			err = VerifyOdigosCloudApiKey(odigosCloudApiKeyFlag)
			if err != nil {
				fmt.Println("Odigos install failed - invalid api-key format.")
				os.Exit(1)
			}
		} else if odigosOnPremToken != "" {
			odigosTier = common.OnPremOdigosTier
			odigosProToken = odigosOnPremToken
		}
		if centralBackendURL != "" && odigosTier != common.OnPremOdigosTier {
			fmt.Printf("\033[31mERROR\033[0m Central backend connection is only available in the OnPrem tier.\n")
			fmt.Println("Please upgrade to the OnPrem tier or remove the --central-backend-url flag.")
		}
		// validate user input profiles against available profiles
		err = ValidateUserInputProfiles(odigosTier)
		if err != nil {
			os.Exit(1)
		}

		nodeSelector, err := parseNodeSelectorFlag()
		if err != nil {
			fmt.Printf("\033[31mERROR\033[0m Unable to parse node-selector flag.\n")
			os.Exit(1)
		}

		config := CreateOdigosConfig(odigosTier, nodeSelector)

		err = installOdigos(ctx, client, ns, &config, &odigosProToken, odigosTier, "Creating")
		if err != nil {
			fmt.Printf("\033[31mERROR\033[0m Failed to install Odigos: %s\n", err)
			os.Exit(1)
		}

		if !skipWait {
			l := log.Print("Waiting for Odigos pods to be ready ...")
			err := wait.PollImmediate(1*time.Second, 3*time.Minute, arePodsReady(ctx, client, ns))
			if err != nil {
				l.Error(err)
			}

			l.Success()
		}

		fmt.Printf("\n\u001B[32mSUCCESS:\u001B[0m Odigos installed.\n")

	},
	Example: `
# Install Odigos open-source in your cluster.
odigos install

# Install Odigos cloud in your cluster.
odigos install --api-key <your-api-key>

# Install Odigos cloud in a specific cluster
odigos install --kubeconfig <path-to-kubeconfig>

# Install Odigos onprem tier for enterprise users
odigos install --onprem-token ${ODIGOS_TOKEN} --profile ${YOUR_ENTERPRISE_PROFILE_NAME}

# Install Odigos and connect the cluster to forward data to the centralized backend
odigos install --cluster-name ${YOUR_CLUSTER_NAME} --central-backend-url ${YOUR_CENTRAL_BACKEND_URL}
`,
}

func isOdigosInstalled(ctx context.Context, client *kube.Client, ns string) (bool, error) {
	cm, err := client.CoreV1().ConfigMaps(ns).Get(ctx, k8sconsts.OdigosDeploymentConfigMapName, metav1.GetOptions{})
	if err != nil {
		if apierrors.IsNotFound(err) {
			return false, nil
		}
		return false, err
	}
	return cm != nil, nil
}

func installOdigos(ctx context.Context, client *kube.Client, ns string, config *common.OdigosConfiguration, token *string, odigosTier common.OdigosTier, label string) error {
	fmt.Printf("Installing Odigos version %s in namespace %s ...\n", versionFlag, ns)

	managerOpts := resourcemanager.ManagerOpts{
		ImageReferences: GetImageReferences(odigosTier, openshiftEnabled),
	}

	createKubeResourceWithLogging(ctx, fmt.Sprintf("> Creating namespace %s", ns), client, ns, k8sconsts.OdigosSystemLabelKey, createNamespace)

	resourceManagers := resources.CreateResourceManagers(client, ns, odigosTier, token, config, versionFlag, installationmethod.K8sInstallationMethodOdigosCli, managerOpts)
	return resources.ApplyResourceManagers(ctx, client, resourceManagers, label)

}

func parseNodeSelectorFlag() (map[string]string, error) {
	nodeSelector := make(map[string]string)
	if len(nodeSelectorFlag) == 0 {
		return nodeSelector, nil
	}
	selectors := strings.Split(nodeSelectorFlag, ",")
	for _, selector := range selectors {
		s := strings.Split(selector, "=")
		if len(s) != 2 {
			return nodeSelector, errors.New(fmt.Sprintf("invalid node selector, must be in form 'key=value': %s", selector))
		}
		nodeSelector[s[0]] = s[1]
	}
	return nodeSelector, nil
}

func arePodsReady(ctx context.Context, client *kube.Client, ns string) func() (bool, error) {
	return func() (bool, error) {
		// ensure all DaemonSets in the odigos namespace have all their pods ready
		daemonSets, err := client.AppsV1().DaemonSets(ns).List(ctx, metav1.ListOptions{})
		if err != nil {
			return false, err
		}

		for _, ds := range daemonSets.Items {
			desiredPods := ds.Status.DesiredNumberScheduled
			readyPods := ds.Status.NumberReady
			if readyPods == 0 || readyPods != desiredPods {
				return false, nil
			}
		}

		// ensure all pods in the odigos namespace are running
		pods, err := client.CoreV1().Pods(ns).List(ctx, metav1.ListOptions{})
		if err != nil {
			return false, err
		}
		runningPods := 0
		for _, p := range pods.Items {
			if p.Status.Phase == corev1.PodFailed {
				return false, fmt.Errorf("pod %s failed", p.Name)
			}

			if p.Status.Phase == corev1.PodRunning {
				runningPods++
			}
		}

		return runningPods == len(pods.Items), nil
	}
}

func createNamespace(ctx context.Context, client *kube.Client, ns string, labelKey string) error {
	nsObj, err := client.CoreV1().Namespaces().Get(ctx, ns, metav1.GetOptions{})
	if err == nil {
		val, exists := nsObj.Labels[labelKey]
		if !exists || val != k8sconsts.OdigosSystemLabelValue {
			return fmt.Errorf("namespace %s does not contain the expected label: %s", ns, labelKey)
		}
		return nil
	}

	if apierrors.IsNotFound(err) {
		nsObj := &corev1.Namespace{
			ObjectMeta: metav1.ObjectMeta{
				Name: ns,
				Labels: map[string]string{
					labelKey: k8sconsts.OdigosSystemLabelValue,
				},
			},
		}
		_, err := client.CoreV1().Namespaces().Create(ctx, nsObj, metav1.CreateOptions{})
		return err
	}

	return err
}

func ValidateUserInputProfiles(tier common.OdigosTier) error {
	// Fetch available profiles for the given tier
	availableProfiles := profiles.GetAvailableProfilesForTier(tier)

	// Create a map for fast lookups of valid profile names
	profileMap := make(map[string]struct{})
	for _, profile := range availableProfiles {
		profileMap[string(profile.ProfileName)] = struct{}{}
	}

	// Check each user input profile against the map
	for _, input := range userInputInstallProfiles {
		if _, exists := profileMap[input]; !exists {
			fmt.Printf("\033[31mERROR\033[0m Profile '%s' not available.\n", input)
			return errors.New("profile " + input + " not available")
		}
	}
	return nil
}

func GetImageReferences(odigosTier common.OdigosTier, openshift bool) resourcemanager.ImageReferences {
	var imageReferences resourcemanager.ImageReferences
	if openshift {
		imageReferences = resourcemanager.ImageReferences{
			AutoscalerImage:   k8sconsts.AutoScalerImageUBI9,
			CollectorImage:    k8sconsts.OdigosClusterCollectorImageUBI9,
			InstrumentorImage: k8sconsts.InstrumentorImageUBI9,
			OdigletImage:      k8sconsts.OdigletImageUBI9,
			KeyvalProxyImage:  k8sconsts.KeyvalProxyImage,
			SchedulerImage:    k8sconsts.SchedulerImageUBI9,
			UIImage:           k8sconsts.UIImageUBI9,
		}
	} else {
		imageReferences = resourcemanager.ImageReferences{
			AutoscalerImage:   k8sconsts.AutoScalerImageName,
			CollectorImage:    k8sconsts.OdigosClusterCollectorImage,
			InstrumentorImage: k8sconsts.InstrumentorImage,
			OdigletImage:      k8sconsts.OdigletImageName,
			KeyvalProxyImage:  k8sconsts.KeyvalProxyImage,
			SchedulerImage:    k8sconsts.SchedulerImage,
			UIImage:           k8sconsts.UIImage,
		}
	}

	if odigosTier == common.OnPremOdigosTier {
		if openshift {
			imageReferences.InstrumentorImage = k8sconsts.InstrumentorEnterpriseImageUBI9
			imageReferences.OdigletImage = k8sconsts.OdigletEnterpriseImageUBI9
		} else {
			imageReferences.InstrumentorImage = k8sconsts.InstrumentorEnterpriseImage
			imageReferences.OdigletImage = k8sconsts.OdigletEnterpriseImageName
			imageReferences.CentralProxyImage = k8sconsts.CentralProxyImage
			imageReferences.CentralBackendImage = k8sconsts.CentralBackendImage
			imageReferences.CentralUIImage = k8sconsts.CentralUIImage
		}
	}
	return imageReferences
}

func CreateOdigosConfig(odigosTier common.OdigosTier, nodeSelector map[string]string) common.OdigosConfiguration {
	selectedProfiles := []common.ProfileName{}
	for _, profile := range userInputInstallProfiles {
		selectedProfiles = append(selectedProfiles, common.ProfileName(profile))
	}

	if openshiftEnabled {
		if imagePrefix == "" {
			imagePrefix = k8sconsts.RedHatImagePrefix
		}
		odigletImage = k8sconsts.OdigletImageUBI9
		instrumentorImage = k8sconsts.InstrumentorImageUBI9
		autoScalerImage = k8sconsts.AutoScalerImageUBI9
	}

	var parsedUserJson *common.UserInstrumentationEnvs
	if userInstrumentationEnvsRaw != "" {
		var uie common.UserInstrumentationEnvs
		if err := json.Unmarshal([]byte(userInstrumentationEnvsRaw), &uie); err != nil {
			fmt.Printf("\033[31mERROR\033[0m Failed to parse --user-instrumentation-envs: %v\n", err)
		}
		parsedUserJson = &uie
	}

	return common.OdigosConfiguration{
		ConfigVersion:                    1, // config version starts at 1 and incremented on every config change
		TelemetryEnabled:                 telemetryEnabled,
		OpenshiftEnabled:                 openshiftEnabled,
		IgnoredNamespaces:                userInputIgnoredNamespaces,
		CustomContainerRuntimeSocketPath: customContainerRuntimeSocketPath,
		IgnoredContainers:                userInputIgnoredContainers,
		SkipWebhookIssuerCreation:        skipWebhookIssuerCreation,
		Psp:                              psp,
		ImagePrefix:                      imagePrefix,
		Profiles:                         selectedProfiles,
		UiMode:                           common.UiMode(uiMode),
		ClusterName:                      clusterName,
		CentralBackendURL:                centralBackendURL,
<<<<<<< HEAD
		UserInstrumentationEnvs:          parsedUserJson,
=======
		NodeSelector:                     nodeSelector,
>>>>>>> aa987ddd
	}

}

func createKubeResourceWithLogging(ctx context.Context, msg string, client *kube.Client, ns string, labelScope string, create ResourceCreationFunc) {
	l := log.Print(msg)
	err := create(ctx, client, ns, labelScope)
	if err != nil {
		l.Error(err)
	}

	l.Success()
}

func init() {
	rootCmd.AddCommand(installCmd)
	installCmd.Flags().StringVarP(&namespaceFlag, "namespace", "n", consts.DefaultOdigosNamespace, "target k8s namespace for Odigos installation")
	installCmd.Flags().StringVarP(&odigosCloudApiKeyFlag, "api-key", "k", "", "api key for odigos cloud")
	installCmd.Flags().StringVarP(&odigosOnPremToken, "onprem-token", "", "", "authentication token for odigos enterprise on-premises")
	installCmd.Flags().BoolVar(&skipWait, "nowait", false, "skip waiting for odigos pods to be ready")
	installCmd.Flags().BoolVar(&telemetryEnabled, "telemetry", true, "send general telemetry regarding Odigos usage")
	installCmd.Flags().BoolVar(&openshiftEnabled, "openshift", false, "configure requirements for OpenShift: required selinux settings, RBAC roles, and will use OpenShift certified images (if --image-prefix is not set)")
	installCmd.Flags().BoolVar(&skipWebhookIssuerCreation, consts.SkipWebhookIssuerCreationProperty, false, "Skip creating the Issuer and Certificate for the Instrumentor pod webhook if cert-manager is installed.")
	installCmd.Flags().StringVar(&imagePrefix, consts.ImagePrefixProperty, k8sconsts.OdigosImagePrefix, "prefix for all container images.")
	installCmd.Flags().BoolVar(&psp, consts.PspProperty, false, "enable pod security policy")
	installCmd.Flags().StringSliceVar(&userInputIgnoredNamespaces, "ignore-namespace", k8sconsts.DefaultIgnoredNamespaces, "namespaces not to show in odigos ui")
	installCmd.Flags().StringVar(&customContainerRuntimeSocketPath, "container-runtime-socket-path", "", "custom configuration of a path to the container runtime socket path (e.g. /var/lib/rancher/rke2/agent/containerd/containerd.sock)")
	installCmd.Flags().StringSliceVar(&userInputIgnoredContainers, "ignore-container", k8sconsts.DefaultIgnoredContainers, "container names to exclude from instrumentation (useful for sidecar container)")
	installCmd.Flags().StringSliceVar(&userInputInstallProfiles, "profile", []string{}, "install preset profiles with a specific configuration")
	installCmd.Flags().StringVarP(&uiMode, consts.UiModeProperty, "", string(common.NormalUiMode), "set the UI mode (one-of: normal, readonly)")
	installCmd.Flags().StringVar(&nodeSelectorFlag, "node-selector", "", "comma-separated key=value pair of Kubernetes NodeSelectors to set on Odigos components. Example: kubernetes.io/hostname=myhost")

	installCmd.Flags().StringVar(&clusterName, "cluster-name", "", "name of the cluster to be used in the centralized backend")
	installCmd.Flags().StringVar(&centralBackendURL, "central-backend-url", "", "use to connect this cluster to the centralized odigos cluster")
	installCmd.Flags().StringVar(
		&userInstrumentationEnvsRaw,
		"user-instrumentation-envs",
		"",
		"JSON string to configure per-language instrumentation envs, e.g. '{\"languages\":{\"go\":{\"enabled\":true,\"env\":{\"OTEL_GO_ENABLED\":\"true\"}}}}'",
	)

	if OdigosVersion != "" {
		versionFlag = OdigosVersion
	} else {
		installCmd.Flags().StringVar(&versionFlag, "version", OdigosVersion, "for development purposes only")
	}
}<|MERGE_RESOLUTION|>--- conflicted
+++ resolved
@@ -373,11 +373,8 @@
 		UiMode:                           common.UiMode(uiMode),
 		ClusterName:                      clusterName,
 		CentralBackendURL:                centralBackendURL,
-<<<<<<< HEAD
 		UserInstrumentationEnvs:          parsedUserJson,
-=======
 		NodeSelector:                     nodeSelector,
->>>>>>> aa987ddd
 	}
 
 }
