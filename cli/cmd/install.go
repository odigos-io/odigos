--- conflicted
+++ resolved
@@ -52,11 +52,8 @@
 		ctx := cmd.Context()
 		ns := cmd.Flag("namespace").Value.String()
 		cmd.Flags().StringSliceVar(&ignoredNamespaces, "ignore-namespace", DefaultIgnoredNamespaces, "--ignore-namespace foo logging")
-		fmt.Printf("Installing Odigos version %s in namespace %s ...\n", versionFlag, ns)
 
-<<<<<<< HEAD
-		// namespace is created on "install" and is not managed by resource manager
-=======
+		// check if odigos is already installed
 		existingOdigosNs, err := resources.GetOdigosNamespace(client, ctx)
 		if err == nil {
 			fmt.Printf("\033[31mERROR\033[0m Odigos is already installed in namespace \"%s\". If you wish to re-install, run \"odigos uninstall\" first.\n", existingOdigosNs)
@@ -66,8 +63,9 @@
 			os.Exit(1)
 		}
 
-		isOdigosCloud := odigosCloudApiKeyFlag != ""
->>>>>>> 9808e01d
+		fmt.Printf("Installing Odigos version %s in namespace %s ...\n", versionFlag, ns)
+
+		// namespace is created on "install" and is not managed by resource manager
 		createKubeResourceWithLogging(ctx, fmt.Sprintf("Creating namespace %s", ns),
 			client, cmd, ns, createNamespace)
 
