package cmd

import (
	"bytes"
	"context"
	"encoding/json"
	"fmt"
	"io"
	"net/http"
	"os"

	"github.com/odigos-io/odigos/api/k8sconsts"
	"github.com/odigos-io/odigos/cli/cmd/resources"
<<<<<<< HEAD
	"github.com/odigos-io/odigos/cli/cmd/resources/resourcemanager"
=======
	"github.com/odigos-io/odigos/cli/cmd/resources/odigospro"
>>>>>>> b646b924
	cmdcontext "github.com/odigos-io/odigos/cli/pkg/cmd_context"
	"github.com/odigos-io/odigos/cli/pkg/kube"
	"github.com/odigos-io/odigos/common"
	"github.com/odigos-io/odigos/common/consts"
	"github.com/odigos-io/odigos/k8sutils/pkg/pro"

	"github.com/spf13/cobra"
<<<<<<< HEAD
	corev1 "k8s.io/api/core/v1"
	apierrors "k8s.io/apimachinery/pkg/api/errors"
=======
>>>>>>> b646b924
	metav1 "k8s.io/apimachinery/pkg/apis/meta/v1"
)

var (
<<<<<<< HEAD
	updateRemoteFlag     bool
	installOdigosCentral bool
	proNamespaceFlag     string
=======
	useDefault       bool
	updateRemoteFlag bool
>>>>>>> b646b924
)

var proCmd = &cobra.Command{
	Use:   "pro",
	Short: "Manage Odigos onprem tier for enterprise users",
	Long:  `The pro command provides various operations and functionalities specifically designed for enterprise users. Use this command to access advanced features and manage your pro account.`,
	Run: func(cmd *cobra.Command, args []string) {
		ctx := cmd.Context()
		client := cmdcontext.KubeClientFromContextOrExit(ctx)

		onPremToken := cmd.Flag("onprem-token").Value.String()

		if installOdigosCentral {
			if err := installCentralBackendAndUI(ctx, client, proNamespaceFlag, onPremToken); err != nil {
				fmt.Println("\033[31mERROR\033[0m Failed to install Odigos central:")
				fmt.Println(err)
				os.Exit(1)
			}
			return
		}

		ns, err := resources.GetOdigosNamespace(client, ctx)
		if resources.IsErrNoOdigosNamespaceFound(err) {
			fmt.Println("\033[31mERROR\033[0m no odigos installation found in the current cluster")
			os.Exit(1)
		} else if err != nil {
			fmt.Printf("\033[31mERROR\033[0m Failed to check if Odigos is already installed: %s\n", err)
			os.Exit(1)
		}

		if updateRemoteFlag {
			err = executeRemoteUpdateToken(ctx, client, ns, onPremToken)
		} else {
			err = pro.UpdateOdigosToken(ctx, client, ns, onPremToken)
		}

		if err != nil {
			fmt.Println("\033[31mERROR\033[0m Failed to update token:")
			fmt.Println(err)
			os.Exit(1)
		} else {
			fmt.Println()
			fmt.Println("\u001B[32mSUCCESS:\u001B[0m Token updated successfully")
		}
	},
	Example: `  
# Renew the on-premises token for Odigos,
odigos pro --onprem-token ${ODIGOS_TOKEN}


# Install the Odigos Central (backend + UI) in a dedicated cluster:
odigos pro --install-central --onprem-token $ODIGOS_TOKEN

# Install Odigos Central in a custom namespace:
odigos pro --install-central --onprem-token $ODIGOS_TOKEN --namespace my-central-namespace
`,
}

func createTokenPayload(onpremToken string) (string, error) {
	tokenPayload := pro.TokenPayload{OnpremToken: onpremToken}
	jsonBytes, err := json.Marshal(tokenPayload)
	if err != nil {
		return "", err
	}
	return string(jsonBytes), nil
}

func executeRemoteUpdateToken(ctx context.Context, client *kube.Client, namespace string, onPremToken string) error {
	uiSvcProxyEndpoint := fmt.Sprintf(
		"/api/v1/namespaces/%s/services/%s:%d/proxy/api/token/update",
		namespace,
		k8sconsts.OdigosUiServiceName,
		k8sconsts.OdigosUiServicePort,
	)

	tokenPayload, err := createTokenPayload(onPremToken)
	if err != nil {
		return fmt.Errorf("failed to create token payload: %v", err)
	}
	body := bytes.NewBuffer([]byte(tokenPayload))

	request := client.Clientset.RESTClient().Post().
		AbsPath(uiSvcProxyEndpoint).
		Body(body).
		SetHeader("Content-Type", "application/json").
		Do(ctx)

	if err := request.Error(); err != nil {
		return fmt.Errorf("failed to update token: %v", err)
	}

	return nil
}

<<<<<<< HEAD
func createOdigosCentralSecret(ctx context.Context, client *kube.Client, ns, token string) error {
	secret := &corev1.Secret{
		ObjectMeta: metav1.ObjectMeta{
			Name:      k8sconsts.OdigosCentralSecretName,
			Namespace: ns,
		},
		StringData: map[string]string{
			k8sconsts.OdigosOnpremTokenSecretKey: token,
		},
	}
	_, err := client.CoreV1().Secrets(ns).Create(ctx, secret, metav1.CreateOptions{})
	if err != nil && !apierrors.IsAlreadyExists(err) {
		return fmt.Errorf("failed to create odigos-central secret: %w", err)
	}
	return nil
}

func installCentralBackendAndUI(ctx context.Context, client *kube.Client, ns string, onPremToken string) error {

	_, err := client.AppsV1().Deployments(ns).Get(ctx, k8sconsts.CentralBackendName, metav1.GetOptions{})
	if err == nil {
		fmt.Printf("\n\u001B[33mINFO:\u001B[0m Odigos Central is already installed in namespace %s\n", ns)
		return nil
	} else if !apierrors.IsNotFound(err) {
		return fmt.Errorf("failed to check existing central backend: %w", err)
	}

	fmt.Println("Installing Odigos central backend and UI ...")

	managerOpts := resourcemanager.ManagerOpts{
		ImageReferences: GetImageReferences(common.OnPremOdigosTier, openshiftEnabled),
	}

	createKubeResourceWithLogging(ctx, fmt.Sprintf("> Creating namespace %s", ns),
		client, ns, createNamespace)
	if err := createOdigosCentralSecret(ctx, client, ns, onPremToken); err != nil {
		return err
	}
	resourceManagers := resources.CreateCentralizedManagers(client, managerOpts, ns, OdigosVersion)
	if err := resources.ApplyResourceManagers(ctx, client, resourceManagers, "Creating"); err != nil {
		return fmt.Errorf("failed to install Odigos central: %w", err)
	}

	fmt.Printf("\n\u001B[32mSUCCESS:\u001B[0m Odigos central installed.\n")
	return nil
=======
var offsetsCmd = &cobra.Command{
	Use:   "update-offsets",
	Short: "Update Odiglet to use the latest available Go instrumentation offsets",
	Long: `This command pulls the latest available Go struct and field offsets information from Odigos public server.
Internet access is required to fetch latest offset manifests.
It stores this data in a ConfigMap in the Odigos Namespace and updates the Odiglet DaemonSet to mount it.

Use this command when instrumenting apps that depend on very new dependencies that aren't currently supported
with the installed version of Odigos.

Note that updating offsets does not guarantee instrumentation for libraries with significant changes that
require an update to Odigos. See docs for more info: https://docs.odigos.io/instrumentations/golang/ebpf#about-go-offsets
`,
	Example: `
# Pull the latest offsets and restart Odiglet
odigos pro update-offsets

# Revert to using the default offsets data shipped with Odigos
odigos pro update-offsets --default
`,
	Run: func(cmd *cobra.Command, args []string) {
		ctx := cmd.Context()
		client := cmdcontext.KubeClientFromContextOrExit(ctx)
		ns, err := resources.GetOdigosNamespace(client, ctx)
		if err != nil {
			fmt.Println("Unable to get Odigos namespace")
			os.Exit(1)
		}

		currentTier, err := odigospro.GetCurrentOdigosTier(ctx, client, ns)
		if err != nil {
			fmt.Println("Odigos pro update-offsets failed - unable to read the current Odigos tier.")
			os.Exit(1)
		}
		if currentTier == common.CommunityOdigosTier {
			fmt.Println("Custom Offsets support is only available in Odigos pro tier.")
			os.Exit(1)
		}

		data, err := getLatestOffsets(useDefault)
		if err != nil {
			fmt.Println(fmt.Sprintf("\033[31mERROR\033[0m %+s", err))
			os.Exit(1)
		}

		cm, err := client.Clientset.CoreV1().ConfigMaps(ns).Get(ctx, k8sconsts.GoOffsetsConfigMap, metav1.GetOptions{})
		if err != nil {
			fmt.Println(fmt.Sprintf("\033[31mERROR\033[0m Unable to get Go offsets ConfigMap: %s", err))
			os.Exit(1)
		}

		if cm.Data == nil {
			cm.Data = make(map[string]string)
		}

		cm.Data[k8sconsts.GoOffsetsFileName] = string(data)
		_, err = client.Clientset.CoreV1().ConfigMaps(ns).Update(ctx, cm, metav1.UpdateOptions{})
		if err != nil {
			fmt.Println(fmt.Sprintf("\033[31mERROR\033[0m Unable to update Go offsets ConfigMap: %s", err))
			os.Exit(1)
		}

		fmt.Println("Updated Go Offsets.")
	},
}

func getLatestOffsets(revert bool) ([]byte, error) {
	if revert {
		return []byte{}, nil
	}

	resp, err := http.Get(consts.GoOffsetsPublicURL)
	if err != nil {
		return nil, fmt.Errorf("cannot get latest offsets: %s", err)
	}
	defer resp.Body.Close()

	if resp.StatusCode != http.StatusOK {
		return nil, fmt.Errorf("cannot get latest offsets: %d", resp.StatusCode)
	}

	data, err := io.ReadAll(resp.Body)
	if err != nil {
		return nil, fmt.Errorf("unable to read response body: %s", err)
	}
	return data, nil
>>>>>>> b646b924
}

func init() {
	rootCmd.AddCommand(proCmd)

	proCmd.Flags().String("onprem-token", "", "On-prem token for Odigos")
	proCmd.MarkFlagRequired("onprem-token")
	proCmd.PersistentFlags().BoolVarP(&updateRemoteFlag, "remote", "r", false, "use odigos ui service in the cluster to update the onprem token")
<<<<<<< HEAD
	proCmd.Flags().BoolVar(&installOdigosCentral, "install-central", false, "Install central backend and UI components (Odigos Enterprise)")
	proCmd.Flags().StringVarP(&proNamespaceFlag, "namespace", "n", consts.DefaultOdigosCentralNamespace, "Target namespace for Odigos Central installation")

=======

	proCmd.AddCommand(offsetsCmd)
	offsetsCmd.Flags().BoolVar(&useDefault, "default", false, "revert to using the default offsets data shipped with the current version of Odigos")
>>>>>>> b646b924
}<|MERGE_RESOLUTION|>--- conflicted
+++ resolved
@@ -11,11 +11,8 @@
 
 	"github.com/odigos-io/odigos/api/k8sconsts"
 	"github.com/odigos-io/odigos/cli/cmd/resources"
-<<<<<<< HEAD
+	"github.com/odigos-io/odigos/cli/cmd/resources/odigospro"
 	"github.com/odigos-io/odigos/cli/cmd/resources/resourcemanager"
-=======
-	"github.com/odigos-io/odigos/cli/cmd/resources/odigospro"
->>>>>>> b646b924
 	cmdcontext "github.com/odigos-io/odigos/cli/pkg/cmd_context"
 	"github.com/odigos-io/odigos/cli/pkg/kube"
 	"github.com/odigos-io/odigos/common"
@@ -23,23 +20,16 @@
 	"github.com/odigos-io/odigos/k8sutils/pkg/pro"
 
 	"github.com/spf13/cobra"
-<<<<<<< HEAD
 	corev1 "k8s.io/api/core/v1"
 	apierrors "k8s.io/apimachinery/pkg/api/errors"
-=======
->>>>>>> b646b924
 	metav1 "k8s.io/apimachinery/pkg/apis/meta/v1"
 )
 
 var (
-<<<<<<< HEAD
 	updateRemoteFlag     bool
 	installOdigosCentral bool
 	proNamespaceFlag     string
-=======
-	useDefault       bool
-	updateRemoteFlag bool
->>>>>>> b646b924
+	useDefault           bool
 )
 
 var proCmd = &cobra.Command{
@@ -134,7 +124,6 @@
 	return nil
 }
 
-<<<<<<< HEAD
 func createOdigosCentralSecret(ctx context.Context, client *kube.Client, ns, token string) error {
 	secret := &corev1.Secret{
 		ObjectMeta: metav1.ObjectMeta{
@@ -180,7 +169,8 @@
 
 	fmt.Printf("\n\u001B[32mSUCCESS:\u001B[0m Odigos central installed.\n")
 	return nil
-=======
+}
+
 var offsetsCmd = &cobra.Command{
 	Use:   "update-offsets",
 	Short: "Update Odiglet to use the latest available Go instrumentation offsets",
@@ -267,7 +257,6 @@
 		return nil, fmt.Errorf("unable to read response body: %s", err)
 	}
 	return data, nil
->>>>>>> b646b924
 }
 
 func init() {
@@ -276,13 +265,9 @@
 	proCmd.Flags().String("onprem-token", "", "On-prem token for Odigos")
 	proCmd.MarkFlagRequired("onprem-token")
 	proCmd.PersistentFlags().BoolVarP(&updateRemoteFlag, "remote", "r", false, "use odigos ui service in the cluster to update the onprem token")
-<<<<<<< HEAD
 	proCmd.Flags().BoolVar(&installOdigosCentral, "install-central", false, "Install central backend and UI components (Odigos Enterprise)")
 	proCmd.Flags().StringVarP(&proNamespaceFlag, "namespace", "n", consts.DefaultOdigosCentralNamespace, "Target namespace for Odigos Central installation")
 
-=======
-
 	proCmd.AddCommand(offsetsCmd)
 	offsetsCmd.Flags().BoolVar(&useDefault, "default", false, "revert to using the default offsets data shipped with the current version of Odigos")
->>>>>>> b646b924
 }