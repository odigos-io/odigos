package cmd

import (
	"archive/tar"
	"compress/gzip"
	"context"
	"fmt"
	"github.com/odigos-io/odigos/cli/cmd/diagnose_util"
	"github.com/odigos-io/odigos/cli/pkg/kube"
	"github.com/spf13/cobra"
	"io"
	"os"
	"path/filepath"
	"sync"
	"time"
)

const (
	LogsDir    = "Logs"
	CRDsDir    = "CRDs"
	ProfileDir = "Profile"
)

var (
	diagnoseDirs = []string{LogsDir, CRDsDir, ProfileDir}
)

var diagnoseCmd = &cobra.Command{
	Use:   "diagnose",
	Short: "Diagnose Client Cluster",
	Long:  `Diagnose Client Cluster to identify issues and resolve them. This command is useful for troubleshooting and debugging.`,
	Run: func(cmd *cobra.Command, args []string) {
		ctx := cmd.Context()
		client, err := kube.CreateClient(cmd)
		if err != nil {
			kube.PrintClientErrorAndExit(err)
		}

		err = startDiagnose(ctx, client)
		if err != nil {
			fmt.Printf("The diagnose script crashed on: %v\n", err)
		}
	},
}

func startDiagnose(ctx context.Context, client *kube.Client) error {
	mainTempDir, err := createAllDirs()
	if err != nil {
		return err
	}
	defer os.RemoveAll(mainTempDir)

	var wg sync.WaitGroup

	//// Fetch Odigos components logs
	wg.Add(1)
	go func() {
		defer wg.Done()
		if err := diagnose_util.FetchOdigosComponentsLogs(ctx, client, filepath.Join(mainTempDir, LogsDir)); err != nil {
			fmt.Printf("Error fetching Odigos components logs: %v\n", err)
		}
	}()

	// Fetch Odigos CRDs
	wg.Add(1)
	go func() {
		defer wg.Done()
		if err = diagnose_util.FetchOdigosCRs(ctx, client, filepath.Join(mainTempDir, CRDsDir)); err != nil {
<<<<<<< HEAD
			fmt.Printf("Error fetching Odigos CRDs: %v\n", err)
		}
	}()

	// Fetch Odigos Profile
	wg.Add(1)
	go func() {
		defer wg.Done()
		if err = diagnose_util.FetchOdigosProfiles(ctx, client, filepath.Join(mainTempDir, ProfileDir)); err != nil {
			fmt.Printf("Error calculating Odigos Profile: %v\n", err)
		}
	}()

	// Fetch Odigos Destinations
	wg.Add(1)
	go func() {
		defer wg.Done()
		if err = diagnose_util.FetchDestinationsCRDs(ctx, client, filepath.Join(mainTempDir, CRDsDir)); err != nil {
=======
>>>>>>> f2e27ea7
			fmt.Printf("Error fetching Odigos CRDs: %v\n", err)
		}
	}()

	// Fetch Odigos Profile
	wg.Add(1)
	go func() {
		defer wg.Done()
		if err = diagnose_util.FetchOdigosProfiles(ctx, client, filepath.Join(mainTempDir, ProfileDir)); err != nil {
			fmt.Printf("Error calculating Odigos Profile: %v\n", err)
		}
	}()

	wg.Wait()

	// Package the results into a tar.gz file
	if err = createTarGz(mainTempDir); err != nil {
		return err
	}

	return nil
}

func createAllDirs() (string, error) {
	mainTempDir, err := os.MkdirTemp("", "odigos-diagnose")
	if err != nil {
		return "", err
	}

	for _, dir := range diagnoseDirs {
		tempDir := filepath.Join(mainTempDir, dir)
		err = os.Mkdir(tempDir, os.ModePerm) // os.ModePerm gives full permissions (0777)
		if err != nil {
			return "", err
		}
	}

	return mainTempDir, nil
}

func createTarGz(sourceDir string) error {
	timestamp := time.Now().Format("02012006150405")
	tarGzFileName := fmt.Sprintf("odigos_debug_%s.tar.gz", timestamp)

	tarGzFile, err := os.Create(tarGzFileName)
	if err != nil {
		return err
	}
	defer tarGzFile.Close()

	gzipWriter := gzip.NewWriter(tarGzFile)
	defer gzipWriter.Close()

	tarWriter := tar.NewWriter(gzipWriter)
	defer tarWriter.Close()

	err = filepath.Walk(sourceDir, func(file string, fi os.FileInfo, err error) error {
		if err != nil {
			return err
		}

		header, err := tar.FileInfoHeader(fi, fi.Name())
		if err != nil {
			return err
		}

		header.Name, err = filepath.Rel(sourceDir, file)
		if err != nil {
			return err
		}

		if err := tarWriter.WriteHeader(header); err != nil {
			return err
		}

		if !fi.Mode().IsRegular() {
			return nil
		}

		fileContent, err := os.Open(file)
		if err != nil {
			return err
		}
		defer fileContent.Close()

		if _, err := io.Copy(tarWriter, fileContent); err != nil {
			return err
		}

		return nil
	})

	return err
}

func init() {
	rootCmd.AddCommand(diagnoseCmd)
}<|MERGE_RESOLUTION|>--- conflicted
+++ resolved
@@ -66,7 +66,6 @@
 	go func() {
 		defer wg.Done()
 		if err = diagnose_util.FetchOdigosCRs(ctx, client, filepath.Join(mainTempDir, CRDsDir)); err != nil {
-<<<<<<< HEAD
 			fmt.Printf("Error fetching Odigos CRDs: %v\n", err)
 		}
 	}()
@@ -85,8 +84,6 @@
 	go func() {
 		defer wg.Done()
 		if err = diagnose_util.FetchDestinationsCRDs(ctx, client, filepath.Join(mainTempDir, CRDsDir)); err != nil {
-=======
->>>>>>> f2e27ea7
 			fmt.Printf("Error fetching Odigos CRDs: %v\n", err)
 		}
 	}()
