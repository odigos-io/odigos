package cmd

import (
	"context"
	"encoding/json"
	"fmt"
	"os"
	"strconv"
	"strings"

	"github.com/odigos-io/odigos/cli/cmd/resources"
	"github.com/odigos-io/odigos/cli/cmd/resources/odigospro"
	"github.com/odigos-io/odigos/cli/cmd/resources/resourcemanager"
	cmdcontext "github.com/odigos-io/odigos/cli/pkg/cmd_context"
	"github.com/odigos-io/odigos/cli/pkg/kube"
	"github.com/odigos-io/odigos/cli/pkg/log"
	"github.com/odigos-io/odigos/common"
	"github.com/odigos-io/odigos/common/consts"
	"github.com/odigos-io/odigos/k8sutils/pkg/getters"
	"github.com/odigos-io/odigos/k8sutils/pkg/installationmethod"
	"github.com/robfig/cron/v3"
	"github.com/spf13/cobra"
	corev1 "k8s.io/api/core/v1"
	apierrors "k8s.io/apimachinery/pkg/api/errors"
	metav1 "k8s.io/apimachinery/pkg/apis/meta/v1"
)

var configCmd = &cobra.Command{
	Use:   "config",
	Short: "Manage Odigos configuration",
	Long: fmt.Sprintf(`Manage Odigos configuration settings to customize system behavior.

	Configurable properties:
	- "%s": Enables or disables telemetry (true/false).
	- "%s": Enables or disables OpenShift support (true/false).
	- "%s": Enables or disables Pod Security Policies (true/false).
	- "%s": Skips webhook issuer creation (true/false).
	- "%s": Allows concurrent agents (true/false).
	- "%s": Sets the image prefix.
	- "%s": Sets the UI mode (default/readonly).
	- "%s": Controls the number of items to fetch per paginated-batch in the UI.
	- "%s": Sets the public URL of a remotely, self-hosted UI.
	- "%s": Sets the URL of the Odigos Central Backend.
	- "%s": Sets the name of this cluster, for Odigos Central.
	- "%s": List of namespaces to be ignored.
	- "%s": List of containers to be ignored.
	- "%s": Determines how Odigos agent files are mounted into the pod's container filesystem. Options include k8s-host-path (direct hostPath mount) and k8s-virtual-device (virtual device-based injection).
	- "%s": Path to the custom container runtime socket (e.g /var/lib/rancher/rke2/agent/containerd/containerd.sock).
	- "%s": Directory where Kubernetes logs are symlinked in a node (e.g /mnt/var/log).
	- "%s": JSON string defining per-language env vars to customize instrumentation, e.g., `+"`"+`{"languages":{"java":{"enabled":true,"env":{"OTEL_INSTRUMENTATION_COMMON_EXPERIMENTAL_VIEW_TELEMETRY_ENABLED":"true"}}}}`+"`"+`
	- "%s": Method for injecting agent environment variables into the instrumented processes. Options include loader, pod-manifest and loader-fallback-to-pod-manifest.
	- "%s": Apply a space-separated list of Kubernetes NodeSelectors to all Odigos components (ex: "kubernetes.io/os=linux mylabel=foo").
	- "%s": Enables or disables Karpenter support (true/false).
	- "%s": Disable auto rollback feature for failing instrumentations.
	- "%s": Grace time before uninstrumenting an application [default: 5m].
	- "%s": Time windows where the auto rollback can happen [default: 1h].
	- "%s": Disable auto rollout feature for workloads when instrumenting or uninstrumenting.
	- "%s": Sets the URL of the OIDC tenant.
	- "%s": Sets the client ID of the OIDC application.
	- "%s": Sets the client secret of the OIDC application.
	- "%s": Sets the port for the Odiglet health probes (readiness/liveness).
  	- "%s": Enable or disable the service graph feature [default: false].
<<<<<<< HEAD
	- "%s": Enable or disable the Clickhouse JSON type for logs [default: false].
=======
	- "%s": Cron schedule for automatic Go offsets updates (e.g. "0 0 * * *" for daily at midnight). Set to empty string to disable.
>>>>>>> 26332ffa
	`,
		consts.TelemetryEnabledProperty,
		consts.OpenshiftEnabledProperty,
		consts.PspProperty,
		consts.SkipWebhookIssuerCreationProperty,
		consts.AllowConcurrentAgentsProperty,
		consts.ImagePrefixProperty,
		consts.UiModeProperty,
		consts.UiPaginationLimitProperty,
		consts.UiRemoteUrlProperty,
		consts.CentralBackendURLProperty,
		consts.ClusterNameProperty,
		consts.IgnoredNamespacesProperty,
		consts.IgnoredContainersProperty,
		consts.MountMethodProperty,
		consts.CustomContainerRuntimeSocketPath,
		consts.K8sNodeLogsDirectory,
		consts.UserInstrumentationEnvsProperty,
		consts.AgentEnvVarsInjectionMethod,
		consts.NodeSelectorProperty,
		consts.KarpenterEnabledProperty,
		consts.RollbackDisabledProperty,
		consts.RollbackGraceTimeProperty,
		consts.RollbackStabilityWindow,
		consts.AutomaticRolloutDisabledProperty,
		consts.OidcTenantUrlProperty,
		consts.OidcClientIdProperty,
		consts.OidcClientSecretProperty,
		consts.OdigletHealthProbeBindPortProperty,
		consts.ServiceGraphDisabledProperty,
<<<<<<< HEAD
		consts.ClickhouseJsonTypeEnabledProperty,
=======
		consts.GoAutoOffsetsCronProperty,
>>>>>>> 26332ffa
	),
}

// `odigos config set <property> <value>`
var setConfigCmd = &cobra.Command{
	Use:   "set <property> <value>",
	Short: "Set a configuration property in Odigos",
	Args:  cobra.MinimumNArgs(2),
	Run: func(cmd *cobra.Command, args []string) {
		property := args[0]
		value := args[1:]

		ctx := cmd.Context()
		client := cmdcontext.KubeClientFromContextOrExit(ctx)
		ns, err := resources.GetOdigosNamespace(client, ctx)

		l := log.Print(fmt.Sprintf("Updating %s to %s...", property, value))

		config, err := resources.GetCurrentConfig(ctx, client, ns)
		if err != nil {
			l.Error(fmt.Errorf("unable to read the current Odigos configuration: %w", err))
			os.Exit(1)
		}

		err = validatePropertyValue(property, value)
		if err != nil {
			l.Error(err)
			os.Exit(1)
		}
		config.ConfigVersion += 1
		err = setConfigProperty(ctx, client, config, property, value, ns)
		if err != nil {
			l.Error(err)
			os.Exit(1)
		}

		currentTier, err := odigospro.GetCurrentOdigosTier(ctx, client, ns)
		if err != nil {
			l.Error(fmt.Errorf("unable to read the current Odigos tier: %w", err))
			os.Exit(1)
		}

		currentOdigosVersion, err := getters.GetOdigosVersionInClusterFromConfigMap(ctx, client.Clientset, ns)
		if err != nil {
			fmt.Println("Odigos config failed - unable to read the current Odigos version.")
			os.Exit(1)
		}

		managerOpts := resourcemanager.ManagerOpts{
			ImageReferences: GetImageReferences(currentTier, openshiftEnabled),
		}

		resourceManagers := resources.CreateResourceManagers(client, ns, currentTier, nil, config, currentOdigosVersion, installationmethod.K8sInstallationMethodOdigosCli, managerOpts)
		err = resources.ApplyResourceManagers(ctx, client, resourceManagers, "Updating Config")
		if err != nil {
			l.Error(fmt.Errorf("failed to apply updated configuration: %w", err))
			os.Exit(1)
		}

		err = resources.DeleteOldOdigosSystemObjects(ctx, client, ns, config)
		if err != nil {
			fmt.Println("Odigos config update failed - unable to cleanup old Odigos resources.")
			os.Exit(1)
		}

		l.Success()

	},
}

func validatePropertyValue(property string, value []string) error {
	switch property {
	case consts.IgnoredNamespacesProperty,
		consts.IgnoredContainersProperty:
		if len(value) < 1 {
			return fmt.Errorf("%s expects at least one value", property)
		}

	case consts.TelemetryEnabledProperty,
		consts.OpenshiftEnabledProperty,
		consts.PspProperty,
		consts.SkipWebhookIssuerCreationProperty,
		consts.AllowConcurrentAgentsProperty,
		consts.ImagePrefixProperty,
		consts.UiModeProperty,
		consts.UiPaginationLimitProperty,
		consts.UiRemoteUrlProperty,
		consts.CentralBackendURLProperty,
		consts.ClusterNameProperty,
		consts.MountMethodProperty,
		consts.CustomContainerRuntimeSocketPath,
		consts.K8sNodeLogsDirectory,
		consts.UserInstrumentationEnvsProperty,
		consts.AgentEnvVarsInjectionMethod,
		consts.KarpenterEnabledProperty,
		consts.RollbackDisabledProperty,
		consts.RollbackGraceTimeProperty,
		consts.RollbackStabilityWindow,
		consts.AutomaticRolloutDisabledProperty,
		consts.OidcTenantUrlProperty,
		consts.OidcClientIdProperty,
		consts.OidcClientSecretProperty,
		consts.OdigletHealthProbeBindPortProperty,
<<<<<<< HEAD
		consts.ServiceGraphDisabledProperty,
		consts.ClickhouseJsonTypeEnabledProperty:
=======
		consts.GoAutoOffsetsCronProperty,
		consts.ServiceGraphDisabledProperty:
>>>>>>> 26332ffa

		if len(value) != 1 {
			return fmt.Errorf("%s expects exactly one value", property)
		}

		switch property {
		case consts.TelemetryEnabledProperty,
			consts.OpenshiftEnabledProperty,
			consts.PspProperty,
			consts.SkipWebhookIssuerCreationProperty,
			consts.AllowConcurrentAgentsProperty,
			consts.KarpenterEnabledProperty,
			consts.RollbackDisabledProperty,
			consts.AutomaticRolloutDisabledProperty,
			consts.ServiceGraphDisabledProperty:
			_, err := strconv.ParseBool(value[0])
			if err != nil {
				return fmt.Errorf("invalid boolean value for %s: %s", property, value[0])
			}

		case consts.UiPaginationLimitProperty,
			consts.OdigletHealthProbeBindPortProperty:
			_, err := strconv.Atoi(value[0])
			if err != nil {
				return fmt.Errorf("invalid integer value for %s: %s", property, value[0])
			}

		case consts.UserInstrumentationEnvsProperty:
			var uie common.UserInstrumentationEnvs
			if err := json.Unmarshal([]byte(value[0]), &uie); err != nil {
				return fmt.Errorf("invalid JSON for %s: %w", property, err)
			}

		case consts.UiModeProperty:
			uiMode := common.UiMode(value[0])
			if uiMode != common.UiModeDefault && uiMode != common.UiModeReadonly {
				return fmt.Errorf("invalid UI mode: %s (valid values: %s, %s)", value[0], common.UiModeDefault, common.UiModeReadonly)
			}

		case consts.MountMethodProperty:
			mountMethod := common.MountMethod(value[0])
			if mountMethod != common.K8sHostPathMountMethod && mountMethod != common.K8sVirtualDeviceMountMethod {
				return fmt.Errorf("invalid mount method: %s (valid values: %s, %s)", value[0], common.K8sHostPathMountMethod, common.K8sVirtualDeviceMountMethod)
			}

		case consts.AgentEnvVarsInjectionMethod:
			injectionMethod := common.EnvInjectionMethod(value[0])
			if injectionMethod != common.LoaderEnvInjectionMethod && injectionMethod != common.PodManifestEnvInjectionMethod && injectionMethod != common.LoaderFallbackToPodManifestInjectionMethod {
				return fmt.Errorf("invalid agent env vars injection method: %s (valid values: %s, %s, %s)", value[0], common.LoaderEnvInjectionMethod, common.PodManifestEnvInjectionMethod, common.LoaderFallbackToPodManifestInjectionMethod)
			}

		case consts.NodeSelectorProperty:
			for _, v := range value {
				label := strings.Split(v, "=")
				if len(label) != 2 {
					return fmt.Errorf("nodeselector must be a valid key=value, got %s", value)
				}
			}
		}

	default:
		return fmt.Errorf("invalid property: %s", property)
	}

	return nil
}

func setConfigProperty(ctx context.Context, client *kube.Client, config *common.OdigosConfiguration, property string, value []string, namespace string) error {
	switch property {
	case consts.TelemetryEnabledProperty:
		boolValue, _ := strconv.ParseBool(value[0])
		config.TelemetryEnabled = boolValue

	case consts.OpenshiftEnabledProperty:
		boolValue, _ := strconv.ParseBool(value[0])
		config.OpenshiftEnabled = boolValue

	case consts.PspProperty:
		boolValue, _ := strconv.ParseBool(value[0])
		config.Psp = boolValue

	case consts.SkipWebhookIssuerCreationProperty:
		boolValue, _ := strconv.ParseBool(value[0])
		config.SkipWebhookIssuerCreation = boolValue

	case consts.AllowConcurrentAgentsProperty:
		boolValue, _ := strconv.ParseBool(value[0])
		config.AllowConcurrentAgents = &boolValue

	case consts.ImagePrefixProperty:
		config.ImagePrefix = value[0]

	case consts.UiModeProperty:
		config.UiMode = common.UiMode(value[0])

	case consts.UiPaginationLimitProperty:
		intValue, _ := strconv.Atoi(value[0])
		config.UiPaginationLimit = intValue

	case consts.UiRemoteUrlProperty:
		config.UiRemoteUrl = value[0]

	case consts.CentralBackendURLProperty:
		config.CentralBackendURL = value[0]

	case consts.ClusterNameProperty:
		config.ClusterName = value[0]

	case consts.IgnoredNamespacesProperty:
		config.IgnoredNamespaces = value

	case consts.IgnoredContainersProperty:
		config.IgnoredContainers = value

	case consts.MountMethodProperty:
		mountMethod := common.MountMethod(value[0])
		config.MountMethod = &mountMethod

	case consts.CustomContainerRuntimeSocketPath:
		config.CustomContainerRuntimeSocketPath = value[0]

	case consts.K8sNodeLogsDirectory:
		if config.CollectorNode == nil {
			config.CollectorNode = &common.CollectorNodeConfiguration{}
		}
		config.CollectorNode.K8sNodeLogsDirectory = value[0]

	case consts.UserInstrumentationEnvsProperty:
		var uie common.UserInstrumentationEnvs
		json.Unmarshal([]byte(value[0]), &uie)
		config.UserInstrumentationEnvs = &uie

	case consts.AgentEnvVarsInjectionMethod:
		injectionMethod := common.EnvInjectionMethod(value[0])
		config.AgentEnvVarsInjectionMethod = &injectionMethod

	case consts.NodeSelectorProperty:
		nodeSelectorMap := make(map[string]string)
		for _, v := range value {
			label := strings.Split(v, "=")
			nodeSelectorMap[label[0]] = label[1]
		}
		config.NodeSelector = nodeSelectorMap

	case consts.KarpenterEnabledProperty:
		boolValue, _ := strconv.ParseBool(value[0])
		config.KarpenterEnabled = &boolValue

	case consts.RollbackDisabledProperty:
		boolValue, _ := strconv.ParseBool(value[0])
		config.RollbackDisabled = &boolValue

	case consts.RollbackGraceTimeProperty:
		config.RollbackGraceTime = value[0]

	case consts.RollbackStabilityWindow:
		config.RollbackStabilityWindow = value[0]

	case consts.AutomaticRolloutDisabledProperty:
		if config.Rollout == nil {
			config.Rollout = &common.RolloutConfiguration{}
		}
		boolValue, _ := strconv.ParseBool(value[0])
		config.Rollout.AutomaticRolloutDisabled = &boolValue

	case consts.ServiceGraphDisabledProperty:
		if config.CollectorGateway == nil {
			config.CollectorGateway = &common.CollectorGatewayConfiguration{}
		}
		boolValue, _ := strconv.ParseBool(value[0])
		config.CollectorGateway.ServiceGraphDisabled = &boolValue

	case consts.OidcTenantUrlProperty:
		if config.Oidc == nil {
			config.Oidc = &common.OidcConfiguration{}
		}
		config.Oidc.TenantUrl = value[0]

	case consts.OidcClientIdProperty:
		if config.Oidc == nil {
			config.Oidc = &common.OidcConfiguration{}
		}
		config.Oidc.ClientId = value[0]

	case consts.OidcClientSecretProperty:
		// get existing secret, do not throw on not found
		secret, err := client.CoreV1().Secrets(namespace).Get(ctx, consts.OidcSecretName, metav1.GetOptions{})
		if err != nil && !apierrors.IsNotFound(err) {
			return err
		}

		if secret == nil || apierrors.IsNotFound(err) {
			// if the secret doesn't exist, create it
			secret = &corev1.Secret{
				ObjectMeta: metav1.ObjectMeta{Name: consts.OidcSecretName},
				Data:       map[string][]byte{consts.OidcClientSecretProperty: []byte(value[0])},
			}
			secret, err = client.CoreV1().Secrets(namespace).Create(ctx, secret, metav1.CreateOptions{})
			if err != nil {
				return err
			}
		} else {
			// if the secret exists, update it
			secret.Data[consts.OidcClientSecretProperty] = []byte(value[0])
			secret, err = client.CoreV1().Secrets(namespace).Update(ctx, secret, metav1.UpdateOptions{})
			if err != nil {
				return err
			}
		}

		// update the odigos configmap with the secret name
		if config.Oidc == nil {
			config.Oidc = &common.OidcConfiguration{}
		}
		config.Oidc.ClientSecret = fmt.Sprintf("secretRef:%s", consts.OidcSecretName)

	case consts.OdigletHealthProbeBindPortProperty:
		intValue, _ := strconv.Atoi(value[0])
		config.OdigletHealthProbeBindPort = intValue
	case consts.GoAutoOffsetsCronProperty:
		if len(value) != 1 {
			return fmt.Errorf("%s expects exactly one value", property)
		}
		cronValue := value[0]
		if cronValue != "" {
			parser := cron.NewParser(cron.Minute | cron.Hour | cron.Dom | cron.Month | cron.Dow)
			if _, err := parser.Parse(cronValue); err != nil {
				return fmt.Errorf("invalid cron schedule: %v", err)
			}
		}
		config.GoAutoOffsetsCron = cronValue

	case consts.ClickhouseJsonTypeEnabledProperty:
		boolValue, _ := strconv.ParseBool(value[0])
		config.ClickhouseJsonTypeEnabledProperty = &boolValue

	default:
		return fmt.Errorf("invalid property: %s", property)
	}

	return nil
}

func init() {
	rootCmd.AddCommand(configCmd)
	configCmd.AddCommand(setConfigCmd)

	setConfigCmd.Flags().StringP("namespace", "n", consts.DefaultOdigosNamespace, "Namespace where Odigos is installed")
}<|MERGE_RESOLUTION|>--- conflicted
+++ resolved
@@ -60,11 +60,8 @@
 	- "%s": Sets the client secret of the OIDC application.
 	- "%s": Sets the port for the Odiglet health probes (readiness/liveness).
   	- "%s": Enable or disable the service graph feature [default: false].
-<<<<<<< HEAD
+	- "%s": Cron schedule for automatic Go offsets updates (e.g. "0 0 * * *" for daily at midnight). Set to empty string to disable.
 	- "%s": Enable or disable the Clickhouse JSON type for logs [default: false].
-=======
-	- "%s": Cron schedule for automatic Go offsets updates (e.g. "0 0 * * *" for daily at midnight). Set to empty string to disable.
->>>>>>> 26332ffa
 	`,
 		consts.TelemetryEnabledProperty,
 		consts.OpenshiftEnabledProperty,
@@ -95,11 +92,8 @@
 		consts.OidcClientSecretProperty,
 		consts.OdigletHealthProbeBindPortProperty,
 		consts.ServiceGraphDisabledProperty,
-<<<<<<< HEAD
+		consts.GoAutoOffsetsCronProperty,
 		consts.ClickhouseJsonTypeEnabledProperty,
-=======
-		consts.GoAutoOffsetsCronProperty,
->>>>>>> 26332ffa
 	),
 }
 
@@ -203,13 +197,9 @@
 		consts.OidcClientIdProperty,
 		consts.OidcClientSecretProperty,
 		consts.OdigletHealthProbeBindPortProperty,
-<<<<<<< HEAD
+		consts.GoAutoOffsetsCronProperty,
 		consts.ServiceGraphDisabledProperty,
 		consts.ClickhouseJsonTypeEnabledProperty:
-=======
-		consts.GoAutoOffsetsCronProperty,
-		consts.ServiceGraphDisabledProperty:
->>>>>>> 26332ffa
 
 		if len(value) != 1 {
 			return fmt.Errorf("%s expects exactly one value", property)
