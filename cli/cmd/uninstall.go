--- conflicted
+++ resolved
@@ -473,13 +473,8 @@
 	return nil
 }
 
-<<<<<<< HEAD
 func removeAllSources(ctx context.Context, client *kube.Client) error {
 	l := log.Print("Removing Odigos Sources...")
-=======
-func uninstallCRDs(ctx context.Context, client *kube.Client, ns, _ string) error {
-	// Clear finalizers from Source objects so they can be uninstalled
->>>>>>> e2ab5d33
 	sources, err := client.OdigosClient.Sources("").List(ctx, metav1.ListOptions{})
 	if err != nil {
 		return err
@@ -525,7 +520,7 @@
 	return nil
 }
 
-func uninstallCRDs(ctx context.Context, client *kube.Client, ns string) error {
+func uninstallCRDs(ctx context.Context, client *kube.Client, ns string, _ string) error {
 	list, err := client.ApiExtensions.ApiextensionsV1().CustomResourceDefinitions().List(ctx, metav1.ListOptions{
 		LabelSelector: metav1.FormatLabelSelector(&metav1.LabelSelector{
 			MatchLabels: labels.OdigosSystem,
