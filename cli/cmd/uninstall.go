--- conflicted
+++ resolved
@@ -26,14 +26,10 @@
 	v1 "k8s.io/api/core/v1"
 	apierrors "k8s.io/apimachinery/pkg/api/errors"
 	metav1 "k8s.io/apimachinery/pkg/apis/meta/v1"
-<<<<<<< HEAD
-=======
 	k8slabels "k8s.io/apimachinery/pkg/labels"
->>>>>>> aebc0910
 	"k8s.io/apimachinery/pkg/selection"
 	"k8s.io/apimachinery/pkg/types"
 	"k8s.io/apimachinery/pkg/util/wait"
-	k8slabels "k8s.io/apimachinery/pkg/labels"
 
 	"github.com/spf13/cobra"
 )
@@ -485,25 +481,18 @@
 	l := log.Print("Removing Odigos Sources...")
 	sources, err := client.OdigosClient.Sources("").List(ctx, metav1.ListOptions{})
 	if err != nil {
-<<<<<<< HEAD
-=======
 		if sources != nil && len(sources.Items) == 0 {
 			// no sources found, nothing to do here
 			l.Success()
 			return nil
 		}
->>>>>>> aebc0910
 		return err
 	}
 
 	var deleteErr error
 	for _, i := range sources.Items {
 		e := client.OdigosClient.Sources(i.Namespace).Delete(ctx, i.Name, metav1.DeleteOptions{})
-<<<<<<< HEAD
-		if e != nil {
-=======
 		if e != nil && !apierrors.IsNotFound(e) {
->>>>>>> aebc0910
 			deleteErr = errors.Join(deleteErr, e)
 		}
 	}
@@ -521,28 +510,22 @@
 			Limit: 1,
 		})
 		if err != nil {
-<<<<<<< HEAD
-=======
 			if apierrors.IsNotFound(err) {
 				l.Success()
 				return true, nil
 			}
->>>>>>> aebc0910
 			return false, err
 		}
 		if len(sources.Items) == 0 {
 			l.Success()
 			return true, nil
 		}
-<<<<<<< HEAD
-=======
 		// if the source is not marked for deletion, delete it
 		// this can happen in race conditions where the initial list operation does not include freshly created sources
 		// but we do see them here in the poll
 		if sources.Items[0].DeletionTimestamp.IsZero() {
 			client.OdigosClient.Sources(sources.Items[0].Namespace).Delete(innerCtx, sources.Items[0].Name, metav1.DeleteOptions{})
 		}
->>>>>>> aebc0910
 		return false, nil
 	})
 
