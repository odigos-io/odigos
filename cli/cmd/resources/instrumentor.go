--- conflicted
+++ resolved
@@ -193,16 +193,12 @@
 			},
 			{
 				APIGroups: []string{"odigos.io"},
-<<<<<<< HEAD
 				Resources: []string{"sources"},
 				Verbs:     []string{"create", "delete", "get", "list", "patch", "update", "watch"},
 			},
 			{
 				APIGroups: []string{"odigos.io"},
 				Resources: []string{"sources/finalizers"},
-=======
-				Resources: []string{"instrumentationconfigs/status"},
->>>>>>> 6c6bcc3a
 				Verbs:     []string{"update"},
 			},
 		},
