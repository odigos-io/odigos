--- conflicted
+++ resolved
@@ -21,22 +21,6 @@
 )
 
 const (
-<<<<<<< HEAD
-	InstrumentorOtelServiceName        = "instrumentor"
-	InstrumentorDeploymentName         = "odigos-instrumentor"
-	InstrumentorAppLabelValue          = InstrumentorDeploymentName
-	InstrumentorServiceName            = InstrumentorDeploymentName
-	InstrumentorServiceAccountName     = InstrumentorDeploymentName
-	InstrumentorRoleName               = InstrumentorDeploymentName
-	InstrumentorRoleBindingName        = InstrumentorDeploymentName
-	InstrumentorClusterRoleName        = InstrumentorDeploymentName
-	InstrumentorClusterRoleBindingName = InstrumentorDeploymentName
-	InstrumentorCertificateName        = InstrumentorDeploymentName
-	InstrumentorMutatingWebhookName    = "mutating-webhook-configuration"
-	InstrumentorContainerName          = "manager"
-	InstrumentorWebhookSecretName      = "webhook-cert"
-	InstrumentorWebhookVolumeName      = "webhook-cert"
-=======
 	InstrumentorOtelServiceName             = "instrumentor"
 	InstrumentorDeploymentName              = "odigos-instrumentor"
 	InstrumentorAppLabelValue               = InstrumentorDeploymentName
@@ -53,7 +37,6 @@
 	InstrumentorContainerName               = "manager"
 	InstrumentorWebhookSecretName           = "webhook-cert"
 	InstrumentorWebhookVolumeName           = "webhook-cert"
->>>>>>> 68ffdcb9
 )
 
 func NewInstrumentorServiceAccount(ns string) *corev1.ServiceAccount {
@@ -248,8 +231,6 @@
 
 func NewInstrumentorService(ns string) *corev1.Service {
 	return &corev1.Service{
-<<<<<<< HEAD
-=======
 		TypeMeta: metav1.TypeMeta{
 			Kind:       "Service",
 			APIVersion: "v1",
@@ -337,7 +318,6 @@
 
 func NewSourceMutatingWebhookConfiguration(ns string, caBundle []byte) *admissionregistrationv1.MutatingWebhookConfiguration {
 	webhook := &admissionregistrationv1.MutatingWebhookConfiguration{
->>>>>>> 68ffdcb9
 		TypeMeta: metav1.TypeMeta{
 			Kind:       "MutatingWebhookConfiguration",
 			APIVersion: "admissionregistration.k8s.io/v1",
@@ -701,13 +681,9 @@
 	}
 
 	resources = append([]kube.Object{NewInstrumentorTLSSecret(a.ns, &cert),
-<<<<<<< HEAD
-		NewMutatingWebhookConfiguration(a.ns, []byte(cert.Cert)),
-=======
 		NewPodMutatingWebhookConfiguration(a.ns, []byte(cert.Cert)),
 		NewSourceMutatingWebhookConfiguration(a.ns, []byte(cert.Cert)),
 		NewSourceValidatingWebhookConfiguration(a.ns, []byte(cert.Cert)),
->>>>>>> 68ffdcb9
 	},
 		resources...)
 
