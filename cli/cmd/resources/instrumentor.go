package resources

import (
	"context"
	"fmt"

	"github.com/odigos-io/odigos/cli/cmd/resources/resourcemanager"
	"github.com/odigos-io/odigos/cli/pkg/containers"
	"github.com/odigos-io/odigos/cli/pkg/crypto"
	"github.com/odigos-io/odigos/cli/pkg/kube"
	"github.com/odigos-io/odigos/common"
	"github.com/odigos-io/odigos/common/consts"

	k8sconsts "github.com/odigos-io/odigos/k8sutils/pkg/consts"
	admissionregistrationv1 "k8s.io/api/admissionregistration/v1"
	appsv1 "k8s.io/api/apps/v1"
	corev1 "k8s.io/api/core/v1"
	rbacv1 "k8s.io/api/rbac/v1"
	"k8s.io/apimachinery/pkg/api/resource"
	metav1 "k8s.io/apimachinery/pkg/apis/meta/v1"
	"k8s.io/apimachinery/pkg/util/intstr"
)

const (
	InstrumentorOtelServiceName             = "instrumentor"
	InstrumentorDeploymentName              = "odigos-instrumentor"
	InstrumentorAppLabelValue               = InstrumentorDeploymentName
	InstrumentorServiceName                 = InstrumentorDeploymentName
	InstrumentorServiceAccountName          = InstrumentorDeploymentName
	InstrumentorRoleName                    = InstrumentorDeploymentName
	InstrumentorRoleBindingName             = InstrumentorDeploymentName
	InstrumentorClusterRoleName             = InstrumentorDeploymentName
	InstrumentorClusterRoleBindingName      = InstrumentorDeploymentName
	InstrumentorCertificateName             = InstrumentorDeploymentName
	InstrumentorMutatingWebhookName         = "mutating-webhook-configuration"
	InstrumentorSourceMutatingWebhookName   = "source-mutating-webhook-configuration"
	InstrumentorSourceValidatingWebhookName = "source-validating-webhook-configuration"
	InstrumentorContainerName               = "manager"
	InstrumentorWebhookSecretName           = "webhook-cert"
	InstrumentorWebhookVolumeName           = "webhook-cert"
)

func NewInstrumentorServiceAccount(ns string) *corev1.ServiceAccount {
	return &corev1.ServiceAccount{
		TypeMeta: metav1.TypeMeta{
			Kind:       "ServiceAccount",
			APIVersion: "v1",
		},
		ObjectMeta: metav1.ObjectMeta{
			Name:      InstrumentorServiceAccountName,
			Namespace: ns,
		},
	}
}

func NewInstrumentorLeaderElectionRoleBinding(ns string) *rbacv1.RoleBinding {
	return &rbacv1.RoleBinding{
		TypeMeta: metav1.TypeMeta{
			Kind:       "RoleBinding",
			APIVersion: "rbac.authorization.k8s.io/v1",
		},
		ObjectMeta: metav1.ObjectMeta{
			Name:      "odigos-instrumentor-leader-election",
			Namespace: ns,
		},
		Subjects: []rbacv1.Subject{
			{
				Kind: "ServiceAccount",
				Name: InstrumentorServiceAccountName,
			},
		},
		RoleRef: rbacv1.RoleRef{
			APIGroup: "rbac.authorization.k8s.io",
			Kind:     "Role",
			Name:     "odigos-leader-election-role",
		},
	}
}

func NewInstrumentorRole(ns string) *rbacv1.Role {
	return &rbacv1.Role{
		TypeMeta: metav1.TypeMeta{
			Kind:       "Role",
			APIVersion: "rbac.authorization.k8s.io/v1",
		},
		ObjectMeta: metav1.ObjectMeta{
			Name:      InstrumentorRoleName,
			Namespace: ns,
		},
		Rules: []rbacv1.PolicyRule{
			{
				APIGroups:     []string{""},
				Resources:     []string{"configmaps"},
				ResourceNames: []string{consts.OdigosEffectiveConfigName},
				Verbs:         []string{"get", "list", "watch"},
			},
			{
				APIGroups: []string{"odigos.io"},
				Resources: []string{"collectorsgroups"},
				Verbs:     []string{"get", "list", "watch"},
			},
			{
				APIGroups: []string{"odigos.io"},
				Resources: []string{"collectorsgroups/status"},
				Verbs:     []string{"get", "list", "watch"},
			},
			{ // Needed for odigos own telemetry events reporting. Consider moving to scheduler
				APIGroups: []string{"odigos.io"},
				Resources: []string{"destinations"},
				Verbs:     []string{"get", "list", "watch"},
			},
			{
				APIGroups: []string{"odigos.io"},
				Resources: []string{"instrumentationrules"},
				Verbs:     []string{"get", "list", "watch"},
			},
		},
	}
}

func NewInstrumentorRoleBinding(ns string) *rbacv1.RoleBinding {
	return &rbacv1.RoleBinding{
		TypeMeta: metav1.TypeMeta{
			Kind:       "RoleBinding",
			APIVersion: "rbac.authorization.k8s.io/v1",
		},
		ObjectMeta: metav1.ObjectMeta{
			Name:      InstrumentorRoleBindingName,
			Namespace: ns,
		},
		Subjects: []rbacv1.Subject{
			{
				Kind: "ServiceAccount",
				Name: InstrumentorServiceAccountName,
			},
		},
		RoleRef: rbacv1.RoleRef{
			APIGroup: "rbac.authorization.k8s.io",
			Kind:     "Role",
			Name:     InstrumentorRoleName,
		},
	}
}

func NewInstrumentorClusterRole() *rbacv1.ClusterRole {
	return &rbacv1.ClusterRole{
		TypeMeta: metav1.TypeMeta{
			Kind:       "ClusterRole",
			APIVersion: "rbac.authorization.k8s.io/v1",
		},
		ObjectMeta: metav1.ObjectMeta{
			Name: InstrumentorClusterRoleName,
		},
		Rules: []rbacv1.PolicyRule{
			{ // Used in events reporting for own telemetry
				APIGroups: []string{""},
				Resources: []string{"nodes"},
				Verbs:     []string{"list", "watch", "get"},
			},
			{ // Read instrumentation labels from namespaces
				APIGroups: []string{""},
				Resources: []string{"namespaces"},
				Verbs:     []string{"list", "watch", "get"},
			},
			{ // Read instrumentation labels from daemonsets and apply pod spec changes
				APIGroups: []string{"apps"},
				Resources: []string{"daemonsets"},
				Verbs:     []string{"get", "list", "watch", "update", "patch"},
			},
			{ // Read instrumentation labels from deployments and apply pod spec changes
				APIGroups: []string{"apps"},
				Resources: []string{"deployments"},
				Verbs:     []string{"get", "list", "watch", "update", "patch"},
			},
			{ // Read instrumentation labels from statefulsets and apply pod spec changes
				APIGroups: []string{"apps"},
				Resources: []string{"statefulsets"},
				Verbs:     []string{"get", "list", "watch", "update", "patch"},
			},
			{ // React to runtime detection in user workloads in all namespaces
				APIGroups: []string{"odigos.io"},
				Resources: []string{"instrumentedapplications"},
				Verbs:     []string{"delete", "get", "list", "watch"},
			},
			{ // Update the status of the instrumentation configs after device injection
				APIGroups: []string{"odigos.io"},
				Resources: []string{"instrumentationconfigs/status"},
				Verbs:     []string{"get", "patch", "update"},
			},
			{
				APIGroups: []string{"odigos.io"},
				Resources: []string{"instrumentationconfigs"},
				Verbs:     []string{"create", "delete", "get", "list", "patch", "update", "watch"},
			},
			{
				APIGroups: []string{"odigos.io"},
				Resources: []string{"sources"},
				Verbs:     []string{"create", "delete", "get", "list", "patch", "update", "watch"},
			},
			{
				APIGroups: []string{"odigos.io"},
				Resources: []string{"sources/finalizers"},
				Verbs:     []string{"update"},
			},
<<<<<<< HEAD
			{
				APIGroups: []string{"odigos.io"},
				Resources: []string{"sources"},
				Verbs:     []string{"create", "delete", "get", "list", "patch", "update", "watch"},
			},
			{
				APIGroups: []string{"odigos.io"},
				Resources: []string{"sources/finalizers"},
				Verbs:     []string{"update"},
			},
=======
>>>>>>> ab4e2776
		},
	}
}

func NewInstrumentorClusterRoleBinding(ns string) *rbacv1.ClusterRoleBinding {
	return &rbacv1.ClusterRoleBinding{
		TypeMeta: metav1.TypeMeta{
			Kind:       "ClusterRoleBinding",
			APIVersion: "rbac.authorization.k8s.io/v1",
		},
		ObjectMeta: metav1.ObjectMeta{
			Name: InstrumentorClusterRoleBindingName,
		},
		Subjects: []rbacv1.Subject{
			{
				Kind:      "ServiceAccount",
				Name:      InstrumentorServiceAccountName,
				Namespace: ns,
			},
		},
		RoleRef: rbacv1.RoleRef{
			APIGroup: "rbac.authorization.k8s.io",
			Kind:     "ClusterRole",
			Name:     InstrumentorClusterRoleName,
		},
	}
}

func NewInstrumentorService(ns string) *corev1.Service {
	return &corev1.Service{
		TypeMeta: metav1.TypeMeta{
			Kind:       "Service",
			APIVersion: "v1",
		},
		ObjectMeta: metav1.ObjectMeta{
			Name:      InstrumentorServiceName,
			Namespace: ns,
		},
		Spec: corev1.ServiceSpec{
			Ports: []corev1.ServicePort{
				{
					Name:       "webhook-server",
					Port:       9443,
					TargetPort: intstr.FromInt(9443),
				},
			},
			Selector: map[string]string{
				"app.kubernetes.io/name": InstrumentorAppLabelValue,
			},
		},
	}
}

func NewSourceValidatingWebhookConfiguration(ns string, caBundle []byte) *admissionregistrationv1.ValidatingWebhookConfiguration {
	webhook := &admissionregistrationv1.ValidatingWebhookConfiguration{
		TypeMeta: metav1.TypeMeta{
			Kind:       "ValidatingWebhookConfiguration",
			APIVersion: "admissionregistration.k8s.io/v1",
		},
		ObjectMeta: metav1.ObjectMeta{
			Name: InstrumentorSourceValidatingWebhookName,
			Labels: map[string]string{
				"app.kubernetes.io/name":       "source-validating-webhook",
				"app.kubernetes.io/instance":   InstrumentorSourceValidatingWebhookName,
				"app.kubernetes.io/component":  "webhook",
				"app.kubernetes.io/created-by": "instrumentor",
				"app.kubernetes.io/part-of":    "odigos",
			},
		},
		Webhooks: []admissionregistrationv1.ValidatingWebhook{
			{
				Name: "source-validating-webhook.odigos.io",
				ClientConfig: admissionregistrationv1.WebhookClientConfig{
					Service: &admissionregistrationv1.ServiceReference{
						Name:      InstrumentorServiceName,
						Namespace: ns,
						Path:      ptrString("/validate-odigos-io-v1alpha1-source"),
						Port:      intPtr(9443),
					},
				},
				Rules: []admissionregistrationv1.RuleWithOperations{
					{
						Operations: []admissionregistrationv1.OperationType{
							admissionregistrationv1.Create,
							admissionregistrationv1.Update,
						},
						Rule: admissionregistrationv1.Rule{
							APIGroups:   []string{"odigos.io"},
							APIVersions: []string{"v1alpha1"},
							Resources:   []string{"sources"},
							Scope:       ptrGeneric(admissionregistrationv1.NamespacedScope),
						},
					},
				},
				FailurePolicy:  ptrGeneric(admissionregistrationv1.Ignore),
				SideEffects:    ptrGeneric(admissionregistrationv1.SideEffectClassNone),
				TimeoutSeconds: intPtr(10),
				AdmissionReviewVersions: []string{
					"v1",
				},
			},
		},
	}

	if caBundle == nil {
		webhook.Annotations = map[string]string{
			"cert-manager.io/inject-ca-from": fmt.Sprintf("%s/serving-cert", ns),
		}
	} else {
		webhook.Webhooks[0].ClientConfig.CABundle = caBundle
	}

	return webhook
}

func NewSourceMutatingWebhookConfiguration(ns string, caBundle []byte) *admissionregistrationv1.MutatingWebhookConfiguration {
	webhook := &admissionregistrationv1.MutatingWebhookConfiguration{
		TypeMeta: metav1.TypeMeta{
			Kind:       "MutatingWebhookConfiguration",
			APIVersion: "admissionregistration.k8s.io/v1",
		},
		ObjectMeta: metav1.ObjectMeta{
			Name: InstrumentorSourceMutatingWebhookName,
			Labels: map[string]string{
				"app.kubernetes.io/name":       "source-mutating-webhook",
				"app.kubernetes.io/instance":   InstrumentorSourceMutatingWebhookName,
				"app.kubernetes.io/component":  "webhook",
				"app.kubernetes.io/created-by": "instrumentor",
				"app.kubernetes.io/part-of":    "odigos",
			},
		},
		Webhooks: []admissionregistrationv1.MutatingWebhook{
			{
				Name: "source-mutating-webhook.odigos.io",
				ClientConfig: admissionregistrationv1.WebhookClientConfig{
					Service: &admissionregistrationv1.ServiceReference{
						Name:      InstrumentorServiceName,
						Namespace: ns,
						Path:      ptrString("/mutate-odigos-io-v1alpha1-source"),
						Port:      intPtr(9443),
					},
				},
				Rules: []admissionregistrationv1.RuleWithOperations{
					{
						Operations: []admissionregistrationv1.OperationType{
							admissionregistrationv1.Create,
							admissionregistrationv1.Update,
						},
						Rule: admissionregistrationv1.Rule{
							APIGroups:   []string{"odigos.io"},
							APIVersions: []string{"v1alpha1"},
							Resources:   []string{"sources"},
							Scope:       ptrGeneric(admissionregistrationv1.NamespacedScope),
						},
					},
				},
				FailurePolicy:      ptrGeneric(admissionregistrationv1.Ignore),
				ReinvocationPolicy: ptrGeneric(admissionregistrationv1.IfNeededReinvocationPolicy),
				SideEffects:        ptrGeneric(admissionregistrationv1.SideEffectClassNone),
				TimeoutSeconds:     intPtr(10),
				AdmissionReviewVersions: []string{
					"v1",
				},
			},
		},
	}

	if caBundle == nil {
		webhook.Annotations = map[string]string{
			"cert-manager.io/inject-ca-from": fmt.Sprintf("%s/serving-cert", ns),
		}
	} else {
		webhook.Webhooks[0].ClientConfig.CABundle = caBundle
	}

	return webhook
}

func NewPodMutatingWebhookConfiguration(ns string, caBundle []byte) *admissionregistrationv1.MutatingWebhookConfiguration {
	webhook := &admissionregistrationv1.MutatingWebhookConfiguration{
		TypeMeta: metav1.TypeMeta{
			Kind:       "MutatingWebhookConfiguration",
			APIVersion: "admissionregistration.k8s.io/v1",
		},
		ObjectMeta: metav1.ObjectMeta{
			Name: InstrumentorMutatingWebhookName,
			Labels: map[string]string{
				"app.kubernetes.io/name":       "pod-mutating-webhook",
				"app.kubernetes.io/instance":   InstrumentorMutatingWebhookName,
				"app.kubernetes.io/component":  "webhook",
				"app.kubernetes.io/created-by": "instrumentor",
				"app.kubernetes.io/part-of":    "odigos",
			},
		},
		Webhooks: []admissionregistrationv1.MutatingWebhook{
			{
				Name: "pod-mutating-webhook.odigos.io",
				ClientConfig: admissionregistrationv1.WebhookClientConfig{
					Service: &admissionregistrationv1.ServiceReference{
						Name:      InstrumentorServiceName,
						Namespace: ns,
						Path:      ptrString("/mutate--v1-pod"),
						Port:      intPtr(9443),
					},
				},
				Rules: []admissionregistrationv1.RuleWithOperations{
					{
						Operations: []admissionregistrationv1.OperationType{
							admissionregistrationv1.Create,
							admissionregistrationv1.Update,
						},
						Rule: admissionregistrationv1.Rule{
							APIGroups:   []string{""},
							APIVersions: []string{"v1"},
							Resources:   []string{"pods"},
							Scope:       ptrGeneric(admissionregistrationv1.NamespacedScope),
						},
					},
				},
				FailurePolicy:      ptrGeneric(admissionregistrationv1.Ignore),
				ReinvocationPolicy: ptrGeneric(admissionregistrationv1.IfNeededReinvocationPolicy),
				SideEffects:        ptrGeneric(admissionregistrationv1.SideEffectClassNone),
				TimeoutSeconds:     intPtr(10),
				ObjectSelector: &metav1.LabelSelector{
					MatchLabels: map[string]string{
						k8sconsts.OdigosInjectInstrumentationLabel: "true",
					},
				},
				AdmissionReviewVersions: []string{
					"v1",
				},
			},
		},
	}

	if caBundle == nil {
		webhook.Annotations = map[string]string{
			"cert-manager.io/inject-ca-from": fmt.Sprintf("%s/serving-cert", ns),
		}
	} else {
		webhook.Webhooks[0].ClientConfig.CABundle = caBundle
	}

	return webhook
}

func NewInstrumentorTLSSecret(ns string, cert *crypto.Certificate) *corev1.Secret {
	return &corev1.Secret{
		TypeMeta: metav1.TypeMeta{
			Kind:       "Secret",
			APIVersion: "v1",
		},
		ObjectMeta: metav1.ObjectMeta{
			Name:      InstrumentorWebhookSecretName,
			Namespace: ns,
			Labels: map[string]string{
				"app.kubernetes.io/name":       "instrumentor-cert",
				"app.kubernetes.io/instance":   "instrumentor-cert",
				"app.kubernetes.io/component":  "certificate",
				"app.kubernetes.io/created-by": "instrumentor",
				"app.kubernetes.io/part-of":    "odigos",
			},
			Annotations: map[string]string{
				"helm.sh/hook":               "pre-install,pre-upgrade",
				"helm.sh/hook-delete-policy": "before-hook-creation",
			},
		},
		Data: map[string][]byte{
			"tls.crt": []byte(cert.Cert),
			"tls.key": []byte(cert.Key),
		},
	}
}

func NewInstrumentorDeployment(ns string, version string, telemetryEnabled bool, imagePrefix string, imageName string) *appsv1.Deployment {
	args := []string{
		"--health-probe-bind-address=:8081",
		"--metrics-bind-address=127.0.0.1:8080",
		"--leader-elect",
	}

	if !telemetryEnabled {
		args = append(args, "--telemetry-disabled")
	}

	dep := &appsv1.Deployment{
		TypeMeta: metav1.TypeMeta{
			Kind:       "Deployment",
			APIVersion: "apps/v1",
		},
		ObjectMeta: metav1.ObjectMeta{
			Name:      InstrumentorDeploymentName,
			Namespace: ns,
			Labels: map[string]string{
				"app.kubernetes.io/name": InstrumentorAppLabelValue,
			},
		},
		Spec: appsv1.DeploymentSpec{
			Replicas: ptrint32(1),
			Selector: &metav1.LabelSelector{
				MatchLabels: map[string]string{
					"app.kubernetes.io/name": InstrumentorAppLabelValue,
				},
			},
			Template: corev1.PodTemplateSpec{
				ObjectMeta: metav1.ObjectMeta{
					Labels: map[string]string{
						"app.kubernetes.io/name": InstrumentorAppLabelValue,
					},
					Annotations: map[string]string{
						"kubectl.kubernetes.io/default-container": InstrumentorContainerName,
					},
				},
				Spec: corev1.PodSpec{
					Containers: []corev1.Container{
						{
							Name:  InstrumentorContainerName,
							Image: containers.GetImageName(imagePrefix, imageName, version),
							Command: []string{
								"/app",
							},
							Args: args,
							Env: []corev1.EnvVar{
								{
									Name:  "OTEL_SERVICE_NAME",
									Value: InstrumentorOtelServiceName,
								},
								{
									Name: "CURRENT_NS",
									ValueFrom: &corev1.EnvVarSource{
										FieldRef: &corev1.ObjectFieldSelector{
											FieldPath: "metadata.namespace",
										},
									},
								},
								{
									Name: consts.OdigosTierEnvVarName,
									ValueFrom: &corev1.EnvVarSource{
										ConfigMapKeyRef: &corev1.ConfigMapKeySelector{
											LocalObjectReference: corev1.LocalObjectReference{
												Name: k8sconsts.OdigosDeploymentConfigMapName,
											},
											Key: k8sconsts.OdigosDeploymentConfigMapTierKey,
										},
									},
								},
							},
							EnvFrom: []corev1.EnvFromSource{
								{
									ConfigMapRef: &corev1.ConfigMapEnvSource{
										LocalObjectReference: corev1.LocalObjectReference{
											Name: ownTelemetryOtelConfig,
										},
									},
								},
							},

							Ports: []corev1.ContainerPort{
								{
									Name:          "webhook-server",
									ContainerPort: 9443,
									Protocol:      corev1.ProtocolTCP,
								},
							},
							VolumeMounts: []corev1.VolumeMount{
								{
									Name:      InstrumentorWebhookVolumeName,
									ReadOnly:  true,
									MountPath: "/tmp/k8s-webhook-server/serving-certs",
								},
							},
							Resources: corev1.ResourceRequirements{
								Limits: corev1.ResourceList{
									"cpu":    resource.MustParse("500m"),
									"memory": *resource.NewQuantity(536870912, resource.BinarySI),
								},
								Requests: corev1.ResourceList{
									"cpu":    resource.MustParse("10m"),
									"memory": *resource.NewQuantity(67108864, resource.BinarySI),
								},
							},
							LivenessProbe: &corev1.Probe{
								ProbeHandler: corev1.ProbeHandler{
									HTTPGet: &corev1.HTTPGetAction{
										Path: "/healthz",
										Port: intstr.IntOrString{
											Type:   intstr.Type(0),
											IntVal: 8081,
										},
									},
								},
								InitialDelaySeconds: 15,
								TimeoutSeconds:      0,
								PeriodSeconds:       20,
								SuccessThreshold:    0,
								FailureThreshold:    0,
							},
							SecurityContext: &corev1.SecurityContext{},
						},
					},
					TerminationGracePeriodSeconds: ptrint64(10),
					ServiceAccountName:            InstrumentorServiceAccountName,
					SecurityContext: &corev1.PodSecurityContext{
						RunAsNonRoot: ptrbool(true),
					},
					Volumes: []corev1.Volume{
						{
							Name: InstrumentorWebhookVolumeName,
							VolumeSource: corev1.VolumeSource{
								Secret: &corev1.SecretVolumeSource{
									SecretName:  InstrumentorWebhookSecretName,
									DefaultMode: ptrint32(420),
								},
							},
						},
					},
				},
			},
			Strategy:        appsv1.DeploymentStrategy{},
			MinReadySeconds: 0,
		},
	}

	return dep
}

func ptrint32(i int32) *int32 {
	return &i
}

func ptrint64(i int64) *int64 {
	return &i
}

func ptrbool(b bool) *bool {
	return &b
}

type instrumentorResourceManager struct {
	client        *kube.Client
	ns            string
	config        *common.OdigosConfiguration
	odigosVersion string
}

func NewInstrumentorResourceManager(client *kube.Client, ns string, config *common.OdigosConfiguration, odigosVersion string) resourcemanager.ResourceManager {
	return &instrumentorResourceManager{
		client:        client,
		ns:            ns,
		config:        config,
		odigosVersion: odigosVersion,
	}
}

func (a *instrumentorResourceManager) Name() string { return "Instrumentor" }

func (a *instrumentorResourceManager) InstallFromScratch(ctx context.Context) error {
	resources := []kube.Object{
		NewInstrumentorServiceAccount(a.ns),
		NewInstrumentorLeaderElectionRoleBinding(a.ns),
		NewInstrumentorRole(a.ns),
		NewInstrumentorRoleBinding(a.ns),
		NewInstrumentorClusterRole(),
		NewInstrumentorClusterRoleBinding(a.ns),
		NewInstrumentorDeployment(a.ns, a.odigosVersion, a.config.TelemetryEnabled, a.config.ImagePrefix, a.config.InstrumentorImage),
		NewInstrumentorService(a.ns),
	}

	ca, err := crypto.GenCA(InstrumentorCertificateName, 365)
	if err != nil {
		return fmt.Errorf("failed to generate CA: %w", err)
	}

	altNames := []string{
		fmt.Sprintf("%s.%s.svc", InstrumentorServiceName, a.ns),
		fmt.Sprintf("%s.%s.svc.cluster.local", InstrumentorServiceName, a.ns),
	}

	cert, err := crypto.GenerateSignedCertificate("serving-cert", nil, altNames, 365, ca)
	if err != nil {
		return fmt.Errorf("failed to generate signed certificate: %w", err)
	}

	resources = append([]kube.Object{NewInstrumentorTLSSecret(a.ns, &cert),
		NewPodMutatingWebhookConfiguration(a.ns, []byte(cert.Cert)),
		NewSourceMutatingWebhookConfiguration(a.ns, []byte(cert.Cert)),
		NewSourceValidatingWebhookConfiguration(a.ns, []byte(cert.Cert)),
	},
		resources...)

	return a.client.ApplyResources(ctx, a.config.ConfigVersion, resources)
}<|MERGE_RESOLUTION|>--- conflicted
+++ resolved
@@ -202,19 +202,6 @@
 				Resources: []string{"sources/finalizers"},
 				Verbs:     []string{"update"},
 			},
-<<<<<<< HEAD
-			{
-				APIGroups: []string{"odigos.io"},
-				Resources: []string{"sources"},
-				Verbs:     []string{"create", "delete", "get", "list", "patch", "update", "watch"},
-			},
-			{
-				APIGroups: []string{"odigos.io"},
-				Resources: []string{"sources/finalizers"},
-				Verbs:     []string{"update"},
-			},
-=======
->>>>>>> ab4e2776
 		},
 	}
 }
