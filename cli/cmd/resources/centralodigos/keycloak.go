package centralodigos

import (
	"context"

	"github.com/odigos-io/odigos/api/k8sconsts"
	"github.com/odigos-io/odigos/cli/cmd/resources/resourcemanager"
	"github.com/odigos-io/odigos/cli/pkg/kube"
	appsv1 "k8s.io/api/apps/v1"
	corev1 "k8s.io/api/core/v1"
	"k8s.io/apimachinery/pkg/api/resource"
	metav1 "k8s.io/apimachinery/pkg/apis/meta/v1"
)

type AuthConfig struct {
	AdminUsername    string
	AdminPassword    string
	OidcProvider     string
	OidcClientId     string
	OidcClientSecret string
	OidcDiscoveryUrl string
	OidcTenantId     string
}

type keycloakResourceManager struct {
	client      *kube.Client
	ns          string
	managerOpts resourcemanager.ManagerOpts
	config      AuthConfig
}

func NewKeycloakResourceManager(client *kube.Client, ns string, managerOpts resourcemanager.ManagerOpts, config AuthConfig) resourcemanager.ResourceManager {
	return &keycloakResourceManager{
		client:      client,
		ns:          ns,
		managerOpts: managerOpts,
		config:      config,
	}
}

func (m *keycloakResourceManager) Name() string { return k8sconsts.KeycloakResourceManagerName }

func (m *keycloakResourceManager) InstallFromScratch(ctx context.Context) error {
	resources := []kube.Object{
		NewKeycloakSecret(m.ns, m.config),
<<<<<<< HEAD
		NewKeycloakOidcSecret(m.ns, m.config),
=======
		NewKeycloakPVC(m.ns),
>>>>>>> 7acfbabe
		NewKeycloakDeployment(m.ns, m.config),
		NewKeycloakService(m.ns),
	}
	return m.client.ApplyResources(ctx, 1, resources, m.managerOpts)
}

func NewKeycloakSecret(ns string, config AuthConfig) *corev1.Secret {
	return &corev1.Secret{
		TypeMeta: metav1.TypeMeta{
			Kind:       "Secret",
			APIVersion: "v1",
		},
		ObjectMeta: metav1.ObjectMeta{
			Name:      k8sconsts.KeycloakSecretName,
			Namespace: ns,
			Labels:    map[string]string{"app": k8sconsts.KeycloakAppName},
		},
		Type: corev1.SecretTypeOpaque,
		StringData: map[string]string{
			k8sconsts.KeycloakAdminUsernameKey: config.AdminUsername,
			k8sconsts.KeycloakAdminPasswordKey: config.AdminPassword,
		},
	}
}

func NewKeycloakOidcSecret(ns string, config AuthConfig) *corev1.Secret {
	return &corev1.Secret{
		TypeMeta: metav1.TypeMeta{
			Kind:       "Secret",
			APIVersion: "v1",
		},
		ObjectMeta: metav1.ObjectMeta{
			Name:      k8sconsts.KeycloakOidcSecretName,
			Namespace: ns,
			Labels:    map[string]string{"app": k8sconsts.KeycloakAppName},
		},
		Type: corev1.SecretTypeOpaque,
		StringData: map[string]string{
			k8sconsts.KeycloakOidcProviderKey:     config.OidcProvider,
			k8sconsts.KeycloakOidcClientIdKey:     config.OidcClientId,
			k8sconsts.KeycloakOidcClientSecretKey: config.OidcClientSecret,
			k8sconsts.KeycloakOidcDiscoveryUrlKey: config.OidcDiscoveryUrl,
			k8sconsts.KeycloakOidcTenantIdKey:     config.OidcTenantId,
		},
	}
}

func NewKeycloakDeployment(ns string, config AuthConfig) *appsv1.Deployment {
	return &appsv1.Deployment{
		TypeMeta: metav1.TypeMeta{
			Kind:       "Deployment",
			APIVersion: "apps/v1",
		},
		ObjectMeta: metav1.ObjectMeta{
			Name:      k8sconsts.KeycloakDeploymentName,
			Namespace: ns,
			Labels:    map[string]string{"app": k8sconsts.KeycloakAppName},
		},
		Spec: appsv1.DeploymentSpec{
			Replicas: ptrint32(1),
			Selector: &metav1.LabelSelector{
				MatchLabels: map[string]string{"app": k8sconsts.KeycloakAppName},
			},
			Template: corev1.PodTemplateSpec{
				ObjectMeta: metav1.ObjectMeta{
					Labels: map[string]string{"app": k8sconsts.KeycloakAppName},
				},
				Spec: corev1.PodSpec{
					Containers: []corev1.Container{
						{
							Name:  k8sconsts.KeycloakContainerName,
							Image: k8sconsts.KeycloakImage,
							Args:  []string{"start", "--optimized", "--http-enabled=true"},
							Env: []corev1.EnvVar{
								{
									Name:  "KC_HOSTNAME",
									Value: "localhost",
								},
								{
									Name: "KEYCLOAK_ADMIN",
									ValueFrom: &corev1.EnvVarSource{
										SecretKeyRef: &corev1.SecretKeySelector{
											LocalObjectReference: corev1.LocalObjectReference{
												Name: k8sconsts.KeycloakSecretName,
											},
											Key: k8sconsts.KeycloakAdminUsernameKey,
										},
									},
								},
								{
									Name: "KEYCLOAK_ADMIN_PASSWORD",
									ValueFrom: &corev1.EnvVarSource{
										SecretKeyRef: &corev1.SecretKeySelector{
											LocalObjectReference: corev1.LocalObjectReference{
												Name: k8sconsts.KeycloakSecretName,
											},
											Key: k8sconsts.KeycloakAdminPasswordKey,
										},
									},
								},
								{
									Name: "KEYCLOAK_OIDC_PROVIDER",
									ValueFrom: &corev1.EnvVarSource{
										SecretKeyRef: &corev1.SecretKeySelector{
											LocalObjectReference: corev1.LocalObjectReference{
												Name: k8sconsts.KeycloakOidcSecretName,
											},
											Key: k8sconsts.KeycloakOidcProviderKey,
										},
									},
								},
								{
									Name: "KEYCLOAK_OIDC_CLIENT_ID",
									ValueFrom: &corev1.EnvVarSource{
										SecretKeyRef: &corev1.SecretKeySelector{
											LocalObjectReference: corev1.LocalObjectReference{
												Name: k8sconsts.KeycloakOidcSecretName,
											},
											Key: k8sconsts.KeycloakOidcClientIdKey,
										},
									},
								},
								{
									Name: "KEYCLOAK_OIDC_CLIENT_SECRET",
									ValueFrom: &corev1.EnvVarSource{
										SecretKeyRef: &corev1.SecretKeySelector{
											LocalObjectReference: corev1.LocalObjectReference{
												Name: k8sconsts.KeycloakOidcSecretName,
											},
											Key: k8sconsts.KeycloakOidcClientSecretKey,
										},
									},
								},
								{
									Name: "KEYCLOAK_OIDC_DISCOVERY_URL",
									ValueFrom: &corev1.EnvVarSource{
										SecretKeyRef: &corev1.SecretKeySelector{
											LocalObjectReference: corev1.LocalObjectReference{
												Name: k8sconsts.KeycloakOidcSecretName,
											},
											Key: k8sconsts.KeycloakOidcDiscoveryUrlKey,
										},
									},
								},
								{
									Name: "KEYCLOAK_OIDC_TENANT_ID",
									ValueFrom: &corev1.EnvVarSource{
										SecretKeyRef: &corev1.SecretKeySelector{
											LocalObjectReference: corev1.LocalObjectReference{
												Name: k8sconsts.KeycloakOidcSecretName,
											},
											Key: k8sconsts.KeycloakOidcTenantIdKey,
										},
									},
								},
							},
							VolumeMounts: []corev1.VolumeMount{
								{
									Name:      k8sconsts.KeycloakDataVolumeName,
									MountPath: "/opt/keycloak/data",
								},
							},
							Ports: []corev1.ContainerPort{
								{
									Name:          k8sconsts.KeycloakPortName,
									ContainerPort: k8sconsts.KeycloakPort,
								},
							},
						},
					},
					Volumes: []corev1.Volume{
						{
							Name: k8sconsts.KeycloakDataVolumeName,
							VolumeSource: corev1.VolumeSource{
								PersistentVolumeClaim: &corev1.PersistentVolumeClaimVolumeSource{
									ClaimName: k8sconsts.KeycloakDataPVCName,
								},
							},
						},
					},
				},
			},
		},
	}
}

func NewKeycloakService(ns string) *corev1.Service {
	return &corev1.Service{
		TypeMeta: metav1.TypeMeta{
			Kind:       "Service",
			APIVersion: "v1",
		},
		ObjectMeta: metav1.ObjectMeta{
			Name:      k8sconsts.KeycloakServiceName,
			Namespace: ns,
		},
		Spec: corev1.ServiceSpec{
			Selector: map[string]string{"app": k8sconsts.KeycloakAppName},
			Ports: []corev1.ServicePort{
				{
					Name: k8sconsts.KeycloakPortName,
					Port: k8sconsts.KeycloakPort,
				},
			},
		},
	}
}

func NewKeycloakPVC(ns string) *corev1.PersistentVolumeClaim {
	return &corev1.PersistentVolumeClaim{
		TypeMeta: metav1.TypeMeta{
			Kind:       "PersistentVolumeClaim",
			APIVersion: "v1",
		},
		ObjectMeta: metav1.ObjectMeta{
			Name:      k8sconsts.KeycloakDataPVCName,
			Namespace: ns,
			Labels:    map[string]string{"app": k8sconsts.KeycloakAppName},
		},
		Spec: corev1.PersistentVolumeClaimSpec{
			AccessModes: []corev1.PersistentVolumeAccessMode{corev1.ReadWriteOnce},
			Resources: corev1.VolumeResourceRequirements{
				Requests: corev1.ResourceList{
					corev1.ResourceStorage: resource.MustParse("1Gi"),
				},
			},
		},
	}
}<|MERGE_RESOLUTION|>--- conflicted
+++ resolved
@@ -43,11 +43,8 @@
 func (m *keycloakResourceManager) InstallFromScratch(ctx context.Context) error {
 	resources := []kube.Object{
 		NewKeycloakSecret(m.ns, m.config),
-<<<<<<< HEAD
 		NewKeycloakOidcSecret(m.ns, m.config),
-=======
 		NewKeycloakPVC(m.ns),
->>>>>>> 7acfbabe
 		NewKeycloakDeployment(m.ns, m.config),
 		NewKeycloakService(m.ns),
 	}
