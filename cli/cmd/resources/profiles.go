--- conflicted
+++ resolved
@@ -46,22 +46,20 @@
 		ShortDescription: "Populate the spans resource `host.name` attribute with value of `k8s.pod.name`",
 		ClientObject:     &odigosv1alpha1.Processor{},
 	}
-<<<<<<< HEAD
-	codeAttributesProfile = Profile{
-		ProfileName:      common.ProfileName("code-attributes"),
-		ShortDescription: "Record span attributes in 'code' namespace where supported",
-=======
 	javaNativeInstrumentationsProfile = Profile{
 		ProfileName:      common.ProfileName("java-native-instrumentations"),
 		ShortDescription: "Instrument Java applications using native instrumentation and eBPF enterprise processing",
 		ClientObject:     &odigosv1alpha1.InstrumentationRule{},
->>>>>>> 228f1661
+	}
+	codeAttributesProfile = Profile{
+		ProfileName:      common.ProfileName("code-attributes"),
+		ShortDescription: "Record span attributes in 'code' namespace where supported",
 	}
 
 	kratosProfile = Profile{
 		ProfileName:      common.ProfileName("kratos"),
-		ShortDescription: "Bundle profile that includes full-payload-collection, semconv, category-attributes, copy-scope, hostname-as-podname, java-native-instrumentations",
-		Dependencies:     []common.ProfileName{"full-payload-collection", "semconv", "category-attributes", "copy-scope", "hostname-as-podname", "java-native-instrumentations"},
+		ShortDescription: "Bundle profile that includes full-payload-collection, semconv, category-attributes, copy-scope, hostname-as-podname, java-native-instrumentations, code-attributes",
+		Dependencies:     []common.ProfileName{"full-payload-collection", "semconv", "category-attributes", "copy-scope", "hostname-as-podname", "java-native-instrumentations", "code-attributes"},
 	}
 )
 
