package resources

import (
	"context"

	rbacv1 "k8s.io/api/rbac/v1"

	"github.com/odigos-io/odigos/cli/pkg/containers"
	"github.com/odigos-io/odigos/common"
	"github.com/odigos-io/odigos/common/consts"
	appsv1 "k8s.io/api/apps/v1"
	corev1 "k8s.io/api/core/v1"
	"k8s.io/apimachinery/pkg/api/resource"
	metav1 "k8s.io/apimachinery/pkg/apis/meta/v1"

	"github.com/odigos-io/odigos/cli/cmd/resources/resourcemanager"
	"github.com/odigos-io/odigos/cli/pkg/kube"
)

const (
	UIImage              = "keyval/odigos-ui"
	UIServiceName        = "ui"
	UIDeploymentName     = "odigos-ui"
	UIAppLabelValue      = "odigos-ui"
	UIContainerName      = "ui"
	UIServiceAccountName = "odigos-ui"
)

type uiResourceManager struct {
	client        *kube.Client
	ns            string
	config        *common.OdigosConfiguration
	odigosVersion string
}

func (u *uiResourceManager) Name() string {
	return "UI"
}

func NewUIDeployment(ns string, version string, imagePrefix string) *appsv1.Deployment {
	return &appsv1.Deployment{
		TypeMeta: metav1.TypeMeta{
			Kind:       "Deployment",
			APIVersion: "apps/v1",
		},
		ObjectMeta: metav1.ObjectMeta{
			Name:      UIDeploymentName,
			Namespace: ns,
			Labels: map[string]string{
				"app.kubernetes.io/name": UIAppLabelValue,
			},
		},
		Spec: appsv1.DeploymentSpec{
			Replicas: ptrint32(1),
			Selector: &metav1.LabelSelector{
				MatchLabels: map[string]string{
					"app": UIAppLabelValue,
				},
			},
			Template: corev1.PodTemplateSpec{
				ObjectMeta: metav1.ObjectMeta{
					Labels: map[string]string{
						"app": UIAppLabelValue,
					},
					Annotations: map[string]string{
						"kubectl.kubernetes.io/default-container": UIContainerName,
					},
				},
				Spec: corev1.PodSpec{
					Containers: []corev1.Container{
						{
							Name:  UIContainerName,
							Image: containers.GetImageName(imagePrefix, UIImage, version),
							Args: []string{
								"--namespace=$(CURRENT_NS)",
							},
							Env: []corev1.EnvVar{
								{
									Name: "CURRENT_NS",
									ValueFrom: &corev1.EnvVarSource{
										FieldRef: &corev1.ObjectFieldSelector{
											FieldPath: "metadata.namespace",
										},
									},
								},
							},
							Ports: []corev1.ContainerPort{
								{
									Name:          "ui",
									ContainerPort: 3000,
								},
							},
							Resources: corev1.ResourceRequirements{
								Limits: corev1.ResourceList{
									"cpu":    resource.MustParse("500m"),
									"memory": *resource.NewQuantity(536870912, resource.BinarySI),
								},
								Requests: corev1.ResourceList{
									"cpu":    resource.MustParse("10m"),
									"memory": *resource.NewQuantity(67108864, resource.BinarySI),
								},
							},
							SecurityContext: &corev1.SecurityContext{},
						},
					},
					TerminationGracePeriodSeconds: ptrint64(10),
					ServiceAccountName:            UIServiceAccountName,
					SecurityContext: &corev1.PodSecurityContext{
						RunAsNonRoot: ptrbool(true),
					},
				},
			},
			Strategy:        appsv1.DeploymentStrategy{},
			MinReadySeconds: 0,
		},
	}
}

func NewUIServiceAccount(ns string) *corev1.ServiceAccount {
	return &corev1.ServiceAccount{
		TypeMeta: metav1.TypeMeta{
			Kind:       "ServiceAccount",
			APIVersion: "v1",
		},
		ObjectMeta: metav1.ObjectMeta{
			Name:      UIServiceAccountName,
			Namespace: ns,
		},
	}
}

func NewUIRole(ns string) *rbacv1.Role {
	return &rbacv1.Role{
		TypeMeta: metav1.TypeMeta{
			Kind:       "Role",
			APIVersion: "rbac.authorization.k8s.io/v1",
		},
		ObjectMeta: metav1.ObjectMeta{
			Name:      "odigos-ui",
			Namespace: ns,
		},
		Rules: []rbacv1.PolicyRule{
			{ // Needed to read odigos-config configmap for settings
				APIGroups: []string{""},
				Resources: []string{"configmaps"},
				Verbs:     []string{"get", "list"},
			},
			{ // Needed for secret values in destinations
				APIGroups: []string{""},
				Resources: []string{"secrets"},
				Verbs:     []string{"get", "list", "create", "patch", "update"},
			},
			{ // Needed for CRUD on instr. rule and destinations
				APIGroups: []string{"odigos.io"},
				Resources: []string{"instrumentationrules", "destinations"},
				Verbs:     []string{"get", "list", "create", "patch", "update", "delete"},
			},
			{ // Needed to notify UI about changes with destinations
				APIGroups: []string{"odigos.io"},
				Resources: []string{"destinations"},
				Verbs:     []string{"watch"},
			},
			{ // Needed to read Odigos entities
				APIGroups: []string{"odigos.io"},
				Resources: []string{"collectorsgroups"},
				Verbs:     []string{"get", "list"},
			},
			{ // Needed for CRUD on pipeline actions
				APIGroups: []string{"actions.odigos.io"},
				Resources: []string{"*"},
				Verbs:     []string{"get", "list", "create", "patch", "update", "delete"},
			},
		},
	}
}

func NewUIRoleBinding(ns string) *rbacv1.RoleBinding {
	return &rbacv1.RoleBinding{
		TypeMeta: metav1.TypeMeta{
			Kind:       "RoleBinding",
			APIVersion: "rbac.authorization.k8s.io/v1",
		},
		ObjectMeta: metav1.ObjectMeta{
			Name:      "odigos-ui",
			Namespace: ns,
		},
		Subjects: []rbacv1.Subject{
			{
				Kind:      "ServiceAccount",
				Name:      UIServiceAccountName,
				Namespace: ns,
			},
		},
		RoleRef: rbacv1.RoleRef{
			Kind:     "Role",
			Name:     "odigos-ui",
			APIGroup: "rbac.authorization.k8s.io",
		},
	}
}

func NewUIClusterRole() *rbacv1.ClusterRole {
	return &rbacv1.ClusterRole{
		TypeMeta: metav1.TypeMeta{
			Kind:       "ClusterRole",
			APIVersion: "rbac.authorization.k8s.io/v1",
		},
		ObjectMeta: metav1.ObjectMeta{
			Name: "odigos-ui",
		},
		Rules: []rbacv1.PolicyRule{
			{ // Needed to get and instrument namespaces
				APIGroups: []string{""},
				Resources: []string{"namespaces"},
				Verbs:     []string{"get", "list", "patch"},
			},
			{ // Needed to get and instrument sources
				APIGroups: []string{"apps"},
				Resources: []string{"deployments", "statefulsets", "daemonsets"},
				Verbs:     []string{"get", "list", "patch", "update"},
			},
			{ // Needed for "Describe Source" and for "Describe Odigos"
				APIGroups: []string{"apps"},
				Resources: []string{"replicasets"},
				Verbs:     []string{"get", "list"},
			},
			{ // Need "services" for "Potential Destinations"
				APIGroups: []string{""},
				Resources: []string{"services"},
				Verbs:     []string{"get", "list"},
			},
<<<<<<< HEAD
			{ // Needed to get sources
=======
			{ // Need "pods" for "Describe Source"
			  // for collector metrics - watch and list collectors pods
				APIGroups: []string{""},
				Resources: []string{"pods"},
				Verbs:     []string{"get", "list", "watch"},
			},
			{ // Needed to read Odigos entities
>>>>>>> 7ad98e89
				APIGroups: []string{"odigos.io"},
				Resources: []string{"instrumentationconfigs", "instrumentationinstances"},
				Verbs:     []string{"get", "list"},
			},
			{ // Needed to instrument / uninstrument sources
				APIGroups: []string{"odigos.io"},
				Resources: []string{"sources"},
				Verbs:     []string{"get", "list", "create", "delete"},
			},
			{ // Needed to notify UI about changes with sources
				APIGroups: []string{"odigos.io"},
				Resources: []string{"instrumentationconfigs", "instrumentationinstances"},
				Verbs:     []string{"watch"},
			},
		},
	}
}

func NewUIClusterRoleBinding(ns string) *rbacv1.ClusterRoleBinding {
	return &rbacv1.ClusterRoleBinding{
		TypeMeta: metav1.TypeMeta{
			Kind:       "ClusterRoleBinding",
			APIVersion: "rbac.authorization.k8s.io/v1",
		},
		ObjectMeta: metav1.ObjectMeta{
			Name: "odigos-ui",
		},
		Subjects: []rbacv1.Subject{
			{
				Kind:      "ServiceAccount",
				Name:      UIServiceAccountName,
				Namespace: ns,
			},
		},
		RoleRef: rbacv1.RoleRef{
			Kind:     "ClusterRole",
			Name:     "odigos-ui",
			APIGroup: "rbac.authorization.k8s.io",
		},
	}
}

func NewUIService(ns string) *corev1.Service {
	return &corev1.Service{
		TypeMeta: metav1.TypeMeta{
			Kind:       "Service",
			APIVersion: "v1",
		},
		ObjectMeta: metav1.ObjectMeta{
			Name:      UIServiceName,
			Namespace: ns,
			Labels: map[string]string{
				"app": UIAppLabelValue,
			},
		},
		Spec: corev1.ServiceSpec{
			Selector: map[string]string{
				"app": UIAppLabelValue,
			},
			Ports: []corev1.ServicePort{
				{
					Name: "ui",
					Port: 3000,
				},
				{
					Name: "legacy-ui",
					Port: 3001,
				},
				{
					Name: "otlp",
					Port: consts.OTLPPort,
				},
			},
		},
	}
}

func (u *uiResourceManager) InstallFromScratch(ctx context.Context) error {
	resources := []kube.Object{
		NewUIServiceAccount(u.ns),
		NewUIRole(u.ns),
		NewUIRoleBinding(u.ns),
		NewUIClusterRole(),
		NewUIClusterRoleBinding(u.ns),
		NewUIDeployment(u.ns, u.odigosVersion, u.config.ImagePrefix),
		NewUIService(u.ns),
	}
	return u.client.ApplyResources(ctx, u.config.ConfigVersion, resources)
}

func NewUIResourceManager(client *kube.Client, ns string, config *common.OdigosConfiguration, odigosVersion string) resourcemanager.ResourceManager {
	return &uiResourceManager{
		client:        client,
		ns:            ns,
		config:        config,
		odigosVersion: odigosVersion,
	}
}<|MERGE_RESOLUTION|>--- conflicted
+++ resolved
@@ -229,9 +229,6 @@
 				Resources: []string{"services"},
 				Verbs:     []string{"get", "list"},
 			},
-<<<<<<< HEAD
-			{ // Needed to get sources
-=======
 			{ // Need "pods" for "Describe Source"
 			  // for collector metrics - watch and list collectors pods
 				APIGroups: []string{""},
@@ -239,7 +236,6 @@
 				Verbs:     []string{"get", "list", "watch"},
 			},
 			{ // Needed to read Odigos entities
->>>>>>> 7ad98e89
 				APIGroups: []string{"odigos.io"},
 				Resources: []string{"instrumentationconfigs", "instrumentationinstances"},
 				Verbs:     []string{"get", "list"},
