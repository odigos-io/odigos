--- conflicted
+++ resolved
@@ -237,20 +237,14 @@
 			},
 			{ // Needed to read Odigos entities,
 				// "watch" to notify UI about changes with sources
-<<<<<<< HEAD
 				APIGroups: []string{"odigos.io"},
 				Resources: []string{"instrumentationconfigs", "instrumentationinstances"},
 				Verbs:     []string{"get", "list", "watch"},
-=======
-				APIGroups: []string{"odigos.io"},
-				Resources: []string{"instrumentationconfigs", "instrumentationinstances"},
-				Verbs:     []string{"get", "list", "watch"},
 			},
 			{ // Needed to instrument / uninstrument sources
 				APIGroups: []string{"odigos.io"},
 				Resources: []string{"sources"},
 				Verbs:     []string{"get", "list", "create", "delete"},
->>>>>>> 68ffdcb9
 			},
 		},
 	}
