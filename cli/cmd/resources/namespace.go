package resources

import (
	"context"
	"errors"
	"fmt"

	"github.com/keyval-dev/odigos/cli/pkg/kube"
	"github.com/keyval-dev/odigos/cli/pkg/labels"
	v1 "k8s.io/api/core/v1"
	metav1 "k8s.io/apimachinery/pkg/apis/meta/v1"
)

var errNoOdigosNamespaceFound = errors.New("Odigos installation is not found in any namespace")

func NewNamespace(name string) *v1.Namespace {
	return &v1.Namespace{
		ObjectMeta: metav1.ObjectMeta{
			Name:   name,
			Labels: labels.OdigosSystem,
		},
	}
}

func GetOdigosNamespace(client *kube.Client, ctx context.Context) (string, error) {
	namespaces, err := client.CoreV1().Namespaces().List(ctx, metav1.ListOptions{
		LabelSelector: metav1.FormatLabelSelector(&metav1.LabelSelector{
			MatchLabels: labels.OdigosSystem,
		}),
	})

	if err != nil {
		return "", err
	}

	if len(namespaces.Items) == 0 {
<<<<<<< HEAD
		return "", fmt.Errorf("odigos is not currently installed in the cluster, so there is nothing to uninstall")
=======
		return "", errNoOdigosNamespaceFound
>>>>>>> e24d22d8
	} else if len(namespaces.Items) != 1 {
		return "", fmt.Errorf("expected to get 1 namespace got %d", len(namespaces.Items))
	}

	return namespaces.Items[0].Name, nil
}

func IsErrNoOdigosNamespaceFound(err error) bool {
	return errors.Is(err, errNoOdigosNamespaceFound)
}<|MERGE_RESOLUTION|>--- conflicted
+++ resolved
@@ -34,11 +34,7 @@
 	}
 
 	if len(namespaces.Items) == 0 {
-<<<<<<< HEAD
-		return "", fmt.Errorf("odigos is not currently installed in the cluster, so there is nothing to uninstall")
-=======
 		return "", errNoOdigosNamespaceFound
->>>>>>> e24d22d8
 	} else if len(namespaces.Items) != 1 {
 		return "", fmt.Errorf("expected to get 1 namespace got %d", len(namespaces.Items))
 	}
