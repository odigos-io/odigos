--- conflicted
+++ resolved
@@ -6,68 +6,15 @@
 
 	odigosv1 "github.com/odigos-io/odigos/api/odigos/v1alpha1"
 	"github.com/odigos-io/odigos/common/config"
-	"github.com/odigos-io/odigos/k8sutils/pkg/env"
 	"sigs.k8s.io/controller-runtime/pkg/log"
 )
 
 // internal, not meant to be used outside of this service
 const (
-<<<<<<< HEAD
 	odigosOwnTelemetryOtlpReceiverName = "otlp/odigos-own-metrics-in"
 	ownMetricsPrometheusPipelineName   = "metrics/own-metrics-prometheus"
-	odigosPrometheusExporterName       = "otlphttp/odigos-prometheus"
-=======
-
-	// this processor should be added to any user telemetry pipeline to track the amount of data being exported by each source
-	odigosTrafficMetricsProcessorName = "odigostrafficmetrics"
-
-	podNameProcessorName                   = "resource/pod-name"
-	ownMetricsExporterName                 = "otlp/odigos-own-telemetry-ui"
-	ownMetricsUiReceiverName               = "prometheus/self-metrics-ui"
-	odigosOwnTelemetryOtlpHttpReceiverName = "otlp/odigos-own-metrics-in"
-	ownMetricsUiPipelineName               = "metrics/own-metrics-ui"
-	ownMetricsPrometheusPipelineName       = "metrics/own-metrics-prometheus"
-	odigosVictoriametricsExporterName      = "otlphttp/odigos-victoriametrics"
->>>>>>> de145aba
+	odigosVictoriametricsExporterName  = "otlphttp/odigos-victoriametrics"
 )
-
-var odigosPrometheusOtlpHttpEndpoint string
-var odigosVictoriametricsOtlpHttpEndpoint string
-
-func init() {
-	odigosNamespace := env.GetCurrentNamespace()
-<<<<<<< HEAD
-	odigosPrometheusOtlpHttpEndpoint = fmt.Sprintf("http://odigos-prometheus.%s:9090/api/v1/otlp", odigosNamespace)
-=======
-
-	staticOwnMetricsProcessors = config.GenericMap{
-		odigosTrafficMetricsProcessorName: config.GenericMap{
-			"res_attributes_keys": []string{
-				string(semconv.ServiceNameKey),
-				string(semconv.K8SNamespaceNameKey),
-				string(semconv.K8SDeploymentNameKey),
-				string(semconv.K8SStatefulSetNameKey),
-				string(semconv.K8SDaemonSetNameKey),
-				string(semconv.K8SCronJobNameKey),
-				// Custom attribute to distinguish workload types that share the same semconv key (e.g., DeploymentConfig uses k8s.deployment.name)
-				// This allows the UI to distinguish between DeploymentConfig and Deployment, and construct the correct Source workload.
-				// Since DeploymentConfig uses k8s.deployment.name as the semconv key, we need to add this attribute to the list of attributes to be collected.
-				consts.OdigosWorkloadKindAttribute,
-			},
-		},
-		podNameProcessorName: config.GenericMap{
-			"attributes": []config.GenericMap{{
-				"key":    string(semconv.K8SPodNameKey),
-				"value":  "${POD_NAME}",
-				"action": "upsert",
-			}},
-		},
-	}
-
-	uiOtlpEndpoint = fmt.Sprintf("ui.%s:%d", odigosNamespace, consts.OTLPPort)
-	odigosVictoriametricsOtlpHttpEndpoint = fmt.Sprintf("http://odigos-victoriametrics.%s:8428/opentelemetry", odigosNamespace)
->>>>>>> de145aba
-}
 
 func receiversConfigForOwnMetricsPrometheus() config.GenericMap {
 	return config.GenericMap{
@@ -114,40 +61,18 @@
 	}
 }
 
-<<<<<<< HEAD
-func ownMetricsExporters(ownMetricsConfig *odigosv1.OdigosOwnMetricsSettings) config.GenericMap {
+func ownMetricsExporters(ownMetricsConfig *odigosv1.OdigosOwnMetricsSettings, odigosNamespace string) config.GenericMap {
+	odigosVictoriametricsOtlpHttpEndpoint := fmt.Sprintf("http://odigos-victoriametrics.%s:8428/opentelemetry", odigosNamespace)
 	if ownMetricsConfig.SendToOdigosMetricsStore {
 		return config.GenericMap{
-			odigosPrometheusExporterName: config.GenericMap{
-				"endpoint": odigosPrometheusOtlpHttpEndpoint,
+			odigosVictoriametricsExporterName: config.GenericMap{
+				"endpoint": odigosVictoriametricsOtlpHttpEndpoint,
 				"retry_on_failure": config.GenericMap{
 					"enabled": false,
 				},
 				"tls": config.GenericMap{
 					"insecure": true,
 				},
-=======
-func ownMetricsExporters(odigosPrometheusEnabled bool) config.GenericMap {
-	exporters := config.GenericMap{
-		ownMetricsExporterName: config.GenericMap{
-			"endpoint": uiOtlpEndpoint,
-			"retry_on_failure": config.GenericMap{
-				"enabled": false,
-			},
-			"tls": config.GenericMap{
-				"insecure": true,
-			},
-		},
-	}
-	if odigosPrometheusEnabled {
-		exporters[odigosVictoriametricsExporterName] = config.GenericMap{
-			"endpoint": odigosVictoriametricsOtlpHttpEndpoint,
-			"retry_on_failure": config.GenericMap{
-				"enabled": false,
-			},
-			"tls": config.GenericMap{
-				"insecure": true,
->>>>>>> de145aba
 			},
 		}
 	}
@@ -159,24 +84,16 @@
 	if !ownMetricsConfig.SendToOdigosMetricsStore {
 		return map[string]config.Pipeline{}
 	}
-<<<<<<< HEAD
 
 	return map[string]config.Pipeline{
-		ownMetricsPrometheusPipelineName: config.Pipeline{
+		odigosVictoriametricsExporterName: config.Pipeline{
 			Receivers: []string{odigosOwnTelemetryOtlpReceiverName},
-			Exporters: []string{odigosPrometheusExporterName},
+			Exporters: []string{odigosVictoriametricsExporterName},
 		},
-=======
-	if odigosPrometheusEnabled {
-		pipelines[ownMetricsPrometheusPipelineName] = config.Pipeline{
-			Receivers: []string{odigosOwnTelemetryOtlpHttpReceiverName},
-			Exporters: []string{odigosVictoriametricsExporterName},
-		}
->>>>>>> de145aba
 	}
 }
 
-func OwnMetricsConfigPrometheus(ownMetricsConfig *odigosv1.OdigosOwnMetricsSettings) (config.Config, []string) {
+func OwnMetricsConfigPrometheus(ownMetricsConfig *odigosv1.OdigosOwnMetricsSettings, odigosNamespace string) (config.Config, []string) {
 
 	var additionalMetricsReceivers []string
 	if ownMetricsConfig.SendToMetricsDestinations {
@@ -185,7 +102,7 @@
 
 	return config.Config{
 		Receivers: receiversConfigForOwnMetricsPrometheus(),
-		Exporters: ownMetricsExporters(ownMetricsConfig),
+		Exporters: ownMetricsExporters(ownMetricsConfig, odigosNamespace),
 		Service: config.Service{
 			Pipelines: ownMetricsPipelines(ownMetricsConfig),
 			Telemetry: serviceTelemetryConfigForOwnMetrics(ownMetricsConfig),
