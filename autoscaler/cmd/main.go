/*
Copyright 2022.

Licensed under the Apache License, Version 2.0 (the "License");
you may not use this file except in compliance with the License.
You may obtain a copy of the License at

    http://www.apache.org/licenses/LICENSE-2.0

Unless required by applicable law or agreed to in writing, software
distributed under the License is distributed on an "AS IS" BASIS,
WITHOUT WARRANTIES OR CONDITIONS OF ANY KIND, either express or implied.
See the License for the specific language governing permissions and
limitations under the License.
*/

package main

import (
	"flag"
	"os"
	"strings"
	"time"

	"github.com/odigos-io/odigos/common/consts"
	"github.com/odigos-io/odigos/k8sutils/pkg/env"
	"github.com/odigos-io/odigos/k8sutils/pkg/feature"

	corev1 "k8s.io/api/core/v1"

	appsv1 "k8s.io/api/apps/v1"
	"sigs.k8s.io/controller-runtime/pkg/client"

	"sigs.k8s.io/controller-runtime/pkg/cache"

	"github.com/go-logr/zapr"
	bridge "github.com/odigos-io/opentelemetry-zap-bridge"

	// Import all Kubernetes client auth plugins (e.g. Azure, GCP, OIDC, etc.)
	// to ensure that exec-entrypoint and run can make use of them.

	_ "k8s.io/client-go/plugin/pkg/client/auth"

	"k8s.io/apimachinery/pkg/labels"
	"k8s.io/apimachinery/pkg/runtime"
	utilruntime "k8s.io/apimachinery/pkg/util/runtime"
	clientgoscheme "k8s.io/client-go/kubernetes/scheme"
	ctrl "sigs.k8s.io/controller-runtime"
	"sigs.k8s.io/controller-runtime/pkg/healthz"
	ctrlzap "sigs.k8s.io/controller-runtime/pkg/log/zap"
	metricsserver "sigs.k8s.io/controller-runtime/pkg/metrics/server"

	apiactions "github.com/odigos-io/odigos/api/actions/v1alpha1"
	odigosv1 "github.com/odigos-io/odigos/api/odigos/v1alpha1"
	"github.com/odigos-io/odigos/common"

	"github.com/odigos-io/odigos/autoscaler/controllers"
	"github.com/odigos-io/odigos/autoscaler/controllers/actions"
	commonconfig "github.com/odigos-io/odigos/autoscaler/controllers/common"
	controllerconfig "github.com/odigos-io/odigos/autoscaler/controllers/controller_config"
	"github.com/odigos-io/odigos/autoscaler/controllers/gateway"

	//+kubebuilder:scaffold:imports

	googlecloudmetadata "cloud.google.com/go/compute/metadata"

	_ "net/http/pprof"
)

var (
	scheme                = runtime.NewScheme()
	setupLog              = ctrl.Log.WithName("setup")
	defaultCollectorImage = "registry.odigos.io/odigos-collector"
)

func init() {
	utilruntime.Must(clientgoscheme.AddToScheme(scheme))
	utilruntime.Must(odigosv1.AddToScheme(scheme))
	utilruntime.Must(apiactions.AddToScheme(scheme))
	//+kubebuilder:scaffold:scheme
}

func main() {
	var metricsAddr string
	var enableLeaderElection bool
	var probeAddr string
	var imagePullSecretsString string
	var imagePullSecrets []string

	flag.StringVar(&metricsAddr, "metrics-bind-address", ":8080", "The address the metric endpoint binds to.")
	flag.StringVar(&probeAddr, "health-probe-bind-address", ":8081", "The address the probe endpoint binds to.")
	flag.BoolVar(&enableLeaderElection, "leader-elect", false,
		"Enable leader election for controller manager. "+
			"Enabling this will ensure there is only one active controller manager.")
	flag.StringVar(&imagePullSecretsString, "image-pull-secrets", "",
		"The image pull secrets to use for the collectors created by autoscaler")

	odigosVersion := os.Getenv(consts.OdigosVersionEnvVarName)
	if odigosVersion == "" {
		flag.StringVar(&odigosVersion, "version", "", "for development purposes only")
	}
	err := feature.Setup()
	if err != nil {
		setupLog.Error(err, "unable to get setup feature k8s detection")
	}

	opts := ctrlzap.Options{
		Development: true,
	}
	opts.BindFlags(flag.CommandLine)
	flag.Parse()

	if imagePullSecretsString != "" {
		imagePullSecrets = strings.Split(imagePullSecretsString, ",")
	}

	zapLogger := ctrlzap.NewRaw(ctrlzap.UseFlagOptions(&opts))
	zapLogger = bridge.AttachToZapLogger(zapLogger)
	logger := zapr.NewLogger(zapLogger)
	ctrl.SetLogger(logger)

	if odigosVersion == "" {
		setupLog.Error(nil, "ODIGOS_VERSION environment variable is not set and version flag is not provided")
		os.Exit(1)
	}

	ctx := ctrl.SetupSignalHandler()
	go common.StartPprofServer(ctx, setupLog)

	setupLog.Info("Starting odigos autoscaler", "version", odigosVersion)
	odigosNs := env.GetCurrentNamespace()
	nsSelector := client.InNamespace(odigosNs).AsSelector()
	clusterCollectorLabelSelector := labels.Set(gateway.ClusterCollectorGateway).AsSelector()

	cfg := ctrl.GetConfigOrDie()
	mgr, err := ctrl.NewManager(cfg, ctrl.Options{
		Scheme: scheme,
		Metrics: metricsserver.Options{
			BindAddress: metricsAddr,
		},
		Cache: cache.Options{
			DefaultTransform: cache.TransformStripManagedFields(),
			ByObject: map[client.Object]cache.ByObject{
				&appsv1.Deployment{}: {
					Label: clusterCollectorLabelSelector,
					Field: nsSelector,
				},
				&corev1.Service{}: {
					Label: clusterCollectorLabelSelector,
					Field: nsSelector,
				},
				&appsv1.DaemonSet{}: {
					Field: nsSelector,
				},
				&corev1.ConfigMap{}: {
					Field: nsSelector,
				},
				&corev1.Secret{}: {
					Field: nsSelector,
				},
				&odigosv1.CollectorsGroup{}: {
					Field: nsSelector,
				},
				&odigosv1.Destination{}: {
					Field: nsSelector,
				},
				&odigosv1.Processor{}: {
					Field: nsSelector,
				},
				&apiactions.AddClusterInfo{}: {
					Field: nsSelector,
				},
				&apiactions.DeleteAttribute{}: {
					Field: nsSelector,
				},
				&apiactions.ErrorSampler{}: {
					Field: nsSelector,
				},
				&apiactions.LatencySampler{}: {
					Field: nsSelector,
				},
				&apiactions.PiiMasking{}: {
					Field: nsSelector,
				},
				&apiactions.ProbabilisticSampler{}: {
					Field: nsSelector,
				},
				&apiactions.RenameAttribute{}: {
					Field: nsSelector,
				},
				&apiactions.K8sAttributesResolver{}: {
					Field: nsSelector,
				},
			},
		},
		HealthProbeBindAddress: probeAddr,
		LeaderElection:         enableLeaderElection,
		LeaderElectionID:       "f681cfed.odigos.io",
	})
	if err != nil {
		setupLog.Error(err, "unable to start manager")
		os.Exit(1)
	}

	// The name processor is used to transform device ids injected with the virtual device,
	// to service names and k8s attributes.
	// it is not needed for eBPF instrumentation or OpAMP implementations.
	// at the time of writing (2024-10-22) only dotnet and java native agent are using the name processor.
	_, disableNameProcessor := os.LookupEnv("DISABLE_NAME_PROCESSOR")

	collectorImage := defaultCollectorImage
	if collectorImageEnv, ok := os.LookupEnv("ODIGOS_COLLECTOR_IMAGE"); ok {
		collectorImage = collectorImageEnv
	}

<<<<<<< HEAD
	// TODO: this should be removed once the hpa logic uses the feature package for its checks
	k8sVersion := feature.K8sVersion()
=======
	// this is a workaround because the GKE detector does not respect the timeout configuration for the resource detection processor.
	// it could lead to long initialization times for the data-collection,
	// as a workaround we try to understand here if we're on GKE with a timeout of 2 seconds.
	// TODO: remove this once https://github.com/GoogleCloudPlatform/opentelemetry-operations-go/issues/1026 is resolved.
	// DO NOT ADD SIMILAR FUNCTIONS FOR OTHER PLATFORMS
	onGKE := isRunningOnGKE(ctx)
	if onGKE {
		setupLog.Info("Running on GKE")
	}
>>>>>>> 7d770c5d

	commonconfig.ControllerConfig = &controllerconfig.ControllerConfig{
		K8sVersion:     k8sVersion,
		CollectorImage: collectorImage,
		OnGKE:          onGKE,
	}

	if err = (&controllers.DestinationReconciler{
		Client:           mgr.GetClient(),
		Scheme:           mgr.GetScheme(),
		ImagePullSecrets: imagePullSecrets,
		OdigosVersion:    odigosVersion,
	}).SetupWithManager(mgr); err != nil {
		setupLog.Error(err, "unable to create controller", "controller", "Destination")
		os.Exit(1)
	}

	if err = (&controllers.ProcessorReconciler{
		Client:               mgr.GetClient(),
		Scheme:               mgr.GetScheme(),
		ImagePullSecrets:     imagePullSecrets,
		OdigosVersion:        odigosVersion,
		DisableNameProcessor: disableNameProcessor,
	}).SetupWithManager(mgr); err != nil {
		setupLog.Error(err, "unable to create controller", "controller", "Processor")
		os.Exit(1)
	}
	if err = (&controllers.CollectorsGroupReconciler{
		Client:               mgr.GetClient(),
		Scheme:               mgr.GetScheme(),
		ImagePullSecrets:     imagePullSecrets,
		OdigosVersion:        odigosVersion,
		DisableNameProcessor: disableNameProcessor,
	}).SetupWithManager(mgr); err != nil {
		setupLog.Error(err, "unable to create controller", "controller", "CollectorsGroup")
		os.Exit(1)
	}
	if err = (&controllers.InstrumentationConfigReconciler{
		Client:               mgr.GetClient(),
		Scheme:               mgr.GetScheme(),
		ImagePullSecrets:     imagePullSecrets,
		OdigosVersion:        odigosVersion,
		DisableNameProcessor: disableNameProcessor,
	}).SetupWithManager(mgr); err != nil {
		setupLog.Error(err, "unable to create controller", "controller", "InstrumentationConfig")
		os.Exit(1)
	}
	if err = (&controllers.SecretReconciler{
		Client:           mgr.GetClient(),
		Scheme:           mgr.GetScheme(),
		ImagePullSecrets: imagePullSecrets,
		OdigosVersion:    odigosVersion,
	}).SetupWithManager(mgr); err != nil {
		setupLog.Error(err, "unable to create controller", "controller", "Secret")
		os.Exit(1)
	}
	if err = (&controllers.GatewayDeploymentReconciler{
		Client: mgr.GetClient(),
	}).SetupWithManager(mgr); err != nil {
		setupLog.Error(err, "unable to create controller", "controller", "Deployment")
		os.Exit(1)
	}
	if err = (&controllers.DataCollectionDaemonSetReconciler{
		Client: mgr.GetClient(),
	}).SetupWithManager(mgr); err != nil {
		setupLog.Error(err, "unable to create controller", "controller", "DaemonSet")
		os.Exit(1)
	}
	if err = (&controllers.SourceReconciler{
		Client:           mgr.GetClient(),
		Scheme:           mgr.GetScheme(),
		ImagePullSecrets: imagePullSecrets,
		OdigosVersion:    odigosVersion,
	}).SetupWithManager(mgr); err != nil {
		setupLog.Error(err, "unable to create controller", "controller", "Source")
		os.Exit(1)
	}

	if err = actions.SetupWithManager(mgr); err != nil {
		setupLog.Error(err, "unable to create odigos actions controllers")
		os.Exit(1)
	}

	//+kubebuilder:scaffold:builder

	if err := mgr.AddHealthzCheck("healthz", healthz.Ping); err != nil {
		setupLog.Error(err, "unable to set up health check")
		os.Exit(1)
	}
	if err := mgr.AddReadyzCheck("readyz", healthz.Ping); err != nil {
		setupLog.Error(err, "unable to set up ready check")
		os.Exit(1)
	}

	setupLog.Info("starting manager")
	if err := mgr.Start(ctx); err != nil {
		setupLog.Error(err, "problem running manager")
		os.Exit(1)
	}
}

// based on https://github.com/GoogleCloudPlatform/opentelemetry-operations-go/blob/19c4db6ea12211308fbd2cba12cc8665a5b7c890/detectors/gcp/gke.go#L34
func isRunningOnGKE(ctx context.Context) bool {
	c := googlecloudmetadata.NewClient(nil)
	ctx, cancel := context.WithTimeout(ctx, 2 * time.Second)
	defer cancel()

	_, err := c.InstanceAttributeValueWithContext(ctx, "cluster-location")
	return err == nil
}<|MERGE_RESOLUTION|>--- conflicted
+++ resolved
@@ -17,6 +17,7 @@
 package main
 
 import (
+	"context"
 	"flag"
 	"os"
 	"strings"
@@ -213,10 +214,8 @@
 		collectorImage = collectorImageEnv
 	}
 
-<<<<<<< HEAD
 	// TODO: this should be removed once the hpa logic uses the feature package for its checks
 	k8sVersion := feature.K8sVersion()
-=======
 	// this is a workaround because the GKE detector does not respect the timeout configuration for the resource detection processor.
 	// it could lead to long initialization times for the data-collection,
 	// as a workaround we try to understand here if we're on GKE with a timeout of 2 seconds.
@@ -226,7 +225,6 @@
 	if onGKE {
 		setupLog.Info("Running on GKE")
 	}
->>>>>>> 7d770c5d
 
 	commonconfig.ControllerConfig = &controllerconfig.ControllerConfig{
 		K8sVersion:     k8sVersion,
