module github.com/odigos-io/odigos/autoscaler

go 1.22.0

require (
	github.com/ghodss/yaml v1.0.0
	github.com/go-logr/zapr v1.3.0
	github.com/odigos-io/odigos/api v0.0.0
	github.com/odigos-io/odigos/common v0.0.0
	github.com/odigos-io/odigos/k8sutils v0.0.0
	github.com/odigos-io/opentelemetry-zap-bridge v0.0.5
	github.com/prometheus/client_model v0.6.0
	github.com/prometheus/common v0.53.0
	github.com/stretchr/testify v1.9.0
	k8s.io/api v0.30.1
	k8s.io/apimachinery v0.30.1
	k8s.io/client-go v0.30.1
<<<<<<< HEAD
	sigs.k8s.io/controller-runtime v0.18.2
=======
	sigs.k8s.io/controller-runtime v0.18.3
	sigs.k8s.io/yaml v1.4.0
>>>>>>> 26f1e061
)

require (
	github.com/agoda-com/opentelemetry-logs-go v0.4.0 // indirect
	github.com/beorn7/perks v1.0.1 // indirect
	github.com/cenkalti/backoff/v4 v4.2.1 // indirect
	github.com/cespare/xxhash/v2 v2.2.0 // indirect
	github.com/davecgh/go-spew v1.1.1 // indirect
	github.com/emicklei/go-restful/v3 v3.11.0 // indirect
	github.com/evanphx/json-patch/v5 v5.9.0 // indirect
	github.com/fatih/color v1.16.0 // indirect
	github.com/fsnotify/fsnotify v1.7.0 // indirect
	github.com/go-logr/logr v1.4.1 // indirect
	github.com/go-logr/stdr v1.2.2 // indirect
	github.com/go-openapi/jsonpointer v0.19.6 // indirect
	github.com/go-openapi/jsonreference v0.20.2 // indirect
	github.com/go-openapi/swag v0.22.3 // indirect
	github.com/goccy/go-yaml v1.11.3 // indirect
	github.com/gogo/protobuf v1.3.2 // indirect
	github.com/golang/groupcache v0.0.0-20210331224755-41bb18bfe9da // indirect
	github.com/golang/protobuf v1.5.4 // indirect
	github.com/google/gnostic-models v0.6.8 // indirect
	github.com/google/go-cmp v0.6.0 // indirect
	github.com/google/gofuzz v1.2.0 // indirect
	github.com/google/uuid v1.3.0 // indirect
	github.com/grpc-ecosystem/grpc-gateway/v2 v2.16.0 // indirect
	github.com/imdario/mergo v0.3.12 // indirect
	github.com/josharian/intern v1.0.0 // indirect
	github.com/json-iterator/go v1.1.12 // indirect
	github.com/mailru/easyjson v0.7.7 // indirect
	github.com/mattn/go-colorable v0.1.13 // indirect
	github.com/mattn/go-isatty v0.0.20 // indirect
	github.com/modern-go/concurrent v0.0.0-20180306012644-bacd9c7ef1dd // indirect
	github.com/modern-go/reflect2 v1.0.2 // indirect
	github.com/munnerz/goautoneg v0.0.0-20191010083416-a7dc8b61c822 // indirect
	github.com/pkg/errors v0.9.1 // indirect
	github.com/pmezard/go-difflib v1.0.0 // indirect
	github.com/prometheus/client_golang v1.19.0 // indirect
	github.com/prometheus/procfs v0.12.0 // indirect
	github.com/spf13/pflag v1.0.5 // indirect
	go.opentelemetry.io/otel v1.24.0 // indirect
	go.opentelemetry.io/otel/metric v1.24.0 // indirect
	go.opentelemetry.io/otel/sdk v1.19.0 // indirect
	go.opentelemetry.io/otel/trace v1.24.0 // indirect
	go.opentelemetry.io/proto/otlp v1.0.0 // indirect
	go.uber.org/multierr v1.11.0 // indirect
	go.uber.org/zap v1.26.0 // indirect
	golang.org/x/exp v0.0.0-20220722155223-a9213eeb770e // indirect
	golang.org/x/net v0.23.0 // indirect
	golang.org/x/oauth2 v0.18.0 // indirect
	golang.org/x/sys v0.18.0 // indirect
	golang.org/x/term v0.18.0 // indirect
	golang.org/x/text v0.14.0 // indirect
	golang.org/x/time v0.3.0 // indirect
	golang.org/x/xerrors v0.0.0-20231012003039-104605ab7028 // indirect
	gomodules.xyz/jsonpatch/v2 v2.4.0 // indirect
	google.golang.org/appengine v1.6.7 // indirect
	google.golang.org/genproto/googleapis/api v0.0.0-20230803162519-f966b187b2e5 // indirect
	google.golang.org/genproto/googleapis/rpc v0.0.0-20230920204549-e6e6cdab5c13 // indirect
	google.golang.org/grpc v1.58.3 // indirect
	google.golang.org/protobuf v1.33.0 // indirect
	gopkg.in/inf.v0 v0.9.1 // indirect
	gopkg.in/yaml.v2 v2.4.0 // indirect
	gopkg.in/yaml.v3 v3.0.1 // indirect
	k8s.io/apiextensions-apiserver v0.30.1 // indirect
	k8s.io/klog/v2 v2.120.1 // indirect
	k8s.io/kube-openapi v0.0.0-20240228011516-70dd3763d340 // indirect
	k8s.io/utils v0.0.0-20230726121419-3b25d923346b // indirect
	sigs.k8s.io/json v0.0.0-20221116044647-bc3834ca7abd // indirect
	sigs.k8s.io/structured-merge-diff/v4 v4.4.1 // indirect
	sigs.k8s.io/yaml v1.4.0 // indirect
)

replace (
	github.com/odigos-io/odigos/api => ../api
	github.com/odigos-io/odigos/common => ../common
	github.com/odigos-io/odigos/k8sutils => ../k8sutils
)<|MERGE_RESOLUTION|>--- conflicted
+++ resolved
@@ -15,12 +15,7 @@
 	k8s.io/api v0.30.1
 	k8s.io/apimachinery v0.30.1
 	k8s.io/client-go v0.30.1
-<<<<<<< HEAD
-	sigs.k8s.io/controller-runtime v0.18.2
-=======
 	sigs.k8s.io/controller-runtime v0.18.3
-	sigs.k8s.io/yaml v1.4.0
->>>>>>> 26f1e061
 )
 
 require (
