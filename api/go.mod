module github.com/odigos-io/odigos/api

go 1.22.0

require (
	github.com/odigos-io/odigos/common v0.0.0
	github.com/odigos-io/odigos/k8sutils v0.0.0
	github.com/stretchr/testify v1.9.0
	k8s.io/api v0.31.0
	k8s.io/apimachinery v0.31.0
	k8s.io/client-go v0.31.0
	k8s.io/code-generator v0.31.0
	sigs.k8s.io/controller-runtime v0.19.0
	sigs.k8s.io/structured-merge-diff/v4 v4.4.1
)

require (
	github.com/fxamacker/cbor/v2 v2.7.0 // indirect
	github.com/pmezard/go-difflib v1.0.1-0.20181226105442-5d4384ee4fb2 // indirect
	github.com/x448/float16 v0.8.4 // indirect
	golang.org/x/sync v0.7.0 // indirect
	gopkg.in/evanphx/json-patch.v4 v4.12.0 // indirect
)

require (
	github.com/davecgh/go-spew v1.1.2-0.20180830191138-d8f796af33cc // indirect
	github.com/emicklei/go-restful/v3 v3.11.0 // indirect
	github.com/fatih/color v1.10.0 // indirect
	github.com/go-logr/logr v1.4.2 // indirect
	github.com/go-openapi/jsonpointer v0.19.6 // indirect
	github.com/go-openapi/jsonreference v0.20.2 // indirect
	github.com/go-openapi/swag v0.22.4 // indirect
	github.com/goccy/go-yaml v1.11.3 // indirect
	github.com/gogo/protobuf v1.3.2 // indirect
	github.com/golang/protobuf v1.5.4 // indirect
	github.com/google/gnostic-models v0.6.8 // indirect
	github.com/google/go-cmp v0.6.0 // indirect
	github.com/google/gofuzz v1.2.0 // indirect
	github.com/google/uuid v1.6.0 // indirect
	github.com/josharian/intern v1.0.0 // indirect
	github.com/json-iterator/go v1.1.12 // indirect
	github.com/mailru/easyjson v0.7.7 // indirect
	github.com/mattn/go-colorable v0.1.8 // indirect
	github.com/mattn/go-isatty v0.0.12 // indirect
	github.com/modern-go/concurrent v0.0.0-20180306012644-bacd9c7ef1dd // indirect
	github.com/modern-go/reflect2 v1.0.2 // indirect
	github.com/munnerz/goautoneg v0.0.0-20191010083416-a7dc8b61c822 // indirect
	github.com/pkg/errors v0.9.1 // indirect
	github.com/spf13/pflag v1.0.5 // indirect
<<<<<<< HEAD
	go.opentelemetry.io/otel v1.24.0
	go.opentelemetry.io/otel/trace v1.24.0 // indirect
	golang.org/x/mod v0.15.0 // indirect
	golang.org/x/net v0.23.0 // indirect
	golang.org/x/oauth2 v0.12.0 // indirect
	golang.org/x/sys v0.18.0 // indirect
	golang.org/x/term v0.18.0 // indirect
	golang.org/x/text v0.14.0 // indirect
=======
	go.opentelemetry.io/otel v1.28.0 // indirect
	go.opentelemetry.io/otel/trace v1.28.0 // indirect
	golang.org/x/mod v0.17.0 // indirect
	golang.org/x/net v0.26.0 // indirect
	golang.org/x/oauth2 v0.21.0 // indirect
	golang.org/x/sys v0.21.0 // indirect
	golang.org/x/term v0.21.0 // indirect
	golang.org/x/text v0.16.0 // indirect
>>>>>>> 01e191ca
	golang.org/x/time v0.3.0 // indirect
	golang.org/x/tools v0.21.1-0.20240508182429-e35e4ccd0d2d // indirect
	golang.org/x/xerrors v0.0.0-20220907171357-04be3eba64a2 // indirect
	google.golang.org/protobuf v1.34.2 // indirect
	gopkg.in/inf.v0 v0.9.1 // indirect
	gopkg.in/yaml.v2 v2.4.0 // indirect
	gopkg.in/yaml.v3 v3.0.1 // indirect
	k8s.io/apiextensions-apiserver v0.31.0
	k8s.io/gengo/v2 v2.0.0-20240228010128-51d4e06bde70 // indirect
	k8s.io/klog/v2 v2.130.1 // indirect
	k8s.io/kube-openapi v0.0.0-20240228011516-70dd3763d340 // indirect
	k8s.io/utils v0.0.0-20240711033017-18e509b52bc8 // indirect
	sigs.k8s.io/json v0.0.0-20221116044647-bc3834ca7abd // indirect
	sigs.k8s.io/yaml v1.4.0
)

replace (
	github.com/odigos-io/odigos/common => ../common
	github.com/odigos-io/odigos/k8sutils => ../k8sutils
)<|MERGE_RESOLUTION|>--- conflicted
+++ resolved
@@ -47,16 +47,6 @@
 	github.com/munnerz/goautoneg v0.0.0-20191010083416-a7dc8b61c822 // indirect
 	github.com/pkg/errors v0.9.1 // indirect
 	github.com/spf13/pflag v1.0.5 // indirect
-<<<<<<< HEAD
-	go.opentelemetry.io/otel v1.24.0
-	go.opentelemetry.io/otel/trace v1.24.0 // indirect
-	golang.org/x/mod v0.15.0 // indirect
-	golang.org/x/net v0.23.0 // indirect
-	golang.org/x/oauth2 v0.12.0 // indirect
-	golang.org/x/sys v0.18.0 // indirect
-	golang.org/x/term v0.18.0 // indirect
-	golang.org/x/text v0.14.0 // indirect
-=======
 	go.opentelemetry.io/otel v1.28.0 // indirect
 	go.opentelemetry.io/otel/trace v1.28.0 // indirect
 	golang.org/x/mod v0.17.0 // indirect
@@ -65,7 +55,6 @@
 	golang.org/x/sys v0.21.0 // indirect
 	golang.org/x/term v0.21.0 // indirect
 	golang.org/x/text v0.16.0 // indirect
->>>>>>> 01e191ca
 	golang.org/x/time v0.3.0 // indirect
 	golang.org/x/tools v0.21.1-0.20240508182429-e35e4ccd0d2d // indirect
 	golang.org/x/xerrors v0.0.0-20220907171357-04be3eba64a2 // indirect
