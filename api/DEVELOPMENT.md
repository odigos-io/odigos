--- conflicted
+++ resolved
@@ -6,12 +6,9 @@
 2. Run `make generate` to update the auto generated `zz_generated.deepcopy.go` file.
 3. Run `make manifests` to update the CRD yaml files in the `config/crd/bases` directory.
 4. Run `make generate-client` to update the auto generated files under `api/generated`.
-<<<<<<< HEAD
-=======
 5. Run `make sync-helm-crd` to sync the CRD yaml files to the helm chart.
 
 you can run `make all` to combine steps 2-5 instead of running them individually.
->>>>>>> 98084f9a
 
 ## CRD versioning
 
