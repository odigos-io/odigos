--- conflicted
+++ resolved
@@ -50,15 +50,9 @@
 	// This field is required upon creation and cannot be modified.
 	// +kubebuilder:validation:Required
 	Workload workload.PodWorkload `json:"workload"`
-<<<<<<< HEAD
-	// InstrumentationDisabled excludes this workload from auto-instrumentation.
-	// +kubebuilder:validation:Optional
-	InstrumentationDisabled bool `json:"instrumentationDisabled,omitempty"`
-=======
 	// DisableInstrumentation excludes this workload from auto-instrumentation.
 	// +kubebuilder:validation:Optional
 	DisableInstrumentation bool `json:"disableInstrumentation,omitempty"`
->>>>>>> ab4e2776
 }
 
 type SourceStatus struct {
@@ -132,15 +126,9 @@
 	return workloadSources, nil
 }
 
-<<<<<<< HEAD
-// IsWorkloadExcludedSource returns true if the Source is disabling instrumentation.
-func IsWorkloadExcludedSource(source *Source) bool {
-	return source.Spec.InstrumentationDisabled
-=======
 // IsExcludedSource returns true if the Source is disabling instrumentation.
 func IsExcludedSource(source *Source) bool {
 	return source.Spec.DisableInstrumentation
->>>>>>> ab4e2776
 }
 
 func init() {
