/*
Copyright 2024.

Licensed under the Apache License, Version 2.0 (the "License");
you may not use this file except in compliance with the License.
You may obtain a copy of the License at

    http://www.apache.org/licenses/LICENSE-2.0

Unless required by applicable law or agreed to in writing, software
distributed under the License is distributed on an "AS IS" BASIS,
WITHOUT WARRANTIES OR CONDITIONS OF ANY KIND, either express or implied.
See the License for the specific language governing permissions and
limitations under the License.
*/

package v1alpha1

import (
	"context"
	"errors"

	metav1 "k8s.io/apimachinery/pkg/apis/meta/v1"
	"k8s.io/apimachinery/pkg/labels"
	"sigs.k8s.io/controller-runtime/pkg/client"

<<<<<<< HEAD
	commonconsts "github.com/odigos-io/odigos/common/consts"
=======
>>>>>>> 9d7a6cac
	"github.com/odigos-io/odigos/k8sutils/pkg/consts"
	"github.com/odigos-io/odigos/k8sutils/pkg/workload"
)

var ErrorTooManySources = errors.New("too many Sources found for workload")

// Source configures an application for auto-instrumentation.
// +genclient
// +kubebuilder:object:root=true
// +kubebuilder:subresource:status
// +kubebuilder:printcolumn:name="Workload",type=string,JSONPath=`.spec.workload.name`
// +kubebuilder:printcolumn:name="Kind",type=string,JSONPath=`.spec.workload.kind`
// +kubebuilder:printcolumn:name="Namespace",type=string,JSONPath=`.spec.workload.namespace`
type Source struct {
	metav1.TypeMeta   `json:",inline"`
	metav1.ObjectMeta `json:"metadata,omitempty"`

	Spec   SourceSpec   `json:"spec"`
	Status SourceStatus `json:"status,omitempty"`
}

type SourceSpec struct {
	// Workload represents the workload or namespace to be instrumented.
	// This field is required upon creation and cannot be modified.
	// +kubebuilder:validation:Required
	Workload workload.PodWorkload `json:"workload"`
	// InstrumentationDisabled excludes this workload from auto-instrumentation.
	// +kubebuilder:validation:Optional
	InstrumentationDisabled bool `json:"instrumentationDisabled,omitempty"`
}

type SourceStatus struct {
	// Represents the observations of a source's current state.
	// Known .status.conditions.type are: "Available", "Progressing"
	// +patchMergeKey=type
	// +patchStrategy=merge
	// +listType=map
	// +listMapKey=type
	Conditions []metav1.Condition `json:"conditions,omitempty" patchStrategy:"merge" patchMergeKey:"type" protobuf:"bytes,1,rep,name=conditions"`
}

//+kubebuilder:object:root=true

type SourceList struct {
	metav1.TypeMeta `json:",inline"`
	metav1.ListMeta `json:"metadata,omitempty"`
	Items           []Source `json:"items"`
}

// +kubebuilder:object:generate=false

type WorkloadSources struct {
	Workload  *Source
	Namespace *Source
}

<<<<<<< HEAD
// GetWorkloadSources returns a WorkloadSources listing the Workload and Namespace Source
// that currently apply to the given object. In theory, this should only ever return at most
// 1 Namespace and/or 1 Workload Source for an object. If more are found, an error is returned.
func GetWorkloadSources(ctx context.Context, kubeClient client.Client, obj client.Object) (*WorkloadSources, error) {
=======
// GetSources returns a WorkloadSources listing the Workload and Namespace Source
// that currently apply to the given object. In theory, this should only ever return at most
// 1 Namespace and/or 1 Workload Source for an object. If more are found, an error is returned.
func GetSources(ctx context.Context, kubeClient client.Client, obj client.Object) (*WorkloadSources, error) {
>>>>>>> 9d7a6cac
	var err error
	workloadSources := &WorkloadSources{}

	if obj.GetObjectKind().GroupVersionKind().Kind != "Namespace" {
		sourceList := SourceList{}
		selector := labels.SelectorFromSet(labels.Set{
			consts.WorkloadNameLabel:      obj.GetName(),
			consts.WorkloadNamespaceLabel: obj.GetNamespace(),
			consts.WorkloadKindLabel:      obj.GetObjectKind().GroupVersionKind().Kind,
		})
<<<<<<< HEAD
		err := kubeClient.List(ctx, &sourceList, &client.ListOptions{LabelSelector: selector})
=======
		err := kubeClient.List(ctx, &sourceList, &client.ListOptions{LabelSelector: selector}, client.InNamespace(obj.GetNamespace()))
>>>>>>> 9d7a6cac
		if err != nil {
			return nil, err
		}
		if len(sourceList.Items) > 1 {
			return nil, ErrorTooManySources
		}
		if len(sourceList.Items) == 1 {
			workloadSources.Workload = &sourceList.Items[0]
		}
	}

	namespaceSourceList := SourceList{}
	namespaceSelector := labels.SelectorFromSet(labels.Set{
		consts.WorkloadNameLabel:      obj.GetNamespace(),
		consts.WorkloadNamespaceLabel: obj.GetNamespace(),
		consts.WorkloadKindLabel:      "Namespace",
	})
<<<<<<< HEAD
	err = kubeClient.List(ctx, &namespaceSourceList, &client.ListOptions{LabelSelector: namespaceSelector})
=======
	err = kubeClient.List(ctx, &namespaceSourceList, &client.ListOptions{LabelSelector: namespaceSelector}, client.InNamespace(obj.GetNamespace()))
>>>>>>> 9d7a6cac
	if err != nil {
		return nil, err
	}
	if len(namespaceSourceList.Items) > 1 {
		return nil, ErrorTooManySources
	}
	if len(namespaceSourceList.Items) == 1 {
		workloadSources.Namespace = &namespaceSourceList.Items[0]
	}

	return workloadSources, nil
}

<<<<<<< HEAD
// IsWorkloadExcludedSource returns true if the Source is used to exclude a workload.
// Otherwise, it returns false.
func IsWorkloadExcludedSource(source *Source) bool {
	if val, exists := source.Labels[commonconsts.OdigosWorkloadExcludedLabel]; exists && val == "true" {
		return true
	}
	return false
=======
// IsWorkloadExcludedSource returns true if the Source is disabling instrumentation.
func IsWorkloadExcludedSource(source *Source) bool {
	return source.Spec.InstrumentationDisabled
>>>>>>> 9d7a6cac
}

func init() {
	SchemeBuilder.Register(&Source{}, &SourceList{})
}<|MERGE_RESOLUTION|>--- conflicted
+++ resolved
@@ -24,10 +24,6 @@
 	"k8s.io/apimachinery/pkg/labels"
 	"sigs.k8s.io/controller-runtime/pkg/client"
 
-<<<<<<< HEAD
-	commonconsts "github.com/odigos-io/odigos/common/consts"
-=======
->>>>>>> 9d7a6cac
 	"github.com/odigos-io/odigos/k8sutils/pkg/consts"
 	"github.com/odigos-io/odigos/k8sutils/pkg/workload"
 )
@@ -84,17 +80,10 @@
 	Namespace *Source
 }
 
-<<<<<<< HEAD
-// GetWorkloadSources returns a WorkloadSources listing the Workload and Namespace Source
-// that currently apply to the given object. In theory, this should only ever return at most
-// 1 Namespace and/or 1 Workload Source for an object. If more are found, an error is returned.
-func GetWorkloadSources(ctx context.Context, kubeClient client.Client, obj client.Object) (*WorkloadSources, error) {
-=======
 // GetSources returns a WorkloadSources listing the Workload and Namespace Source
 // that currently apply to the given object. In theory, this should only ever return at most
 // 1 Namespace and/or 1 Workload Source for an object. If more are found, an error is returned.
 func GetSources(ctx context.Context, kubeClient client.Client, obj client.Object) (*WorkloadSources, error) {
->>>>>>> 9d7a6cac
 	var err error
 	workloadSources := &WorkloadSources{}
 
@@ -105,11 +94,7 @@
 			consts.WorkloadNamespaceLabel: obj.GetNamespace(),
 			consts.WorkloadKindLabel:      obj.GetObjectKind().GroupVersionKind().Kind,
 		})
-<<<<<<< HEAD
-		err := kubeClient.List(ctx, &sourceList, &client.ListOptions{LabelSelector: selector})
-=======
 		err := kubeClient.List(ctx, &sourceList, &client.ListOptions{LabelSelector: selector}, client.InNamespace(obj.GetNamespace()))
->>>>>>> 9d7a6cac
 		if err != nil {
 			return nil, err
 		}
@@ -127,11 +112,7 @@
 		consts.WorkloadNamespaceLabel: obj.GetNamespace(),
 		consts.WorkloadKindLabel:      "Namespace",
 	})
-<<<<<<< HEAD
-	err = kubeClient.List(ctx, &namespaceSourceList, &client.ListOptions{LabelSelector: namespaceSelector})
-=======
 	err = kubeClient.List(ctx, &namespaceSourceList, &client.ListOptions{LabelSelector: namespaceSelector}, client.InNamespace(obj.GetNamespace()))
->>>>>>> 9d7a6cac
 	if err != nil {
 		return nil, err
 	}
@@ -145,19 +126,9 @@
 	return workloadSources, nil
 }
 
-<<<<<<< HEAD
-// IsWorkloadExcludedSource returns true if the Source is used to exclude a workload.
-// Otherwise, it returns false.
-func IsWorkloadExcludedSource(source *Source) bool {
-	if val, exists := source.Labels[commonconsts.OdigosWorkloadExcludedLabel]; exists && val == "true" {
-		return true
-	}
-	return false
-=======
 // IsWorkloadExcludedSource returns true if the Source is disabling instrumentation.
 func IsWorkloadExcludedSource(source *Source) bool {
 	return source.Spec.InstrumentationDisabled
->>>>>>> 9d7a6cac
 }
 
 func init() {
