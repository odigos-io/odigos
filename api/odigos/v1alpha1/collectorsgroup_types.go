/*
Copyright 2022.

Licensed under the Apache License, Version 2.0 (the "License");
you may not use this file except in compliance with the License.
You may obtain a copy of the License at

    http://www.apache.org/licenses/LICENSE-2.0

Unless required by applicable law or agreed to in writing, software
distributed under the License is distributed on an "AS IS" BASIS,
WITHOUT WARRANTIES OR CONDITIONS OF ANY KIND, either express or implied.
See the License for the specific language governing permissions and
limitations under the License.
*/

package v1alpha1

import (
	"github.com/odigos-io/odigos/api/k8sconsts"
	"github.com/odigos-io/odigos/common"
	metav1 "k8s.io/apimachinery/pkg/apis/meta/v1"
)

// +kubebuilder:validation:Enum=CLUSTER_GATEWAY;NODE_COLLECTOR
type CollectorsGroupRole k8sconsts.CollectorRole

const (
	CollectorsGroupRoleClusterGateway CollectorsGroupRole = CollectorsGroupRole(k8sconsts.CollectorsRoleClusterGateway)
	CollectorsGroupRoleNodeCollector  CollectorsGroupRole = CollectorsGroupRole(k8sconsts.CollectorsRoleNodeCollector)
)

// The raw values to control the collectors group resources and behavior.
// any defaulting, validations and calculations should be done in the controllers
// that create this CR.
// Values will be used as is without any further processing.
type CollectorsGroupResourcesSettings struct {

	// Minumum + Maximum number of replicas for the collector - these relevant only for gateway.
	MinReplicas *int `json:"minReplicas,omitempty"`
	MaxReplicas *int `json:"maxReplicas,omitempty"`

	// MemoryRequestMiB is the memory resource request to be used on the pod template.
	// it will be embedded in the as a resource request of the form `memory: <value>Mi`
	MemoryRequestMiB int `json:"memoryRequestMiB"`

	// This option sets the limit on the memory usage of the collector.
	// since the memory limiter mechanism is heuristic, and operates on fixed intervals,
	// while it cannot fully prevent OOMs, it can help in reducing the chances of OOMs in edge cases.
	// the settings should prevent the collector from exceeding the memory request,
	// so one can set this to the same value as the memory request or higher to allow for some buffer for bursts.
	MemoryLimitMiB int `json:"memoryLimitMiB"`

	// CPU resource request to be used on the pod template.
	// it will be embedded in the as a resource request of the form `cpu: <value>m`
	CpuRequestMillicores int `json:"cpuRequestMillicores"`
	// CPU resource limit to be used on the pod template.
	// it will be embedded in the as a resource limit of the form `cpu: <value>m`
	CpuLimitMillicores int `json:"cpuLimitMillicores"`

	// this parameter sets the "limit_mib" parameter in the memory limiter configuration for the collector.
	// it is the hard limit after which a force garbage collection will be performed.
	// this value will end up comparing against the go runtime reported heap Alloc value.
	// According to the memory limiter docs:
	// > Note that typically the total memory usage of process will be about 50MiB higher than this value
	// a test from nov 2024 showed that fresh odigos collector with no traffic takes 38MiB,
	// thus the 50MiB is a good value to start with.
	MemoryLimiterLimitMiB int `json:"memoryLimiterLimitMiB"`

	// this parameter sets the "spike_limit_mib" parameter in the memory limiter configuration for the collector memory limiter.
	// note that this is not the processor soft limit itself, but the diff in Mib between the hard limit and the soft limit.
	// according to the memory limiter docs, it is recommended to set this to 20% of the hard limit.
	// changing this value allows trade-offs between memory usage and resiliency to bursts.
	MemoryLimiterSpikeLimitMiB int `json:"memoryLimiterSpikeLimitMiB"`

	// the GOMEMLIMIT environment variable value for the collector pod.
	// this is when go runtime will start garbage collection.
	// it is recommended to be set to 80% of the hard limit of the memory limiter.
	GomemlimitMiB int `json:"gomemlimitMiB"`
}

type ServiceGraphSettings struct {
	// here so we can add service graph settings in the future without breaking backwards compatibility
}

type OdigosOwnMetricsSettings struct {
	// here so we can add odigos own metrics settings in the future without breaking backwards compatibility
}

type AgentsTelemetrySettings struct {
	// here so we can add agents telemetry settings in the future without breaking backwards compatibility
	// since the collector receives these data points in push mode, and does not record or collect them itself,
	// it is not expected to have many or any settings here.
}

type CollectorsGroupMetricsCollectionSettings struct {

	// if not nil for node collector, it means span to metrics is enabled,
	// and the node collector should set it up in the pipeline.
	// span to metrics is the ability to calculate metrics like http requests/errors/duration etc
	// from the individual spans recorded for relevant operation.
	SpanMetrics *common.MetricsSourceSpanMetricsConfiguration `json:"spanMetrics,omitempty"`

	// if not nil for node collector, it means host metrics is enabled,
	// and the opentelemetry collector "hostmetrics" receiver should be included in the pipeline.
	// host metrics are metrics that are collected from the host node,
	// such as cpu, memory, disk, network, etc.
	HostMetrics *common.MetricsSourceHostMetricsConfiguration `json:"hostMetrics,omitempty"`

	// if not nil for node collector, it means kubelet stats is enabled,
	// and the opentelemetry collector "kubeletstats" receiver should be included in the pipeline.
	// kubelet stats are metrics that are collected from the kubelet point of view,
	// such as cpu, memory, disk, network, per pod, node and more.
	KubeletStats *common.MetricsSourceKubeletStatsConfiguration `json:"kubeletStats,omitempty"`

	// if not nil for cluster collector, it means service graph is enabled,
	// and metrics for the "connectivity" between services should be calculated
	// to be exported to metrics destinations.
	ServiceGraph *ServiceGraphSettings `json:"serviceGraph,omitempty"`

	// if not nil for node collector, it means that some metric destinations are
	// intresseted in collecting metrics about: odigos, the collected data, and the pipeline itself.
	// this allows for users to monitor and operate odigos within their existing system,
	// create dashboards, alerting, and more.
	OdigosOwnMetrics *OdigosOwnMetricsSettings `json:"odigosOwnMetrics,omitempty"`

	// this part controls the metrics which are received from agents in the otlp receiver.
	// it is generally enabled when we want to record metrics, and listed here for completeness.
	// any "otlp receiver" specific settings can go here
	AgentsTelemetry *AgentsTelemetrySettings `json:"agentsTelemetry,omitempty"`
}

// CollectorsGroupSpec defines the desired state of Collector
type CollectorsGroupSpec struct {
	Role CollectorsGroupRole `json:"role"`

	// The port to use for exposing the collector's own metrics as a prometheus endpoint.
	// This can be used to resolve conflicting ports when a collector is using the host network.
	CollectorOwnMetricsPort int32 `json:"collectorOwnMetricsPort"`

	// Additional directory to mount in the node collector pod for logs.
	// This is used to allow the collector to read logs from the host node if /var/log is  symlinked to another directory.
	K8sNodeLogsDirectory string `json:"k8sNodeLogsDirectory,omitempty"`

	// Resources [memory/cpu] settings for the collectors group.
	// these settings are used to protect the collectors instances from:
	// - running out of memory and being killed by the k8s OOM killer
	// - consuming all available memory on the node which can lead to node instability
	// - pushing back pressure to the instrumented applications
	ResourcesSettings CollectorsGroupResourcesSettings `json:"resourcesSettings"`

	// ServiceGraphEnabled is a feature that allows you to visualize the service graph of your application.
	// It is enabled by default and can be disabled by setting the enabled flag to false.
	ServiceGraphDisabled *bool `json:"serviceGraphDisabled,omitempty"`

	// Deprecated - use OtlpExporterConfiguration instead.
	// EnableDataCompression is a feature that allows you to enable data compression before sending data to the Gateway collector.
	// It is disabled by default and can be enabled by setting the enabled flag to true.
	EnableDataCompression *bool `json:"enableDataCompression,omitempty"`

	// OtlpExporterConfiguration is the configuration for the OTLP exporter from node collector to cluster gateway collector.
	OtlpExporterConfiguration *common.OtlpExporterConfiguration `json:"otlpExporterConfiguration,omitempty"`

	// ClusterMetricsEnabled is a feature that allows you to enable the cluster metrics.
	// It is disabled by default and can be enabled by setting the enabled flag to true.
	ClusterMetricsEnabled *bool `json:"clusterMetricsEnabled,omitempty"`

	// for destinations that uses https for exporting data, this value can be used to set the address for an https proxy.
	// when unset or empty, no proxy will be used.
	HttpsProxyAddress *string `json:"httpsProxyAddress,omitempty"`

	// configuration for metrics handling in this collectors group
	// if metric collection is disabled, this will be nil
	// the content is populated only if relevant to this collectors group
	// it's being calculated based on active destinations and their settings,
	// and global settings provided in the odigos configuration or instrumentation rules.
	// it allows for the collector group reconciler to be simplified,
	// and for visibility into the aggregated settings being used to derive configurations deployments and rollouts.
	Metrics *CollectorsGroupMetricsCollectionSettings `json:"metrics,omitempty"`

<<<<<<< HEAD
	// wether to setup and collect own telemetry in the collector.
	// currently, it is used to send odigos own metrics to the odigos prometheus (internal metrics store).
	OwnTelemetryEnabled bool `json:"ownTelemetryEnabled,omitempty"`
=======
	// Node selector for the collectors group deployment.
	// Use this to force the gateway to run only on nodes with specific labels.
	// This is a hard requirement: the pod will be scheduled ONLY on nodes that match all labels.
	// If no matching nodes exist, the pod will remain Pending.
	NodeSelector *map[string]string `json:"nodeSelector,omitempty"`
>>>>>>> 99ce066e
}

// CollectorsGroupStatus defines the observed state of Collector
type CollectorsGroupStatus struct {
	Ready bool `json:"ready,omitempty"`

	// Receiver Signals are the signals (trace, metrics, logs) that the collector has setup
	// an otlp receiver for, thus it can accept data from an upstream component.
	// this is used to determine if a workload should export each signal or not.
	// this list is calculated based on the odigos destinations that were configured
	ReceiverSignals []common.ObservabilitySignal `json:"receiverSignals,omitempty"`

	// Represents the observations of a collectorsroup's current state.
	// Known .status.conditions.type are: "Available", "Progressing"
	// +patchMergeKey=type
	// +patchStrategy=merge
	// +listType=map
	// +listMapKey=type
	Conditions []metav1.Condition `json:"conditions,omitempty" patchStrategy:"merge" patchMergeKey:"type" protobuf:"bytes,1,rep,name=conditions"`
}

//+genclient
//+kubebuilder:object:root=true
//+kubebuilder:subresource:status
//+kubebuilder:metadata:labels=odigos.io/system-object=true

// CollectorsGroup is the Schema for the collectors API
type CollectorsGroup struct {
	metav1.TypeMeta   `json:",inline"`
	metav1.ObjectMeta `json:"metadata,omitempty"`

	Spec   CollectorsGroupSpec   `json:"spec,omitempty"`
	Status CollectorsGroupStatus `json:"status,omitempty"`
}

//+kubebuilder:object:root=true

// CollectorsGroupList contains a list of Collector
type CollectorsGroupList struct {
	metav1.TypeMeta `json:",inline"`
	metav1.ListMeta `json:"metadata,omitempty"`
	Items           []CollectorsGroup `json:"items"`
}

func init() {
	SchemeBuilder.Register(&CollectorsGroup{}, &CollectorsGroupList{})
}<|MERGE_RESOLUTION|>--- conflicted
+++ resolved
@@ -178,17 +178,15 @@
 	// and for visibility into the aggregated settings being used to derive configurations deployments and rollouts.
 	Metrics *CollectorsGroupMetricsCollectionSettings `json:"metrics,omitempty"`
 
-<<<<<<< HEAD
 	// wether to setup and collect own telemetry in the collector.
 	// currently, it is used to send odigos own metrics to the odigos prometheus (internal metrics store).
 	OwnTelemetryEnabled bool `json:"ownTelemetryEnabled,omitempty"`
-=======
+
 	// Node selector for the collectors group deployment.
 	// Use this to force the gateway to run only on nodes with specific labels.
 	// This is a hard requirement: the pod will be scheduled ONLY on nodes that match all labels.
 	// If no matching nodes exist, the pod will remain Pending.
 	NodeSelector *map[string]string `json:"nodeSelector,omitempty"`
->>>>>>> 99ce066e
 }
 
 // CollectorsGroupStatus defines the observed state of Collector
