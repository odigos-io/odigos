package v1alpha1

import (
	"github.com/odigos-io/odigos/api/odigos/v1alpha1/instrumentationrules"
	"github.com/odigos-io/odigos/common"
	v1 "k8s.io/api/core/v1"
	metav1 "k8s.io/apimachinery/pkg/apis/meta/v1"
)

// +genclient
// +kubebuilder:object:root=true
// +kubebuilder:subresource:status
// +kubebuilder:metadata:labels=odigos.io/system-object=true

// InstrumentationConfig is the Schema for the instrumentationconfig API
type InstrumentationConfig struct {
	metav1.TypeMeta   `json:",inline"`
	metav1.ObjectMeta `json:"metadata,omitempty"`

	Spec   InstrumentationConfigSpec   `json:"spec,omitempty"`
	Status InstrumentationConfigStatus `json:"status,omitempty"`
}

// conditions for the InstrumentationConfigStatus
const (
	// Define a status condition type that describes why the workload is marked for instrumentation or not.
	MarkedForInstrumentationStatusConditionType = "MarkedForInstrumentation"
	// Describe the runtime detection status of this workload.
	RuntimeDetectionStatusConditionType = "RuntimeDetection"
	// this const is the Type field in the conditions of the InstrumentationConfigStatus.
	AgentEnabledStatusConditionType = "AgentEnabled"
	// reports whether the workload associated with the InstrumentationConfig has been rolled out.
	// the rollout is needed to update the instrumentation done by the Pods webhook.
	WorkloadRolloutStatusConditionType = "WorkloadRollout"
)

func StatusConditionTypeLogicalOrder(condType string) int {
	switch condType {
	case MarkedForInstrumentationStatusConditionType:
		return 1
	case RuntimeDetectionStatusConditionType:
		return 2
	case AgentEnabledStatusConditionType:
		return 3
	case WorkloadRolloutStatusConditionType:
		return 4
	default:
		return 5
	}
}

// +kubebuilder:validation:Enum=WorkloadSource;NamespaceSource;WorkloadSourceDisabled;NoSource;RetirableError
type MarkedForInstrumentationReason string

const (
	// denotes that the workload is instrumented because of a source CR exists for this workload.
	// and the source is not disabled..
	MarkedForInstrumentationReasonWorkloadSource MarkedForInstrumentationReason = "WorkloadSource"

	// denotes that the workload does not have a source CR, but the namespace has a source CR,
	// so the workload is instrumented as inherited from the namespace.
	MarkedForInstrumentationReasonNamespaceSource MarkedForInstrumentationReason = "NamespaceSource"

	// the source object for workload exists, and it is disabled, thus uninstrumented.
	MarkedForInstrumentationReasonWorkloadSourceDisabled MarkedForInstrumentationReason = "WorkloadSourceDisabled"

	// this workload is not instrumented because no source CR exists for it or its namespace.
	MarkedForInstrumentationReasonNoSource MarkedForInstrumentationReason = "NoSource"

	// cannot determine the reason for the instrumentation due to a possible transient error.
	MarkedForInstrumentationReasonError MarkedForInstrumentationReason = "RetirableError"
)

// +kubebuilder:validation:Enum=DetectedSuccessfully;WaitingForDetection;NoRunningPods;Error
type RuntimeDetectionReason string

const (
	// when the runtime detection process is successful and runtime details are available for instrumentation.
	RuntimeDetectionReasonDetectedSuccessfully RuntimeDetectionReason = "DetectedSuccessfully"
	// when the runtime detection process is still ongoing and the runtime details are not yet available.
	// this status should be visible only for a short period of time until the detection process is completed by one odiglet.
	RuntimeDetectionReasonWaitingForDetection RuntimeDetectionReason = "WaitingForDetection"
	// when the runtime detection process is not yet started because there are no running pods for this workload.
	// runtime detection requires at least one running pod to inspect the runtime details from.
	RuntimeDetectionReasonNoRunningPods RuntimeDetectionReason = "NoRunningPods"
	// error occurred during the runtime detection process.
	RuntimeDetectionReasonError RuntimeDetectionReason = "Error"
)

// +kubebuilder:validation:Enum=EnabledSuccessfully;WaitingForRuntimeInspection;WaitingForNodeCollector;UnsupportedProgrammingLanguage;IgnoredContainer;NoAvailableAgent;UnsupportedRuntimeVersion;MissingDistroParameter;OtherAgentDetected;CrashLoopBackOff
type AgentEnabledReason string

const (
	AgentEnabledReasonEnabledSuccessfully            AgentEnabledReason = "EnabledSuccessfully"
	AgentEnabledReasonWaitingForRuntimeInspection    AgentEnabledReason = "WaitingForRuntimeInspection"
	AgentEnabledReasonWaitingForNodeCollector        AgentEnabledReason = "WaitingForNodeCollector"
	AgentEnabledReasonIgnoredContainer               AgentEnabledReason = "IgnoredContainer"
	AgentEnabledReasonUnsupportedProgrammingLanguage AgentEnabledReason = "UnsupportedProgrammingLanguage"
	AgentEnabledReasonNoAvailableAgent               AgentEnabledReason = "NoAvailableAgent"
	AgentEnabledReasonUnsupportedRuntimeVersion      AgentEnabledReason = "UnsupportedRuntimeVersion"
	AgentEnabledReasonMissingDistroParameter         AgentEnabledReason = "MissingDistroParameter"
	AgentEnabledReasonOtherAgentDetected             AgentEnabledReason = "OtherAgentDetected"
	// if the source cannot be instrumented because there are no running pods,
	// we want to show this reason to the user so it's not a spinner
	AgentEnabledReasonRuntimeDetailsUnavailable AgentEnabledReason = "RuntimeDetailsUnavailable"
	// used for the rollback feature, when an application was instrumented and it caused a CrashLoopBackOff
	// We're marking it as that and rolling back the instrumentation
	AgentEnabledReasonCrashLoopBackOff AgentEnabledReason = "CrashLoopBackOff"
)

// +kubebuilder:validation:Enum=RolloutTriggeredSuccessfully;FailedToPatch;PreviousRolloutOngoing;Disabled
type WorkloadRolloutReason string

const (
	WorkloadRolloutReasonTriggeredSuccessfully  WorkloadRolloutReason = "RolloutTriggeredSuccessfully"
	WorkloadRolloutReasonFailedToPatch          WorkloadRolloutReason = "FailedToPatch"
	WorkloadRolloutReasonPreviousRolloutOngoing WorkloadRolloutReason = "PreviousRolloutOngoing"
<<<<<<< HEAD
	WorkloadRolloutReasonDisabled               WorkloadRolloutReason = "Disabled"
=======
	WorkloadRolloutReasonWaitingForRestart      WorkloadRolloutReason = "WaitingForRestart"
>>>>>>> 9de851a3
)

const (
	// K8s workload status conditions, not set in the InstrumentationConfigStatus but used in the frontend to display the status.
	K8sWorkloadRolloutReasonFailedCreate = "FailedCreate"
)

// givin multiple reasons for not injecting an agent, this function returns the priority of the reason.
// which is - it allows choosing the most important reason to be displayed to the user in the aggregate status.
func AgentInjectionReasonPriority(reason AgentEnabledReason) int {
	switch reason {
	case AgentEnabledReasonEnabledSuccessfully:
		return 0
	case AgentEnabledReasonRuntimeDetailsUnavailable:
		return 10
	case AgentEnabledReasonWaitingForRuntimeInspection:
		return 20
	case AgentEnabledReasonWaitingForNodeCollector:
		return 30
	case AgentEnabledReasonIgnoredContainer:
		return 40
	case AgentEnabledReasonUnsupportedProgrammingLanguage:
		return 50
	case AgentEnabledReasonUnsupportedRuntimeVersion:
		return 60
	case AgentEnabledReasonNoAvailableAgent:
		return 70
	case AgentEnabledReasonMissingDistroParameter:
		return 80
	case AgentEnabledReasonOtherAgentDetected:
		return 90
	case AgentEnabledReasonCrashLoopBackOff:
		return 95
	default:
		return 100
	}
}

// some conditions with "status: false" should be considered as "disabled" status.
// this function returns true if the reason is considered as "disabled" status.
func IsReasonStatusDisabled(reason string) bool {
	switch reason {
	// Agent-related reasons
	case string(AgentEnabledReasonUnsupportedProgrammingLanguage),
		string(AgentEnabledReasonUnsupportedRuntimeVersion),
		string(RuntimeDetectionReasonNoRunningPods),
		string(AgentEnabledReasonIgnoredContainer),
		string(AgentEnabledReasonNoAvailableAgent),
		string(AgentEnabledReasonOtherAgentDetected),
		string(AgentEnabledReasonCrashLoopBackOff),
		// K8s workload-related reasons
		string(K8sWorkloadRolloutReasonFailedCreate),
		string(AgentEnabledReasonRuntimeDetailsUnavailable):

		return true
	default:
		return false
	}
}

type OtherAgent struct {
	Name string `json:"name,omitempty"`
}

// +kubebuilder:object:generate=true
type EnvVar struct {
	Name  string `json:"name"`
	Value string `json:"value"`
}

type ProcessingState string

const (
	ProcessingStateFailed    ProcessingState = "Failed"    // Used when CRI fails to detect the runtime envs
	ProcessingStateSucceeded ProcessingState = "Succeeded" // Indicates that CRI successfully processed the runtime environments, even if no environments were detected.
	ProcessingStateSkipped   ProcessingState = "Skipped"   // Used when env originally come from manifest
)

// +kubebuilder:object:generate=true
type RuntimeDetailsByContainer struct {
	ContainerName  string                     `json:"containerName"`
	Language       common.ProgrammingLanguage `json:"language"`
	RuntimeVersion string                     `json:"runtimeVersion,omitempty"`
	EnvVars        []EnvVar                   `json:"envVars,omitempty"`
	OtherAgent     *OtherAgent                `json:"otherAgent,omitempty"`
	LibCType       *common.LibCType           `json:"libCType,omitempty"`
	// Indicates whether the target process is running is secure-execution mode.
	// nil means we were unable to determine the secure-execution mode.
	SecureExecutionMode *bool `json:"secureExecutionMode,omitempty"`

	// Stores the error message from the CRI runtime if returned to prevent instrumenting the container if an error exists.
	CriErrorMessage *string `json:"criErrorMessage,omitempty"`
	// Holds the environment variables retrieved from the container runtime.
	EnvFromContainerRuntime []EnvVar `json:"envFromContainerRuntime,omitempty"`
	// A temporary variable used during migration to track whether the new runtime detection process has been executed. If empty, it indicates the process has not yet been run. This field may be removed later.
	RuntimeUpdateState *ProcessingState `json:"runtimeUpdateState,omitempty"`
}

type InstrumentationConfigStatus struct {
	// Capture Runtime Details for the workloads that this CR applies to.
	RuntimeDetailsByContainer []RuntimeDetailsByContainer `json:"runtimeDetailsByContainer,omitempty"`

	// Represents the observations of a InstrumentationConfig's current state.
	Conditions []metav1.Condition `json:"conditions,omitempty" patchStrategy:"merge" protobuf:"bytes,1,rep,name=conditions"`

	// This hash is recorded only after the rollout took place.
	// it allows us to determine if the workload needs to be rollout based on previous rollout and the current config.
	// if this field is different than the spec.AgentsDeploymentHash it means rollout is needed or not yet updated.
	WorkloadRolloutHash string `json:"workloadRolloutHash,omitempty"`

	// Check if rollback happened to an application
	RollbackOccurred bool `json:"rollbackOccurred,omitempty"`
	// This time recorded only after the rollout took place.
	// This allows us to determine whether a crashing application should be rolled back or not
	InstrumentationTime *metav1.Time `json:"instrumentationTime,omitempty"`
}

func (in *InstrumentationConfigStatus) GetRuntimeDetailsForContainer(container v1.Container) *RuntimeDetailsByContainer {
	for _, runtimeDetails := range in.RuntimeDetailsByContainer {
		if runtimeDetails.ContainerName == container.Name {
			return &runtimeDetails
		}
	}
	return nil
}

// ContainerAgentConfig is a configuration for a specific container in a workload.
type ContainerAgentConfig struct {
	// The name of the container to which this configuration applies.
	ContainerName string `json:"containerName"`

	// boolean flag to indicate if the agent should be enabled for this container.
	AgentEnabled bool `json:"agentEnabled"`

	// An enum reason for the agent injection decision.
	AgentEnabledReason AgentEnabledReason `json:"agentEnabledReason,omitempty"`

	// free text message to provide more information about the instrumentation decision.
	// can be left empty if reason is self-explanatory.
	AgentEnabledMessage string `json:"agentEnabledMessage,omitempty"`

	// The name of the otel distribution to use for this container.
	// if the name is empty, this container should not be instrumented.
	OtelDistroName string `json:"otelDistroName,omitempty"`

	// Additional parameters to the distro that controls how it's being applied.
	// Keys are parameter names (like "libc") and values are the value to use for that parameter (glibc / musl)
	DistroParams map[string]string `json:"distroParams,omitempty"`
}

// Config for the OpenTelemeetry SDKs that should be applied to a workload.
// The workload is identified by the owner reference
type InstrumentationConfigSpec struct {
	// the service.name property is used to populate the `service.name` resource attribute in the telemetry generated by this workload
	ServiceName string `json:"serviceName,omitempty"`

	// determines if odigos should inject agents to pods of this workload.
	AgentInjectionEnabled bool `json:"agentInjectionEnabled"`

	// configuration for each instrumented container in the workload
	Containers []ContainerAgentConfig `json:"containers,omitempty"`

	// this hash is used to determine the deployment of the agents.
	// e.g. when the distro for container changes, or it's compatibility version,
	// or something else that requires rollout, the hash change will indicate that.
	// if the hash is empty, it means that no agent should be enabled in any pod container.
	AgentsMetaHash string `json:"agentsMetaHash,omitempty"`

	// Configuration for the OpenTelemetry SDKs that this workload should use.
	// The SDKs are identified by the programming language they are written in.
	// TODO: consider adding more granular control over the SDKs, such as community/enterprise, native/ebpf.
	SdkConfigs []SdkConfig `json:"sdkConfigs,omitempty"`
}

func (in *InstrumentationConfigSpec) GetContainerAgentConfig(containerName string) *ContainerAgentConfig {
	for _, containerConfig := range in.Containers {
		if containerConfig.ContainerName == containerName {
			return &containerConfig
		}
	}
	return nil
}

type SdkConfig struct {

	// The language of the SDK being configured
	Language common.ProgrammingLanguage `json:"language"`

	// configurations for the instrumentation libraries the the SDK should use
	InstrumentationLibraryConfigs []InstrumentationLibraryConfig `json:"instrumentationLibraryConfigs,omitempty"`

	// HeadSamplingConfig is a set sampling rules.
	// This config currently only applies to root spans.
	// In the Future we might add another level of configuration base on the parent span (ParentBased Sampling)
	HeadSamplingConfig *HeadSamplingConfig `json:"headSamplerConfig,omitempty"`

	DefaultPayloadCollection *instrumentationrules.PayloadCollection `json:"payloadCollection,omitempty"`

	// default configuration for collecting code attributes, in case the instrumentation library does not provide a configuration.
	DefaultCodeAttributes *instrumentationrules.CodeAttributes `json:"codeAttributes,omitempty"`

	// default configuration for collecting http headers, in case the instrumentation library does not provide a configuration.
	DefaultHeadersCollection *instrumentationrules.HttpHeadersCollection `json:"headersCollection,omitempty"`
}

// 'Operand' represents the attributes and values that an operator acts upon in an expression
type AttributeCondition struct {
	// attribute key (e.g. "url.path")
	Key string `json:"key"`
	// currently only string values are supported.
	Val string `json:"val"`
	// The operator to use to compare the attribute value.
	Operator Operator `json:"operator,omitempty"`
}

// +kubebuilder:validation:Enum=equals;notEquals;endWith;startWith
// +kubebuilder:default:=equals
type Operator string

const (
	Equals    Operator = "equals"
	NotEquals Operator = "notEquals"
	EndWith   Operator = "endWith"
	StartWith Operator = "startWith"
)

// AttributesAndSamplerRule is a set of AttributeCondition that are ANDed together.
// If all attribute conditions evaluate to true, the AND sampler evaluates to true,
// and the fraction is used to determine the sampling decision.
// If any of the attribute compare samplers evaluate to false,
// the fraction is not used and the rule is skipped.
// An "empty" AttributesAndSamplerRule with no attribute conditions is considered to always evaluate to true.
// and the fraction is used to determine the sampling decision.
// This entity is refered to a rule in Odigos terminology for head-sampling.
type AttributesAndSamplerRule struct {
	AttributeConditions []AttributeCondition `json:"attributeConditions"`
	// The fraction of spans to sample, in the range [0, 1].
	// If the fraction is 0, no spans are sampled.
	// If the fraction is 1, all spans are sampled.
	// +kubebuilder:default:=1
	Fraction float64 `json:"fraction"`
}

// HeadSamplingConfig is a set of attribute rules.
// The first attribute rule that evaluates to true is used to determine the sampling decision based on its fraction.
//
// If none of the rules evaluate to true, the fallback fraction is used to determine the sampling decision.
type HeadSamplingConfig struct {
	AttributesAndSamplerRules []AttributesAndSamplerRule `json:"attributesAndSamplerRules"`
	// Used as a fallback if all rules evaluate to false,
	// it may be empty - in this case the default value will be 1 - all spans are sampled.
	// it should be a float value in the range [0, 1] - the fraction of spans to sample.
	// a value of 0 means no spans are sampled if none of the rules evaluate to true.
	// +kubebuilder:default:=1
	FallbackFraction float64 `json:"fallbackFraction"`
}

type InstrumentationLibraryConfig struct {
	InstrumentationLibraryId InstrumentationLibraryId `json:"libraryId"`

	TraceConfig *InstrumentationLibraryConfigTraces `json:"traceConfig,omitempty"`

	PayloadCollection *instrumentationrules.PayloadCollection `json:"payloadCollection,omitempty"`

	// code attributes configuration for a specific library.
	// if not set, the default code attributes configuration for the workload will be used.
	// if set, but internal fields are empty, those fields will be used from the default configuration.
	CodeAttributes *instrumentationrules.CodeAttributes `json:"codeAttributes,omitempty"`

	HeadersCollection *instrumentationrules.HttpHeadersCollection `json:"headersCollection,omitempty"`
}

type InstrumentationLibraryId struct {
	// The name of the instrumentation library
	// - Node.js: The name of the npm package: `@opentelemetry/instrumentation-<name>`
	InstrumentationLibraryName string `json:"libraryName"`
	// SpanKind is only supported by Golang and will be ignored for any other SDK language.
	// In Go, SpanKind is used because the same instrumentation library can be utilized for different span kinds (e.g., client/server).
	SpanKind common.SpanKind `json:"spanKind,omitempty"`
}

type InstrumentationLibraryConfigTraces struct {
	// Whether the instrumentation library is enabled to record traces.
	// When false, it is expected that the instrumentation library does not produce any spans regardless of any other configuration.
	// When true, the instrumentation library should produce spans according to the other configuration options.
	// If not specified, the default value for this signal should be used (whether to enable libraries by default or not).
	Enabled *bool `json:"enabled,omitempty"`
}

// +kubebuilder:object:root=true

// InstrumentationConfigList contains a list of InstrumentationOption
type InstrumentationConfigList struct {
	metav1.TypeMeta `json:",inline"`
	metav1.ListMeta `json:"metadata,omitempty"`
	Items           []InstrumentationConfig `json:"items"`
}

func init() {
	SchemeBuilder.Register(&InstrumentationConfig{}, &InstrumentationConfigList{})
}

// Languages returns the set of languages that this configuration applies to
func (ic *InstrumentationConfig) Languages() map[common.ProgrammingLanguage]struct{} {
	langs := make(map[common.ProgrammingLanguage]struct{})
	for _, sdkConfig := range ic.Spec.SdkConfigs {
		langs[sdkConfig.Language] = struct{}{}
	}
	return langs
}<|MERGE_RESOLUTION|>--- conflicted
+++ resolved
@@ -115,11 +115,8 @@
 	WorkloadRolloutReasonTriggeredSuccessfully  WorkloadRolloutReason = "RolloutTriggeredSuccessfully"
 	WorkloadRolloutReasonFailedToPatch          WorkloadRolloutReason = "FailedToPatch"
 	WorkloadRolloutReasonPreviousRolloutOngoing WorkloadRolloutReason = "PreviousRolloutOngoing"
-<<<<<<< HEAD
 	WorkloadRolloutReasonDisabled               WorkloadRolloutReason = "Disabled"
-=======
 	WorkloadRolloutReasonWaitingForRestart      WorkloadRolloutReason = "WaitingForRestart"
->>>>>>> 9de851a3
 )
 
 const (
