--- conflicted
+++ resolved
@@ -29,11 +29,7 @@
 	WorkloadRolloutConditionType = "WorkloadRollout"
 )
 
-<<<<<<< HEAD
-// +kubebuilder:validation:Enum=InjectedSuccessfully;WaitingForRuntimeInspection;WaitingForNodeCollector;UnsupportedProgrammingLanguage;UnsupportedRuntimeVersion;OtherAgentDetected;IgnoredContainer
-=======
 // +kubebuilder:validation:Enum=InjectedSuccessfully;WaitingForRuntimeInspection;WaitingForNodeCollector;UnsupportedProgrammingLanguage;IgnoredContainer;NoAvailableAgent;UnsupportedRuntimeVersion;OtherAgentDetected
->>>>>>> d2e3e543
 type AgentInjectionReason string
 
 const (
@@ -47,8 +43,6 @@
 	AgentInjectionReasonOtherAgentDetected             AgentInjectionReason = "OtherAgentDetected"
 )
 
-<<<<<<< HEAD
-=======
 // +kubebuilder:validation:Enum=RolloutTriggeredSuccessfully;FailedToPatch;PreviousRolloutOngoing
 type WorkloadRolloutReason string
 
@@ -58,7 +52,6 @@
 	WorkloadRolloutReasonPreviousRolloutOngoing WorkloadRolloutReason = "PreviousRolloutOngoing"
 )
 
->>>>>>> d2e3e543
 // givin multiple reasons for not injecting an agent, this function returns the priority of the reason.
 // which is - it allows choosing the most important reason to be displayed to the user in the aggregate status.
 func AgentInjectionReasonPriority(reason AgentInjectionReason) int {
@@ -126,13 +119,9 @@
 	// Represents the observations of a InstrumentationConfig's current state.
 	Conditions []metav1.Condition `json:"conditions,omitempty" patchStrategy:"merge" protobuf:"bytes,1,rep,name=conditions"`
 
-<<<<<<< HEAD
-	// TODO: add nice comment for this
-=======
 	// The hash used to determine whether the associated workload needs to be rolled out.
 	// This hash is calculated based on the containers config array and takes into account the
 	// container name, Instrumented flag and the OTel distro name.
->>>>>>> d2e3e543
 	WorkloadRolloutHash string `json:"workloadRolloutHash,omitempty"`
 }
 
