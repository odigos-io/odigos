--- conflicted
+++ resolved
@@ -68,17 +68,14 @@
 	KeycloakSecretName          = "keycloak-admin-credentials"
 	KeycloakAdminUsernameKey    = "admin-username"
 	KeycloakAdminPasswordKey    = "admin-password"
-<<<<<<< HEAD
 	KeycloakOidcSecretName      = "keycloak-oidc-credentials"
 	KeycloakOidcProviderKey     = "provider"
 	KeycloakOidcClientIdKey     = "client-id"
 	KeycloakOidcClientSecretKey = "client-secret"
 	KeycloakOidcDiscoveryUrlKey = "discovery-url"
 	KeycloakOidcTenantIdKey     = "tenant-id"
-=======
 	KeycloakDataPVCName         = "keycloak-data"
 	KeycloakDataVolumeName      = "keycloak-data"
->>>>>>> 7acfbabe
 )
 
 const (
