{
  "name": "Odigos",
  "logo": {
    "light": "/logo/light.svg",
    "dark": "/logo/dark.svg"
  },
  "favicon": "/logo/icon.svg",
  "colors": {
    "primary": "#30638E",
    "light": "#C0E0DE",
    "dark": "#123C60",
    "anchors": {
      "from": "#264F71",
      "to": "#476987"
    },
    "background": {
      "light": "#F5F5F5",
      "dark": "#151515"
    }
  },
  "topbarCtaButton": {
    "type": "github",
    "url": "https://github.com/odigos-io/odigos"
  },
  "anchors": [
    {
      "name": "Demo",
      "icon": "circle-play",
      "url": "https://www.youtube.com/watch?v=nynyV7FC4VI"
    },
    {
      "name": "Blog",
      "icon": "newspaper",
      "url": "https://odigos.io/blog"
    }
  ],
  "tabs": [
    {
      "name": "VM Agent",
      "url": "vmagent"
    }
  ],
  "navigation": [
    {
      "group": "Getting Started",
      "pages": [
        "overview",
        {
          "group": "Quickstart",
          "pages": [
            "quickstart/introduction",
            "quickstart/installation",
            "quickstart/building-a-pipeline",
            "quickstart/generation-data",
            "quickstart/viewing-traces",
            "quickstart/next-steps"
          ]
        },
        {
          "group": "Setup",
          "pages": [
            "setup/system-requirements",
            {
              "group": "Installation",
              "pages": [
                "setup/installation",
                "setup/installation-options",
                "setup/docker-registry",
                "setup/odigos-with-argocd"
              ]
            },
            "setup/upgrade",
            "setup/uninstall"
          ]
        },
        {
          "group": "Architecture",
          "pages": [
            "architecture/components",
            "architecture/sources",
            "architecture/troubleshooting"
          ]
        },
        {
          "group": "CLI Reference",
          "pages": [
            "cli/odigos",
            "cli/odigos_cloud",
            "cli/odigos_describe",
            "cli/odigos_diagnose",
            "cli/odigos_install",
            "cli/odigos_profile",
            "cli/odigos_ui",
            "cli/odigos_uninstall",
            "cli/odigos_upgrade",
            "cli/odigos_version"
          ]
        },
        {
          "group": "API Reference",
          "pages": [
            "api-reference/odigos.io.v1alpha1",
            "api-reference/actions.odigos.io.v1alpha1"
          ]
        }
      ]
    },
    {
      "group": "Instrumentations",
      "pages": [
        "instrumentations/overview",
        {
          "group": "Go",
          "icon": "golang",
          "pages": [
            "instrumentations/golang/ebpf",
            "instrumentations/golang/enrichment"
          ]
        },
        {
          "group": "Node.js",
          "icon": "node-js",
          "pages": [
            "instrumentations/nodejs/native",
            "instrumentations/nodejs/ebpf",
            "instrumentations/nodejs/enrichment"
          ]
        },
        {
          "group": "Python",
          "icon": "python",
          "pages": [
            "instrumentations/python/native",
            "instrumentations/python/enrichment"
          ]
        },
        {
          "group": "Java",
          "icon": "java",
          "pages": [
            "instrumentations/java/native",
            "instrumentations/java/ebpf",
            "instrumentations/java/enrichment"
          ]
        },
        {
          "group": ".NET",
          "icon": "code",
          "pages": [
            "instrumentations/dotnet/native",
            "instrumentations/dotnet/enrichment"
          ]
        }
      ]
    },
    {
      "group": "Odigos Pipeline",
      "pages": [
        "pipeline/overview",
        "pipeline/configuration",
        {
          "group": "Sources",
          "pages": [
            "pipeline/sources/introduction",
            "pipeline/sources/adding-sources",
            "pipeline/sources/source-configuration",
            "pipeline/sources/troubleshooting"
          ]
        },
        {
          "group": "Instrumentation Rules",
          "pages": [
            "pipeline/rules/overview",
            "pipeline/rules/payloadcollection"
          ]
        },
        {
          "group": "Actions",
          "pages": [
            "pipeline/actions/introduction",
            {
              "group": "Sampling",
              "pages": [
                "pipeline/actions/sampling/introduction",
                "pipeline/actions/sampling/probabilisticsampler",
                "pipeline/actions/sampling/latencysampler",
                "pipeline/actions/sampling/errorsampler"
              ]
            },
            {
              "group": "Attributes",
              "pages": [
                "pipeline/actions/attributes/introduction",
                "pipeline/actions/attributes/addclusterinfo",
                "pipeline/actions/attributes/deleteattribute",
                "pipeline/actions/attributes/rename-attribute",
                "pipeline/actions/attributes/piimasking"
              ]
            },
            "pipeline/actions/crd",
            "pipeline/actions/troubleshooting"
          ]
        }
      ]
    },
    {
      "group": "Destinations",
      "pages": [
        "backends-overview",
        {
          "group": "Supported Backends",
          "icon": "folder-tree",
          "pages": [
            "backends/appdynamics",
            "backends/awss3",
            "backends/axiom",
            "backends/azureblob",
            "backends/betterstack",
            "backends/causely",
            "backends/chronosphere",
            "backends/clickhouse",
            "backends/coralogix",
            "backends/dash0",
            "backends/datadog",
            "backends/dynatrace",
            "backends/elasticapm",
            "backends/elasticsearch",
            "backends/gigapipe",
            "backends/googlecloudmonitoring",
            "backends/googlecloudstorage",
            "backends/grafanacloudloki",
            "backends/grafanacloudprometheus",
            "backends/grafanacloudtempo",
            "backends/groundcover",
            "backends/honeycomb",
            "backends/hyperdx",
            "backends/jaeger",
            "backends/kloudmate",
            "backends/last9",
            "backends/lightstep",
            "backends/logzio",
            "backends/loki",
            "backends/lumigo",
            "backends/middleware",
            "backends/newrelic",
            "backends/opsverse",
            "backends/otlp",
            "backends/otlphttp",
            "backends/prometheus",
            "backends/qryn",
            "backends/quickwit",
            "backends/sentry",
            "backends/signoz",
            "backends/splunk",
            "backends/sumologic",
            "backends/tempo",
<<<<<<< HEAD
            "backends/traceloop"
=======
            "backends/uptrace"
>>>>>>> 68695295
          ]
        }
      ]
    },
    {
      "group": "Concepts",
      "pages": [
        "telemetry-types",
        "custom-resources",
        "usage-reports",
        "benchmarks"
      ]
    },
    {
      "group": "Contibution Guidelines",
      "pages": [
        "adding-new-dest",
        "debugging"
      ]
    },
    {
      "group": "VM Agent",
      "pages": [
        "vmagent/overview",
        "vmagent/architecture",
        {
          "group": "Quickstart",
          "pages": [
            "vmagent/quickstart/preparation",
            "vmagent/quickstart/introduction",
            "vmagent/quickstart/installation",
            "vmagent/quickstart/building-a-pipeline",
            "vmagent/quickstart/generating-data"
          ]
        },
        {
          "group": "Setup",
          "pages": [
            "vmagent/setup/preparation",
            "vmagent/setup/installation",
            {
              "group": "Configuration",
              "pages": [
                "vmagent/setup/configuration/service",
                "vmagent/setup/configuration/agent"
              ]
            },
            "vmagent/setup/uninstall"
          ]
        },
        {
          "group": "Configuration",
          "pages": [
            "vmagent/configuration/reference",
            "vmagent/configuration/updating"
          ]
        }
      ]
    }
  ],
  "footerSocials": {
    "x": "https://twitter.com/odigosio",
    "github": "https://github.com/odigos-io/odigos",
    "slack": "https://odigos.slack.com/join/shared_invite/zt-1d7egaz29-Rwv2T8kyzc3mWP8qKobz~A#/shared-invite/email"
  }
}<|MERGE_RESOLUTION|>--- conflicted
+++ resolved
@@ -254,11 +254,8 @@
             "backends/splunk",
             "backends/sumologic",
             "backends/tempo",
-<<<<<<< HEAD
-            "backends/traceloop"
-=======
+            "backends/traceloop",
             "backends/uptrace"
->>>>>>> 68695295
           ]
         }
       ]
