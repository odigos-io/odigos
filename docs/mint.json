--- conflicted
+++ resolved
@@ -262,9 +262,6 @@
     },
     {
       "group": "Concepts",
-<<<<<<< HEAD
-      "pages": ["telemetry-types", "custom-resources", "usage-reports", "benchmarks"]
-=======
       "pages": [
         "telemetry-types",
         "custom-resources",
@@ -272,7 +269,6 @@
         "benchmarks",
         "permissions"
       ]
->>>>>>> 9d171996
     },
     {
       "group": "Contibution Guidelines",
