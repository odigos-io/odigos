--- conflicted
+++ resolved
@@ -267,17 +267,12 @@
     },
     {
       "group": "Concepts",
-<<<<<<< HEAD
       "pages": [
         "telemetry-types",
         "custom-resources",
-        "uninstall",
         "usage-reports",
         "benchmarks"
       ]
-=======
-      "pages": ["telemetry-types", "custom-resources", "usage-reports", "benchmarks"]
->>>>>>> 9377fe53
     },
     {
       "group": "Contibution Guidelines",
