--- conflicted
+++ resolved
@@ -12,56 +12,9 @@
 
 | | | | Traces | Metrics | Logs |
 |---|---|---|:---:|:---:|:---:|
-<<<<<<< HEAD
-<img src='https://d15jtxgb40qetw.cloudfront.net/appdynamics.svg' alt='appdynamics' width="16" height="16" className="not-prose" /> | [AppDynamics](/backends/appdynamics) | Managed | ✅ | ✅ | ✅ |
-<img src='https://d15jtxgb40qetw.cloudfront.net/awscloudwatch.svg' alt='cloudwatch' width="16" height="16" className="not-prose" /> | [AWS CloudWatch](/backends/awscloudwatch) | Managed |  |  | ✅ |
-<img src='https://d15jtxgb40qetw.cloudfront.net/awss3.svg' alt='s3' width="16" height="16" className="not-prose" /> | [AWS S3](/backends/awss3) | Managed | ✅ | ✅ | ✅ |
-<img src='https://d15jtxgb40qetw.cloudfront.net/axiom.svg' alt='axiom' width="16" height="16" className="not-prose" /> | [Axiom](/backends/axiom) | Managed | ✅ |  | ✅ |
-<img src='https://d15jtxgb40qetw.cloudfront.net/blobstorage.svg' alt='azureblob' width="16" height="16" className="not-prose" /> | [Azure Blob Storage](/backends/azureblob) | Managed | ✅ |  | ✅ |
-<img src='https://d15jtxgb40qetw.cloudfront.net/betterstack.svg' alt='betterstack' width="16" height="16" className="not-prose" /> | [Better Stack](/backends/betterstack) | Managed |  | ✅ | ✅ |
-<img src='https://d15jtxgb40qetw.cloudfront.net/causely.svg' alt='causely' width="16" height="16" className="not-prose" /> | [Causely](/backends/causely) | Managed | ✅ | ✅ |  |
-<img src='https://d15jtxgb40qetw.cloudfront.net/chronosphere.svg' alt='chronosphere' width="16" height="16" className="not-prose" /> | [Chronosphere](/backends/chronosphere) | Managed | ✅ | ✅ |  |
-<img src='https://d15jtxgb40qetw.cloudfront.net/clickhouse.svg' alt='clickhouse' width="16" height="16" className="not-prose" /> | [Clickhouse](/backends/clickhouse) | Self-Hosted | ✅ | ✅ | ✅ |
-<img src='https://d15jtxgb40qetw.cloudfront.net/coralogix.svg' alt='coralogix' width="16" height="16" className="not-prose" /> | [Coralogix](/backends/coralogix) | Managed | ✅ | ✅ | ✅ |
-<img src='https://d15jtxgb40qetw.cloudfront.net/dash0.svg' alt='dash0' width="16" height="16" className="not-prose" /> | [Dash0](/backends/dash0) | Managed | ✅ | ✅ | ✅ |
-<img src='https://d15jtxgb40qetw.cloudfront.net/datadog.svg' alt='datadog' width="16" height="16" className="not-prose" /> | [Datadog](/backends/datadog) | Managed | ✅ | ✅ | ✅ |
-<img src='https://d15jtxgb40qetw.cloudfront.net/dynatrace.svg' alt='dynatrace' width="16" height="16" className="not-prose" /> | [Dynatrace](/backends/dynatrace) | Managed | ✅ | ✅ | ✅ |
-<img src='https://d15jtxgb40qetw.cloudfront.net/elasticapm.svg' alt='elasticapm' width="16" height="16" className="not-prose" /> | [Elastic APM](/backends/elasticapm) | Managed | ✅ | ✅ | ✅ |
-<img src='https://d15jtxgb40qetw.cloudfront.net/elasticsearch.svg' alt='elasticsearch' width="16" height="16" className="not-prose" /> | [Elasticsearch](/backends/elasticsearch) | Self-Hosted | ✅ |  | ✅ |
-<img src='https://d15jtxgb40qetw.cloudfront.net/gigapipe.svg' alt='qryn' width="16" height="16" className="not-prose" /> | [Gigapipe](/backends/gigapipe) | Managed | ✅ | ✅ | ✅ |
-<img src='https://d15jtxgb40qetw.cloudfront.net/gcp.svg' alt='googlecloud' width="16" height="16" className="not-prose" /> | [Google Cloud Monitoring](/backends/googlecloudmonitoring) | Managed | ✅ |  | ✅ |
-<img src='https://d15jtxgb40qetw.cloudfront.net/grafana.svg' alt='grafanacloudloki' width="16" height="16" className="not-prose" /> | [Grafana Cloud Loki](/backends/grafanacloudloki) | Managed |  |  | ✅ |
-<img src='https://d15jtxgb40qetw.cloudfront.net/grafana.svg' alt='grafanacloudprometheus' width="16" height="16" className="not-prose" /> | [Grafana Cloud Prometheus](/backends/grafanacloudprometheus) | Managed |  | ✅ |  |
-<img src='https://d15jtxgb40qetw.cloudfront.net/grafana.svg' alt='grafanacloudtempo' width="16" height="16" className="not-prose" /> | [Grafana Cloud Tempo](/backends/grafanacloudtempo) | Managed | ✅ |  |  |
-<img src='https://d15jtxgb40qetw.cloudfront.net/groundcover.svg' alt='groundcover' width="16" height="16" className="not-prose" /> | [Groundcover inCloud](/backends/groundcover) | Managed | ✅ | ✅ | ✅ |
-<img src='https://d15jtxgb40qetw.cloudfront.net/honeycomb.svg' alt='honeycomb' width="16" height="16" className="not-prose" /> | [Honeycomb](/backends/honeycomb) | Managed | ✅ | ✅ | ✅ |
-<img src='https://d15jtxgb40qetw.cloudfront.net/hyperdx.svg' alt='hyperdx' width="16" height="16" className="not-prose" /> | [HyperDX](/backends/hyperdx) | Managed | ✅ | ✅ | ✅ |
-<img src='https://d15jtxgb40qetw.cloudfront.net/instana.svg' alt='instana' width="16" height="16" className="not-prose" /> | [IBM Instana](/backends/instana) | Managed | ✅ | ✅ | ✅ |
-<img src='https://d15jtxgb40qetw.cloudfront.net/jaeger.svg' alt='jaeger' width="16" height="16" className="not-prose" /> | [Jaeger](/backends/jaeger) | Self-Hosted | ✅ |  |  |
-<img src='https://d15jtxgb40qetw.cloudfront.net/kafka.svg' alt='kafka' width="16" height="16" className="not-prose" /> | [Kafka](/backends/kafka) | Self-Hosted | ✅ | ✅ | ✅ |
-<img src='https://d15jtxgb40qetw.cloudfront.net/kloudmate.svg' alt='kloudmate' width="16" height="16" className="not-prose" /> | [KloudMate](/backends/kloudmate) | Managed | ✅ | ✅ | ✅ |
-<img src='https://d15jtxgb40qetw.cloudfront.net/last9.svg' alt='last9' width="16" height="16" className="not-prose" /> | [Last9](/backends/last9) | Managed | ✅ | ✅ | ✅ |
-<img src='https://d15jtxgb40qetw.cloudfront.net/lightstep.svg' alt='lightstep' width="16" height="16" className="not-prose" /> | [Lightstep](/backends/lightstep) | Managed | ✅ |  |  |
-<img src='https://d15jtxgb40qetw.cloudfront.net/logzio.svg' alt='logzio' width="16" height="16" className="not-prose" /> | [Logz.io](/backends/logzio) | Managed | ✅ | ✅ | ✅ |
-<img src='https://d15jtxgb40qetw.cloudfront.net/loki.svg' alt='loki' width="16" height="16" className="not-prose" /> | [Loki](/backends/loki) | Self-Hosted |  |  | ✅ |
-<img src='https://d15jtxgb40qetw.cloudfront.net/lumigo.svg' alt='lumigo' width="16" height="16" className="not-prose" /> | [Lumigo](/backends/lumigo) | Managed | ✅ | ✅ | ✅ |
-<img src='https://d15jtxgb40qetw.cloudfront.net/middleware.svg' alt='middleware' width="16" height="16" className="not-prose" /> | [Middleware](/backends/middleware) | Managed | ✅ | ✅ | ✅ |
-<img src='https://d15jtxgb40qetw.cloudfront.net/newrelic.svg' alt='newrelic' width="16" height="16" className="not-prose" /> | [New Relic](/backends/newrelic) | Managed | ✅ | ✅ | ✅ |
-<img src='https://d15jtxgb40qetw.cloudfront.net/opsverse.svg' alt='opsverse' width="16" height="16" className="not-prose" /> | [OpsVerse](/backends/opsverse) | Managed | ✅ | ✅ | ✅ |
-<img src='https://d15jtxgb40qetw.cloudfront.net/opentelemetry.svg' alt='otlp' width="16" height="16" className="not-prose" /> | [OTLP gRPC](/backends/otlp) | Self-Hosted | ✅ | ✅ | ✅ |
-<img src='https://d15jtxgb40qetw.cloudfront.net/opentelemetry.svg' alt='otlphttp' width="16" height="16" className="not-prose" /> | [OTLP http](/backends/otlphttp) | Self-Hosted | ✅ | ✅ | ✅ |
-<img src='https://d15jtxgb40qetw.cloudfront.net/prometheus.svg' alt='prometheus' width="16" height="16" className="not-prose" /> | [Prometheus](/backends/prometheus) | Self-Hosted |  | ✅ |  |
-<img src='https://d15jtxgb40qetw.cloudfront.net/qryn.svg' alt='qryn-oss' width="16" height="16" className="not-prose" /> | [qryn](/backends/qryn) | Self-Hosted | ✅ | ✅ | ✅ |
-<img src='https://d15jtxgb40qetw.cloudfront.net/quickwit.svg' alt='quickwit' width="16" height="16" className="not-prose" /> | [Quickwit](/backends/quickwit) | Self-Hosted | ✅ |  | ✅ |
-<img src='https://d15jtxgb40qetw.cloudfront.net/signoz.svg' alt='signoz' width="16" height="16" className="not-prose" /> | [SigNoz](/backends/signoz) | Self-Hosted | ✅ | ✅ | ✅ |
-<img src='https://d15jtxgb40qetw.cloudfront.net/splunk.svg' alt='splunk' width="16" height="16" className="not-prose" /> | [Splunk](/backends/splunk) | Managed | ✅ |  |  |
-<img src='https://d15jtxgb40qetw.cloudfront.net/sumologic.svg' alt='sumologic' width="16" height="16" className="not-prose" /> | [Sumo Logic](/backends/sumologic) | Managed | ✅ | ✅ | ✅ |
-<img src='https://d15jtxgb40qetw.cloudfront.net/tempo.svg' alt='tempo' width="16" height="16" className="not-prose" /> | [Tempo](/backends/tempo) | Self-Hosted | ✅ |  |  |
-<img src='https://d15jtxgb40qetw.cloudfront.net/traceloop.svg' alt='traceloop' width="16" height="16" className="not-prose" /> | [Traceloop](/backends/traceloop) | Managed | ✅ | ✅ |  |
-<img src='https://d15jtxgb40qetw.cloudfront.net/uptrace.svg' alt='uptrace' width="16" height="16" className="not-prose" /> | [Uptrace](/backends/uptrace) | Managed | ✅ | ✅ | ✅ |
-=======
 <img src="https://d15jtxgb40qetw.cloudfront.net/appdynamics.svg" alt="appdynamics" className="not-prose h-4" /> | [AppDynamics](/backends/appdynamics) | Managed | ✅ | ✅ | ✅ |
-<img src="https://d15jtxgb40qetw.cloudfront.net/s3.svg" alt="s3" className="not-prose h-4" /> | [AWS S3](/backends/awss3) | Managed | ✅ | ✅ | ✅ |
+<img src="https://d15jtxgb40qetw.cloudfront.net/awscloudwatch.svg" alt="cloudwatch" className="not-prose h-4" /> | [AWS CloudWatch](/backends/awscloudwatch) | Managed |  |  | ✅ |
+<img src="https://d15jtxgb40qetw.cloudfront.net/awss3.svg" alt="s3" className="not-prose h-4" /> | [AWS S3](/backends/awss3) | Managed | ✅ | ✅ | ✅ |
 <img src="https://d15jtxgb40qetw.cloudfront.net/axiom.svg" alt="axiom" className="not-prose h-4" /> | [Axiom](/backends/axiom) | Managed | ✅ |  | ✅ |
 <img src="https://d15jtxgb40qetw.cloudfront.net/blobstorage.svg" alt="azureblob" className="not-prose h-4" /> | [Azure Blob Storage](/backends/azureblob) | Managed | ✅ |  | ✅ |
 <img src="https://d15jtxgb40qetw.cloudfront.net/betterstack.svg" alt="betterstack" className="not-prose h-4" /> | [Better Stack](/backends/betterstack) | Managed |  | ✅ | ✅ |
@@ -104,5 +57,4 @@
 <img src="https://d15jtxgb40qetw.cloudfront.net/sumologic.svg" alt="sumologic" className="not-prose h-4" /> | [Sumo Logic](/backends/sumologic) | Managed | ✅ | ✅ | ✅ |
 <img src="https://d15jtxgb40qetw.cloudfront.net/tempo.svg" alt="tempo" className="not-prose h-4" /> | [Tempo](/backends/tempo) | Self-Hosted | ✅ |  |  |
 <img src="https://d15jtxgb40qetw.cloudfront.net/traceloop.svg" alt="traceloop" className="not-prose h-4" /> | [Traceloop](/backends/traceloop) | Managed | ✅ | ✅ |  |
-<img src="https://d15jtxgb40qetw.cloudfront.net/uptrace.svg" alt="uptrace" className="not-prose h-4" /> | [Uptrace](/backends/uptrace) | Managed | ✅ | ✅ | ✅ |
->>>>>>> 0deb1247
+<img src="https://d15jtxgb40qetw.cloudfront.net/uptrace.svg" alt="uptrace" className="not-prose h-4" /> | [Uptrace](/backends/uptrace) | Managed | ✅ | ✅ | ✅ |