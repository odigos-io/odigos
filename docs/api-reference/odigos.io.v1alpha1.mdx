---
title: odigos.io/v1alpha1
content_type: tool-reference
package: odigos.io/v1alpha1
auto_generated: true
---
<p>Package v1alpha1 is the v1alpha1 version of the API.</p>


## Resource Types 


- [CollectorsGroup](#odigos-io-v1alpha1-CollectorsGroup)
- [Destination](#odigos-io-v1alpha1-Destination)
- [InstrumentationConfig](#odigos-io-v1alpha1-InstrumentationConfig)
- [InstrumentationInstance](#odigos-io-v1alpha1-InstrumentationInstance)
- [InstrumentationRule](#odigos-io-v1alpha1-InstrumentationRule)
- [InstrumentedApplication](#odigos-io-v1alpha1-InstrumentedApplication)
- [OdigosConfiguration](#odigos-io-v1alpha1-OdigosConfiguration)
- [Processor](#odigos-io-v1alpha1-Processor)
- [Source](#odigos-io-v1alpha1-Source)
  

## `CollectorsGroup` <a id="odigos-io-v1alpha1-CollectorsGroup"></a>
    
<p>CollectorsGroup is the Schema for the collectors API</p>

<table class="table">
<thead><tr><th width="30%">Field</th><th>Type</th><th>Description</th></tr></thead>
<tbody>
    
<tr><td><code>apiVersion</code></td><td>string</td><td><code>odigos.io/v1alpha1</code></td></tr>
<tr><td><code>kind</code></td><td>string</td><td><code>CollectorsGroup</code></td></tr>
    
  
<tr>
<td>
<code>metadata</code> <B>[Required]</B>
</td>
<td>
<a href="https://kubernetes.io/docs/reference/generated/kubernetes-api/v1.31/#objectmeta-v1-meta"><code>meta/v1.ObjectMeta</code></a>
</td>
<td>
   <span class="text-muted">No description provided.</span>
   Refer to the Kubernetes API documentation for the fields of the <code>metadata</code> field.
   </td>
</tr>
<tr>
<td>
<code>spec</code> <B>[Required]</B>
</td>
<td>
<a href="#odigos-io-v1alpha1-CollectorsGroupSpec"><code>CollectorsGroupSpec</code></a>
</td>
<td>
   <span class="text-muted">No description provided.</span>
   </td>
</tr>
<tr>
<td>
<code>status</code> <B>[Required]</B>
</td>
<td>
<a href="#odigos-io-v1alpha1-CollectorsGroupStatus"><code>CollectorsGroupStatus</code></a>
</td>
<td>
   <span class="text-muted">No description provided.</span>
   </td>
</tr>
</tbody>
</table>

## `Destination` <a id="odigos-io-v1alpha1-Destination"></a>
    
<p>Destination is the Schema for the destinations API</p>

<table class="table">
<thead><tr><th width="30%">Field</th><th>Type</th><th>Description</th></tr></thead>
<tbody>
    
<tr><td><code>apiVersion</code></td><td>string</td><td><code>odigos.io/v1alpha1</code></td></tr>
<tr><td><code>kind</code></td><td>string</td><td><code>Destination</code></td></tr>
    
  
<tr>
<td>
<code>metadata</code> <B>[Required]</B>
</td>
<td>
<a href="https://kubernetes.io/docs/reference/generated/kubernetes-api/v1.31/#objectmeta-v1-meta"><code>meta/v1.ObjectMeta</code></a>
</td>
<td>
   <span class="text-muted">No description provided.</span>
   Refer to the Kubernetes API documentation for the fields of the <code>metadata</code> field.
   </td>
</tr>
<tr>
<td>
<code>spec</code> <B>[Required]</B>
</td>
<td>
<a href="#odigos-io-v1alpha1-DestinationSpec"><code>DestinationSpec</code></a>
</td>
<td>
   <span class="text-muted">No description provided.</span>
   </td>
</tr>
<tr>
<td>
<code>status</code> <B>[Required]</B>
</td>
<td>
<a href="#odigos-io-v1alpha1-DestinationStatus"><code>DestinationStatus</code></a>
</td>
<td>
   <span class="text-muted">No description provided.</span>
   </td>
</tr>
</tbody>
</table>

## `InstrumentationConfig` <a id="odigos-io-v1alpha1-InstrumentationConfig"></a>
    
<p>InstrumentationConfig is the Schema for the instrumentationconfig API</p>

<table class="table">
<thead><tr><th width="30%">Field</th><th>Type</th><th>Description</th></tr></thead>
<tbody>
    
<tr><td><code>apiVersion</code></td><td>string</td><td><code>odigos.io/v1alpha1</code></td></tr>
<tr><td><code>kind</code></td><td>string</td><td><code>InstrumentationConfig</code></td></tr>
    
  
<tr>
<td>
<code>metadata</code> <B>[Required]</B>
</td>
<td>
<a href="https://kubernetes.io/docs/reference/generated/kubernetes-api/v1.31/#objectmeta-v1-meta"><code>meta/v1.ObjectMeta</code></a>
</td>
<td>
   <span class="text-muted">No description provided.</span>
   Refer to the Kubernetes API documentation for the fields of the <code>metadata</code> field.
   </td>
</tr>
<tr>
<td>
<code>spec</code> <B>[Required]</B>
</td>
<td>
<a href="#odigos-io-v1alpha1-InstrumentationConfigSpec"><code>InstrumentationConfigSpec</code></a>
</td>
<td>
   <span class="text-muted">No description provided.</span>
   </td>
</tr>
<tr>
<td>
<code>status</code> <B>[Required]</B>
</td>
<td>
<a href="#odigos-io-v1alpha1-InstrumentationConfigStatus"><code>InstrumentationConfigStatus</code></a>
</td>
<td>
   <span class="text-muted">No description provided.</span>
   </td>
</tr>
</tbody>
</table>

## `InstrumentationInstance` <a id="odigos-io-v1alpha1-InstrumentationInstance"></a>
    
<p>InstrumentationInstance is the Schema for the InstrumentationInstances API</p>

<table class="table">
<thead><tr><th width="30%">Field</th><th>Type</th><th>Description</th></tr></thead>
<tbody>
    
<tr><td><code>apiVersion</code></td><td>string</td><td><code>odigos.io/v1alpha1</code></td></tr>
<tr><td><code>kind</code></td><td>string</td><td><code>InstrumentationInstance</code></td></tr>
    
  
<tr>
<td>
<code>metadata</code> <B>[Required]</B>
</td>
<td>
<a href="https://kubernetes.io/docs/reference/generated/kubernetes-api/v1.31/#objectmeta-v1-meta"><code>meta/v1.ObjectMeta</code></a>
</td>
<td>
   <span class="text-muted">No description provided.</span>
   Refer to the Kubernetes API documentation for the fields of the <code>metadata</code> field.
   </td>
</tr>
<tr>
<td>
<code>spec</code> <B>[Required]</B>
</td>
<td>
<a href="#odigos-io-v1alpha1-InstrumentationInstanceSpec"><code>InstrumentationInstanceSpec</code></a>
</td>
<td>
   <span class="text-muted">No description provided.</span>
   </td>
</tr>
<tr>
<td>
<code>status</code> <B>[Required]</B>
</td>
<td>
<a href="#odigos-io-v1alpha1-InstrumentationInstanceStatus"><code>InstrumentationInstanceStatus</code></a>
</td>
<td>
   <span class="text-muted">No description provided.</span>
   </td>
</tr>
</tbody>
</table>

## `InstrumentationRule` <a id="odigos-io-v1alpha1-InstrumentationRule"></a>
    
<table class="table">
<thead><tr><th width="30%">Field</th><th>Type</th><th>Description</th></tr></thead>
<tbody>
    
<tr><td><code>apiVersion</code></td><td>string</td><td><code>odigos.io/v1alpha1</code></td></tr>
<tr><td><code>kind</code></td><td>string</td><td><code>InstrumentationRule</code></td></tr>
    
  
<tr>
<td>
<code>metadata</code> <B>[Required]</B>
</td>
<td>
<a href="https://kubernetes.io/docs/reference/generated/kubernetes-api/v1.31/#objectmeta-v1-meta"><code>meta/v1.ObjectMeta</code></a>
</td>
<td>
   <span class="text-muted">No description provided.</span>
   Refer to the Kubernetes API documentation for the fields of the <code>metadata</code> field.
   </td>
</tr>
<tr>
<td>
<code>spec</code> <B>[Required]</B>
</td>
<td>
<a href="#odigos-io-v1alpha1-InstrumentationRuleSpec"><code>InstrumentationRuleSpec</code></a>
</td>
<td>
   <span class="text-muted">No description provided.</span>
   </td>
</tr>
<tr>
<td>
<code>status</code> <B>[Required]</B>
</td>
<td>
<a href="#odigos-io-v1alpha1-InstrumentationRuleStatus"><code>InstrumentationRuleStatus</code></a>
</td>
<td>
   <span class="text-muted">No description provided.</span>
   </td>
</tr>
</tbody>
</table>

## `InstrumentedApplication` <a id="odigos-io-v1alpha1-InstrumentedApplication"></a>
    
<p>InstrumentedApplication is the Schema for the instrumentedapplications API</p>
<p>Deprecated: in favour of InstrumentationConfig</p>

<table class="table">
<thead><tr><th width="30%">Field</th><th>Type</th><th>Description</th></tr></thead>
<tbody>
    
<tr><td><code>apiVersion</code></td><td>string</td><td><code>odigos.io/v1alpha1</code></td></tr>
<tr><td><code>kind</code></td><td>string</td><td><code>InstrumentedApplication</code></td></tr>
    
  
<tr>
<td>
<code>metadata</code> <B>[Required]</B>
</td>
<td>
<a href="https://kubernetes.io/docs/reference/generated/kubernetes-api/v1.31/#objectmeta-v1-meta"><code>meta/v1.ObjectMeta</code></a>
</td>
<td>
   <span class="text-muted">No description provided.</span>
   Refer to the Kubernetes API documentation for the fields of the <code>metadata</code> field.
   </td>
</tr>
<tr>
<td>
<code>spec</code> <B>[Required]</B>
</td>
<td>
<a href="#odigos-io-v1alpha1-InstrumentedApplicationSpec"><code>InstrumentedApplicationSpec</code></a>
</td>
<td>
   <span class="text-muted">No description provided.</span>
   </td>
</tr>
<tr>
<td>
<code>status</code> <B>[Required]</B>
</td>
<td>
<a href="#odigos-io-v1alpha1-InstrumentedApplicationStatus"><code>InstrumentedApplicationStatus</code></a>
</td>
<td>
   <span class="text-muted">No description provided.</span>
   </td>
</tr>
</tbody>
</table>

## `OdigosConfiguration` <a id="odigos-io-v1alpha1-OdigosConfiguration"></a>
    
<p>OdigosConfiguration is the Schema for the odigos configuration</p>
<p>Deprecated: Use common.OdigosConfiguration instead</p>

<table class="table">
<thead><tr><th width="30%">Field</th><th>Type</th><th>Description</th></tr></thead>
<tbody>
    
<tr><td><code>apiVersion</code></td><td>string</td><td><code>odigos.io/v1alpha1</code></td></tr>
<tr><td><code>kind</code></td><td>string</td><td><code>OdigosConfiguration</code></td></tr>
    
  
<tr>
<td>
<code>metadata</code> <B>[Required]</B>
</td>
<td>
<a href="https://kubernetes.io/docs/reference/generated/kubernetes-api/v1.31/#objectmeta-v1-meta"><code>meta/v1.ObjectMeta</code></a>
</td>
<td>
   <span class="text-muted">No description provided.</span>
   Refer to the Kubernetes API documentation for the fields of the <code>metadata</code> field.
   </td>
</tr>
<tr>
<td>
<code>spec</code> <B>[Required]</B>
</td>
<td>
<a href="#odigos-io-v1alpha1-OdigosConfigurationSpec"><code>OdigosConfigurationSpec</code></a>
</td>
<td>
   <span class="text-muted">No description provided.</span>
   </td>
</tr>
</tbody>
</table>

## `Processor` <a id="odigos-io-v1alpha1-Processor"></a>
    
<p>Processor is the Schema for an Opentelemetry Collector Processor that is added to Odigos pipeline</p>

<table class="table">
<thead><tr><th width="30%">Field</th><th>Type</th><th>Description</th></tr></thead>
<tbody>
    
<tr><td><code>apiVersion</code></td><td>string</td><td><code>odigos.io/v1alpha1</code></td></tr>
<tr><td><code>kind</code></td><td>string</td><td><code>Processor</code></td></tr>
    
  
<tr>
<td>
<code>metadata</code> <B>[Required]</B>
</td>
<td>
<a href="https://kubernetes.io/docs/reference/generated/kubernetes-api/v1.31/#objectmeta-v1-meta"><code>meta/v1.ObjectMeta</code></a>
</td>
<td>
   <span class="text-muted">No description provided.</span>
   Refer to the Kubernetes API documentation for the fields of the <code>metadata</code> field.
   </td>
</tr>
<tr>
<td>
<code>spec</code> <B>[Required]</B>
</td>
<td>
<a href="#odigos-io-v1alpha1-ProcessorSpec"><code>ProcessorSpec</code></a>
</td>
<td>
   <span class="text-muted">No description provided.</span>
   </td>
</tr>
<tr>
<td>
<code>status</code> <B>[Required]</B>
</td>
<td>
<a href="#odigos-io-v1alpha1-ProcessorStatus"><code>ProcessorStatus</code></a>
</td>
<td>
   <span class="text-muted">No description provided.</span>
   </td>
</tr>
</tbody>
</table>

## `Source` <a id="odigos-io-v1alpha1-Source"></a>
    
<p>Source configures an application for auto-instrumentation.</p>

<table class="table">
<thead><tr><th width="30%">Field</th><th>Type</th><th>Description</th></tr></thead>
<tbody>
    
<tr><td><code>apiVersion</code></td><td>string</td><td><code>odigos.io/v1alpha1</code></td></tr>
<tr><td><code>kind</code></td><td>string</td><td><code>Source</code></td></tr>
    
  
<tr>
<td>
<code>metadata</code> <B>[Required]</B>
</td>
<td>
<a href="https://kubernetes.io/docs/reference/generated/kubernetes-api/v1.31/#objectmeta-v1-meta"><code>meta/v1.ObjectMeta</code></a>
</td>
<td>
   <span class="text-muted">No description provided.</span>
   Refer to the Kubernetes API documentation for the fields of the <code>metadata</code> field.
   </td>
</tr>
<tr>
<td>
<code>spec</code> <B>[Required]</B>
</td>
<td>
<a href="#odigos-io-v1alpha1-SourceSpec"><code>SourceSpec</code></a>
</td>
<td>
   <span class="text-muted">No description provided.</span>
   </td>
</tr>
<tr>
<td>
<code>status</code> <B>[Required]</B>
</td>
<td>
<a href="#odigos-io-v1alpha1-SourceStatus"><code>SourceStatus</code></a>
</td>
<td>
   <span class="text-muted">No description provided.</span>
   </td>
</tr>
</tbody>
</table>

## `AgentInjectionReason` <a id="odigos-io-v1alpha1-AgentInjectionReason"></a>
    
(Alias of `string`)

**Appears in:**

- [ContainerConfig](#odigos-io-v1alpha1-ContainerConfig)



## `Attribute` <a id="odigos-io-v1alpha1-Attribute"></a>
    

**Appears in:**

- [InstrumentationInstanceStatus](#odigos-io-v1alpha1-InstrumentationInstanceStatus)
- [InstrumentationLibraryStatus](#odigos-io-v1alpha1-InstrumentationLibraryStatus)

<p>Attribute is a key-value pair that describes a component or instrumentation</p>

<table class="table">
<thead><tr><th width="30%">Field</th><th>Type</th><th>Description</th></tr></thead>
<tbody>
    
  
<tr>
<td>
<code>key</code> <B>[Required]</B>
</td>
<td>
<code>string</code>
</td>
<td>
   <span class="text-muted">No description provided.</span>
   </td>
</tr>
<tr>
<td>
<code>value</code> <B>[Required]</B>
</td>
<td>
<code>string</code>
</td>
<td>
   <span class="text-muted">No description provided.</span>
   </td>
</tr>
</tbody>
</table>

## `AttributeCondition` <a id="odigos-io-v1alpha1-AttributeCondition"></a>
    

**Appears in:**

- [AttributesAndSamplerRule](#odigos-io-v1alpha1-AttributesAndSamplerRule)

<p>'Operand' represents the attributes and values that an operator acts upon in an expression</p>

<table class="table">
<thead><tr><th width="30%">Field</th><th>Type</th><th>Description</th></tr></thead>
<tbody>
    
  
<tr>
<td>
<code>key</code> <B>[Required]</B>
</td>
<td>
<code>string</code>
</td>
<td>
   <p>attribute key (e.g. &quot;url.path&quot;)</p>
</td>
</tr>
<tr>
<td>
<code>val</code> <B>[Required]</B>
</td>
<td>
<code>string</code>
</td>
<td>
   <p>currently only string values are supported.</p>
</td>
</tr>
<tr>
<td>
<code>operator</code> <B>[Required]</B>
</td>
<td>
<a href="#odigos-io-v1alpha1-Operator"><code>Operator</code></a>
</td>
<td>
   <p>The operator to use to compare the attribute value.</p>
</td>
</tr>
</tbody>
</table>

## `AttributesAndSamplerRule` <a id="odigos-io-v1alpha1-AttributesAndSamplerRule"></a>
    

**Appears in:**

- [HeadSamplingConfig](#odigos-io-v1alpha1-HeadSamplingConfig)

<p>AttributesAndSamplerRule is a set of AttributeCondition that are ANDed together.
If all attribute conditions evaluate to true, the AND sampler evaluates to true,
and the fraction is used to determine the sampling decision.
If any of the attribute compare samplers evaluate to false,
the fraction is not used and the rule is skipped.
An &quot;empty&quot; AttributesAndSamplerRule with no attribute conditions is considered to always evaluate to true.
and the fraction is used to determine the sampling decision.
This entity is refered to a rule in Odigos terminology for head-sampling.</p>

<table class="table">
<thead><tr><th width="30%">Field</th><th>Type</th><th>Description</th></tr></thead>
<tbody>
    
  
<tr>
<td>
<code>attributeConditions</code> <B>[Required]</B>
</td>
<td>
<a href="#odigos-io-v1alpha1-AttributeCondition"><code>[]AttributeCondition</code></a>
</td>
<td>
   <span class="text-muted">No description provided.</span>
   </td>
</tr>
<tr>
<td>
<code>fraction</code> <B>[Required]</B>
</td>
<td>
<code>float64</code>
</td>
<td>
   <p>The fraction of spans to sample, in the range [0, 1].
If the fraction is 0, no spans are sampled.
If the fraction is 1, all spans are sampled.</p>
</td>
</tr>
</tbody>
</table>

## `CollectorGatewayConfiguration` <a id="odigos-io-v1alpha1-CollectorGatewayConfiguration"></a>
    

**Appears in:**

- [OdigosConfigurationSpec](#odigos-io-v1alpha1-OdigosConfigurationSpec)

<p>Deprecated: Use common.OdigosConfiguration instead</p>

<table class="table">
<thead><tr><th width="30%">Field</th><th>Type</th><th>Description</th></tr></thead>
<tbody>
    
  
<tr>
<td>
<code>requestMemoryMiB</code> <B>[Required]</B>
</td>
<td>
<code>int</code>
</td>
<td>
   <p>RequestMemoryMiB is the memory request for the cluster gateway collector deployment.
it will be embedded in the deployment as a resource request of the form <code>memory: &lt;value&gt;Mi</code>
default value is 500Mi</p>
</td>
</tr>
<tr>
<td>
<code>memoryLimiterLimitMiB</code> <B>[Required]</B>
</td>
<td>
<code>int</code>
</td>
<td>
   <p>this parameter sets the &quot;limit_mib&quot; parameter in the memory limiter configuration for the collector gateway.
it is the hard limit after which a force garbage collection will be performed.
if not set, it will be 50Mi below the memory request.</p>
</td>
</tr>
<tr>
<td>
<code>memoryLimiterSpikeLimitMiB</code> <B>[Required]</B>
</td>
<td>
<code>int</code>
</td>
<td>
   <p>this parameter sets the &quot;spike_limit_mib&quot; parameter in the memory limiter configuration for the collector gateway.
note that this is not the processor soft limit, but the diff in Mib between the hard limit and the soft limit.
if not set, this will be set to 20% of the hard limit (so the soft limit will be 80% of the hard limit).</p>
</td>
</tr>
<tr>
<td>
<code>goMemLimitMiB</code> <B>[Required]</B>
</td>
<td>
<code>int</code>
</td>
<td>
   <p>the GOMEMLIMIT environment variable value for the collector gateway deployment.
this is when go runtime will start garbage collection.
if not specified, it will be set to 80% of the hard limit of the memory limiter.</p>
</td>
</tr>
</tbody>
</table>

## `CollectorsGroupResourcesSettings` <a id="odigos-io-v1alpha1-CollectorsGroupResourcesSettings"></a>
    

**Appears in:**

- [CollectorsGroupSpec](#odigos-io-v1alpha1-CollectorsGroupSpec)

<p>The raw values to control the collectors group resources and behavior.
any defaulting, validations and calculations should be done in the controllers
that create this CR.
Values will be used as is without any further processing.</p>

<table class="table">
<thead><tr><th width="30%">Field</th><th>Type</th><th>Description</th></tr></thead>
<tbody>
    
  
<tr>
<td>
<code>minReplicas</code> <B>[Required]</B>
</td>
<td>
<code>int</code>
</td>
<td>
   <p>Minumum + Maximum number of replicas for the collector - these relevant only for gateway.</p>
</td>
</tr>
<tr>
<td>
<code>maxReplicas</code> <B>[Required]</B>
</td>
<td>
<code>int</code>
</td>
<td>
   <span class="text-muted">No description provided.</span>
   </td>
</tr>
<tr>
<td>
<code>memoryRequestMiB</code> <B>[Required]</B>
</td>
<td>
<code>int</code>
</td>
<td>
   <p>MemoryRequestMiB is the memory resource request to be used on the pod template.
it will be embedded in the as a resource request of the form <code>memory: &lt;value&gt;Mi</code></p>
</td>
</tr>
<tr>
<td>
<code>memoryLimitMiB</code> <B>[Required]</B>
</td>
<td>
<code>int</code>
</td>
<td>
   <p>This option sets the limit on the memory usage of the collector.
since the memory limiter mechanism is heuristic, and operates on fixed intervals,
while it cannot fully prevent OOMs, it can help in reducing the chances of OOMs in edge cases.
the settings should prevent the collector from exceeding the memory request,
so one can set this to the same value as the memory request or higher to allow for some buffer for bursts.</p>
</td>
</tr>
<tr>
<td>
<code>cpuRequestMillicores</code> <B>[Required]</B>
</td>
<td>
<code>int</code>
</td>
<td>
   <p>CPU resource request to be used on the pod template.
it will be embedded in the as a resource request of the form <code>cpu: &lt;value&gt;m</code></p>
</td>
</tr>
<tr>
<td>
<code>cpuLimitMillicores</code> <B>[Required]</B>
</td>
<td>
<code>int</code>
</td>
<td>
   <p>CPU resource limit to be used on the pod template.
it will be embedded in the as a resource limit of the form <code>cpu: &lt;value&gt;m</code></p>
</td>
</tr>
<tr>
<td>
<code>memoryLimiterLimitMiB</code> <B>[Required]</B>
</td>
<td>
<code>int</code>
</td>
<td>
   <p>this parameter sets the &quot;limit_mib&quot; parameter in the memory limiter configuration for the collector.
it is the hard limit after which a force garbage collection will be performed.
this value will end up comparing against the go runtime reported heap Alloc value.
According to the memory limiter docs:</p>
<blockquote>
<p>Note that typically the total memory usage of process will be about 50MiB higher than this value
a test from nov 2024 showed that fresh odigos collector with no traffic takes 38MiB,
thus the 50MiB is a good value to start with.</p>
</blockquote>
</td>
</tr>
<tr>
<td>
<code>memoryLimiterSpikeLimitMiB</code> <B>[Required]</B>
</td>
<td>
<code>int</code>
</td>
<td>
   <p>this parameter sets the &quot;spike_limit_mib&quot; parameter in the memory limiter configuration for the collector memory limiter.
note that this is not the processor soft limit itself, but the diff in Mib between the hard limit and the soft limit.
according to the memory limiter docs, it is recommended to set this to 20% of the hard limit.
changing this value allows trade-offs between memory usage and resiliency to bursts.</p>
</td>
</tr>
<tr>
<td>
<code>gomemlimitMiB</code> <B>[Required]</B>
</td>
<td>
<code>int</code>
</td>
<td>
   <p>the GOMEMLIMIT environment variable value for the collector pod.
this is when go runtime will start garbage collection.
it is recommended to be set to 80% of the hard limit of the memory limiter.</p>
</td>
</tr>
</tbody>
</table>

## `CollectorsGroupRole` <a id="odigos-io-v1alpha1-CollectorsGroupRole"></a>
    
(Alias of `string`)

**Appears in:**

- [CollectorsGroupSpec](#odigos-io-v1alpha1-CollectorsGroupSpec)
- [ProcessorSpec](#odigos-io-v1alpha1-ProcessorSpec)



## `CollectorsGroupSpec` <a id="odigos-io-v1alpha1-CollectorsGroupSpec"></a>
    

**Appears in:**

- [CollectorsGroup](#odigos-io-v1alpha1-CollectorsGroup)

<p>CollectorsGroupSpec defines the desired state of Collector</p>

<table class="table">
<thead><tr><th width="30%">Field</th><th>Type</th><th>Description</th></tr></thead>
<tbody>
    
  
<tr>
<td>
<code>role</code> <B>[Required]</B>
</td>
<td>
<a href="#odigos-io-v1alpha1-CollectorsGroupRole"><code>CollectorsGroupRole</code></a>
</td>
<td>
   <span class="text-muted">No description provided.</span>
   </td>
</tr>
<tr>
<td>
<code>collectorOwnMetricsPort</code> <B>[Required]</B>
</td>
<td>
<code>int32</code>
</td>
<td>
   <p>The port to use for exposing the collector's own metrics as a prometheus endpoint.
This can be used to resolve conflicting ports when a collector is using the host network.</p>
</td>
</tr>
<tr>
<td>
<code>resourcesSettings</code> <B>[Required]</B>
</td>
<td>
<a href="#odigos-io-v1alpha1-CollectorsGroupResourcesSettings"><code>CollectorsGroupResourcesSettings</code></a>
</td>
<td>
   <p>Resources [memory/cpu] settings for the collectors group.
these settings are used to protect the collectors instances from:</p>
<ul>
<li>running out of memory and being killed by the k8s OOM killer</li>
<li>consuming all available memory on the node which can lead to node instability</li>
<li>pushing back pressure to the instrumented applications</li>
</ul>
</td>
</tr>
</tbody>
</table>

## `CollectorsGroupStatus` <a id="odigos-io-v1alpha1-CollectorsGroupStatus"></a>
    

**Appears in:**

- [CollectorsGroup](#odigos-io-v1alpha1-CollectorsGroup)

<p>CollectorsGroupStatus defines the observed state of Collector</p>

<table class="table">
<thead><tr><th width="30%">Field</th><th>Type</th><th>Description</th></tr></thead>
<tbody>
    
  
<tr>
<td>
<code>ready</code> <B>[Required]</B>
</td>
<td>
<code>bool</code>
</td>
<td>
   <span class="text-muted">No description provided.</span>
   </td>
</tr>
<tr>
<td>
<code>receiverSignals</code> <B>[Required]</B>
</td>
<td>
<a href="https://pkg.go.dev/github.com/odigos-io/odigos/common#ObservabilitySignal"><code>[]common.ObservabilitySignal</code></a>
</td>
<td>
   <p>Receiver Signals are the signals (trace, metrics, logs) that the collector has setup
an otlp receiver for, thus it can accept data from an upstream component.
this is used to determine if a workload should export each signal or not.
this list is calculated based on the odigos destinations that were configured</p>
</td>
</tr>
<tr>
<td>
<code>conditions</code> <B>[Required]</B>
</td>
<td>
<a href="https://kubernetes.io/docs/reference/generated/kubernetes-api/v1.31/#condition-v1-meta"><code>[]meta/v1.Condition</code></a>
</td>
<td>
   <p>Represents the observations of a collectorsroup's current state.
Known .status.conditions.type are: &quot;Available&quot;, &quot;Progressing&quot;</p>
</td>
</tr>
</tbody>
</table>

## `ConfigOption` <a id="odigos-io-v1alpha1-ConfigOption"></a>
    

**Appears in:**

- [InstrumentationLibraryOptions](#odigos-io-v1alpha1-InstrumentationLibraryOptions)

<p>Deprecated: configuration is done via InstrumentationConfig</p>

<table class="table">
<thead><tr><th width="30%">Field</th><th>Type</th><th>Description</th></tr></thead>
<tbody>
    
  
<tr>
<td>
<code>optionKey</code> <B>[Required]</B>
</td>
<td>
<code>string</code>
</td>
<td>
   <span class="text-muted">No description provided.</span>
   </td>
</tr>
<tr>
<td>
<code>spanKind</code> <B>[Required]</B>
</td>
<td>
<a href="https://pkg.go.dev/github.com/odigos-io/odigos/common#SpanKind"><code>common.SpanKind</code></a>
</td>
<td>
   <span class="text-muted">No description provided.</span>
   </td>
</tr>
</tbody>
</table>

## `ContainerConfig` <a id="odigos-io-v1alpha1-ContainerConfig"></a>
    

**Appears in:**

- [InstrumentationConfigSpec](#odigos-io-v1alpha1-InstrumentationConfigSpec)

<p>ContainerConfig is a configuration for a specific container in a workload.</p>

<table class="table">
<thead><tr><th width="30%">Field</th><th>Type</th><th>Description</th></tr></thead>
<tbody>
    
  
<tr>
<td>
<code>containerName</code> <B>[Required]</B>
</td>
<td>
<code>string</code>
</td>
<td>
   <p>The name of the container to which this configuration applies.</p>
</td>
</tr>
<tr>
<td>
<code>instrumented</code> <B>[Required]</B>
</td>
<td>
<code>bool</code>
</td>
<td>
   <p>boolean flag to indicate if the container should be instrumented or not.</p>
</td>
</tr>
<tr>
<td>
<code>instrumentationReason</code> <B>[Required]</B>
</td>
<td>
<a href="#odigos-io-v1alpha1-AgentInjectionReason"><code>AgentInjectionReason</code></a>
</td>
<td>
   <p>An enum reason for the agent injection decision.</p>
</td>
</tr>
<tr>
<td>
<code>instrumentationMessage</code> <B>[Required]</B>
</td>
<td>
<code>string</code>
</td>
<td>
   <p>free text message to provide more information about the instrumentation decision.
can be left empty if reason is self-explanatory.</p>
</td>
</tr>
<tr>
<td>
<code>otelDistroName</code> <B>[Required]</B>
</td>
<td>
<code>string</code>
</td>
<td>
   <p>The name of the otel distribution to use for this container.
if the name is empty, this container should not be instrumented.</p>
</td>
</tr>
</tbody>
</table>

## `DestinationSpec` <a id="odigos-io-v1alpha1-DestinationSpec"></a>
    

**Appears in:**

- [Destination](#odigos-io-v1alpha1-Destination)

<p>DestinationSpec defines the desired state of Destination</p>

<table class="table">
<thead><tr><th width="30%">Field</th><th>Type</th><th>Description</th></tr></thead>
<tbody>
    
  
<tr>
<td>
<code>type</code> <B>[Required]</B>
</td>
<td>
<a href="https://pkg.go.dev/github.com/odigos-io/odigos/common#DestinationType"><code>common.DestinationType</code></a>
</td>
<td>
   <span class="text-muted">No description provided.</span>
   </td>
</tr>
<tr>
<td>
<code>destinationName</code> <B>[Required]</B>
</td>
<td>
<code>string</code>
</td>
<td>
   <span class="text-muted">No description provided.</span>
   </td>
</tr>
<tr>
<td>
<code>data</code> <B>[Required]</B>
</td>
<td>
<code>map[string]string</code>
</td>
<td>
   <span class="text-muted">No description provided.</span>
   </td>
</tr>
<tr>
<td>
<code>secretRef</code> <B>[Required]</B>
</td>
<td>
<a href="https://kubernetes.io/docs/reference/generated/kubernetes-api/v1.31/#localobjectreference-v1-core"><code>core/v1.LocalObjectReference</code></a>
</td>
<td>
   <span class="text-muted">No description provided.</span>
   </td>
</tr>
<tr>
<td>
<code>signals</code> <B>[Required]</B>
</td>
<td>
<a href="https://pkg.go.dev/github.com/odigos-io/odigos/common#ObservabilitySignal"><code>[]common.ObservabilitySignal</code></a>
</td>
<td>
   <span class="text-muted">No description provided.</span>
   </td>
</tr>
<tr>
<td>
<code>sourceSelector</code>
</td>
<td>
<a href="#odigos-io-v1alpha1-SourceSelector"><code>SourceSelector</code></a>
</td>
<td>
   <p>SourceSelector defines which sources can send data to this destination.
If not specified, defaults to &quot;all&quot;.</p>
</td>
</tr>
</tbody>
</table>

## `DestinationStatus` <a id="odigos-io-v1alpha1-DestinationStatus"></a>
    

**Appears in:**

- [Destination](#odigos-io-v1alpha1-Destination)

<p>DestinationStatus defines the observed state of Destination</p>

<table class="table">
<thead><tr><th width="30%">Field</th><th>Type</th><th>Description</th></tr></thead>
<tbody>
    
  
<tr>
<td>
<code>conditions</code> <B>[Required]</B>
</td>
<td>
<a href="https://kubernetes.io/docs/reference/generated/kubernetes-api/v1.31/#condition-v1-meta"><code>[]meta/v1.Condition</code></a>
</td>
<td>
   <p>Represents the observations of a destination's current state.</p>
</td>
</tr>
</tbody>
</table>

## `EnvVar` <a id="odigos-io-v1alpha1-EnvVar"></a>
    

**Appears in:**

- [RuntimeDetailsByContainer](#odigos-io-v1alpha1-RuntimeDetailsByContainer)

<table class="table">
<thead><tr><th width="30%">Field</th><th>Type</th><th>Description</th></tr></thead>
<tbody>
    
  
<tr>
<td>
<code>name</code> <B>[Required]</B>
</td>
<td>
<code>string</code>
</td>
<td>
   <span class="text-muted">No description provided.</span>
   </td>
</tr>
<tr>
<td>
<code>value</code> <B>[Required]</B>
</td>
<td>
<code>string</code>
</td>
<td>
   <span class="text-muted">No description provided.</span>
   </td>
</tr>
</tbody>
</table>

## `HeadSamplingConfig` <a id="odigos-io-v1alpha1-HeadSamplingConfig"></a>
    

**Appears in:**

- [SdkConfig](#odigos-io-v1alpha1-SdkConfig)

<p>HeadSamplingConfig is a set of attribute rules.
The first attribute rule that evaluates to true is used to determine the sampling decision based on its fraction.</p>
<p>If none of the rules evaluate to true, the fallback fraction is used to determine the sampling decision.</p>

<table class="table">
<thead><tr><th width="30%">Field</th><th>Type</th><th>Description</th></tr></thead>
<tbody>
    
  
<tr>
<td>
<code>attributesAndSamplerRules</code> <B>[Required]</B>
</td>
<td>
<a href="#odigos-io-v1alpha1-AttributesAndSamplerRule"><code>[]AttributesAndSamplerRule</code></a>
</td>
<td>
   <span class="text-muted">No description provided.</span>
   </td>
</tr>
<tr>
<td>
<code>fallbackFraction</code> <B>[Required]</B>
</td>
<td>
<code>float64</code>
</td>
<td>
   <p>Used as a fallback if all rules evaluate to false,
it may be empty - in this case the default value will be 1 - all spans are sampled.
it should be a float value in the range [0, 1] - the fraction of spans to sample.
a value of 0 means no spans are sampled if none of the rules evaluate to true.</p>
</td>
</tr>
</tbody>
</table>

## `InstrumentationConfigSpec` <a id="odigos-io-v1alpha1-InstrumentationConfigSpec"></a>
    

**Appears in:**

- [InstrumentationConfig](#odigos-io-v1alpha1-InstrumentationConfig)

<p>Config for the OpenTelemeetry SDKs that should be applied to a workload.
The workload is identified by the owner reference</p>

<table class="table">
<thead><tr><th width="30%">Field</th><th>Type</th><th>Description</th></tr></thead>
<tbody>
    
  
<tr>
<td>
<code>serviceName</code> <B>[Required]</B>
</td>
<td>
<code>string</code>
</td>
<td>
   <p>the service.name property is used to populate the <code>service.name</code> resource attribute in the telemetry generated by this workload</p>
</td>
</tr>
<tr>
<td>
<code>agentInjectionEnabled</code> <B>[Required]</B>
</td>
<td>
<code>bool</code>
</td>
<td>
   <p>determines if odigos should inject agents to pods of this workload.</p>
</td>
</tr>
<tr>
<td>
<code>containers</code> <B>[Required]</B>
</td>
<td>
<a href="#odigos-io-v1alpha1-ContainerConfig"><code>[]ContainerConfig</code></a>
</td>
<td>
   <p>configuration for each instrumented container in the workload</p>
</td>
</tr>
<tr>
<td>
<code>sdkConfigs</code> <B>[Required]</B>
</td>
<td>
<a href="#odigos-io-v1alpha1-SdkConfig"><code>[]SdkConfig</code></a>
</td>
<td>
   <p>Configuration for the OpenTelemetry SDKs that this workload should use.
The SDKs are identified by the programming language they are written in.
TODO: consider adding more granular control over the SDKs, such as community/enterprise, native/ebpf.</p>
</td>
</tr>
</tbody>
</table>

## `InstrumentationConfigStatus` <a id="odigos-io-v1alpha1-InstrumentationConfigStatus"></a>
    

**Appears in:**

- [InstrumentationConfig](#odigos-io-v1alpha1-InstrumentationConfig)

<table class="table">
<thead><tr><th width="30%">Field</th><th>Type</th><th>Description</th></tr></thead>
<tbody>
    
  
<tr>
<td>
<code>runtimeDetailsByContainer</code> <B>[Required]</B>
</td>
<td>
<a href="#odigos-io-v1alpha1-RuntimeDetailsByContainer"><code>[]RuntimeDetailsByContainer</code></a>
</td>
<td>
   <p>Capture Runtime Details for the workloads that this CR applies to.</p>
</td>
</tr>
<tr>
<td>
<code>conditions</code> <B>[Required]</B>
</td>
<td>
<a href="https://kubernetes.io/docs/reference/generated/kubernetes-api/v1.31/#condition-v1-meta"><code>[]meta/v1.Condition</code></a>
</td>
<td>
   <p>Represents the observations of a InstrumentationConfig's current state.</p>
</td>
</tr>
<tr>
<td>
<code>workloadRolloutHash</code> <B>[Required]</B>
</td>
<td>
<code>string</code>
</td>
<td>
<<<<<<< HEAD
   <p>TODO: add nice comment for this</p>
=======
   <p>The hash used to determine whether the associated workload needs to be rolled out.
This hash is calculated based on the containers config array and takes into account the
container name, Instrumented flag and the OTel distro name.</p>
>>>>>>> d2e3e543
</td>
</tr>
</tbody>
</table>

## `InstrumentationInstanceSpec` <a id="odigos-io-v1alpha1-InstrumentationInstanceSpec"></a>
    

**Appears in:**

- [InstrumentationInstance](#odigos-io-v1alpha1-InstrumentationInstance)

<table class="table">
<thead><tr><th width="30%">Field</th><th>Type</th><th>Description</th></tr></thead>
<tbody>
    
  
<tr>
<td>
<code>containerName</code> <B>[Required]</B>
</td>
<td>
<code>string</code>
</td>
<td>
   <p>stores the name of the container in the pod where the SDK is running.
The pod details can be found as the owner reference on the CR.</p>
</td>
</tr>
</tbody>
</table>

## `InstrumentationInstanceStatus` <a id="odigos-io-v1alpha1-InstrumentationInstanceStatus"></a>
    

**Appears in:**

- [InstrumentationInstance](#odigos-io-v1alpha1-InstrumentationInstance)

<p>InstrumentationInstanceStatus defines the observed state of InstrumentationInstance
If the instrumentation is not active, this CR should be deleted</p>

<table class="table">
<thead><tr><th width="30%">Field</th><th>Type</th><th>Description</th></tr></thead>
<tbody>
    
  
<tr>
<td>
<code>identifyingAttributes</code> <B>[Required]</B>
</td>
<td>
<a href="#odigos-io-v1alpha1-Attribute"><code>[]Attribute</code></a>
</td>
<td>
   <p>Attributes that identify the SDK and are reported as resource attributes in the generated telemetry.
One can identify if an arbitrary telemetry is generated by this SDK by checking those resource attributes.</p>
</td>
</tr>
<tr>
<td>
<code>nonIdentifyingAttributes</code> <B>[Required]</B>
</td>
<td>
<a href="#odigos-io-v1alpha1-Attribute"><code>[]Attribute</code></a>
</td>
<td>
   <p>Attributes that are not reported as resource attributes but useful to describe characteristics of the SDK.</p>
</td>
</tr>
<tr>
<td>
<code>healthy</code> <B>[Required]</B>
</td>
<td>
<code>bool</code>
</td>
<td>
   <p>Healthy true means that the odigos agent has started the SDK, and there are no errors. User can expect telemetry to be generated.
Healthy false means that the agent has stopped and telemetry data is not expected to be generated.
Healthy nil means that the agent did not report any health status yet (prefer to always report health status).</p>
</td>
</tr>
<tr>
<td>
<code>message</code> <B>[Required]</B>
</td>
<td>
<code>string</code>
</td>
<td>
   <p>message is a human readable message indicating details about the SDK general health.
can be omitted if healthy is true</p>
</td>
</tr>
<tr>
<td>
<code>reason</code> <B>[Required]</B>
</td>
<td>
<code>string</code>
</td>
<td>
   <p>reason contains a programmatic identifier indicating the reason for the component status.
Producers of specific condition types may define expected values and meanings for this field,
and whether the values are considered a guaranteed API.</p>
</td>
</tr>
<tr>
<td>
<code>lastStatusTime</code> <B>[Required]</B>
</td>
<td>
<a href="https://kubernetes.io/docs/reference/generated/kubernetes-api/v1.31/#time-v1-meta"><code>meta/v1.Time</code></a>
</td>
<td>
   <span class="text-muted">No description provided.</span>
   </td>
</tr>
<tr>
<td>
<code>components</code> <B>[Required]</B>
</td>
<td>
<a href="#odigos-io-v1alpha1-InstrumentationLibraryStatus"><code>[]InstrumentationLibraryStatus</code></a>
</td>
<td>
   <span class="text-muted">No description provided.</span>
   </td>
</tr>
</tbody>
</table>

## `InstrumentationLibraryConfig` <a id="odigos-io-v1alpha1-InstrumentationLibraryConfig"></a>
    

**Appears in:**

- [SdkConfig](#odigos-io-v1alpha1-SdkConfig)

<table class="table">
<thead><tr><th width="30%">Field</th><th>Type</th><th>Description</th></tr></thead>
<tbody>
    
  
<tr>
<td>
<code>libraryId</code> <B>[Required]</B>
</td>
<td>
<a href="#odigos-io-v1alpha1-InstrumentationLibraryId"><code>InstrumentationLibraryId</code></a>
</td>
<td>
   <span class="text-muted">No description provided.</span>
   </td>
</tr>
<tr>
<td>
<code>traceConfig</code> <B>[Required]</B>
</td>
<td>
<a href="#odigos-io-v1alpha1-InstrumentationLibraryConfigTraces"><code>InstrumentationLibraryConfigTraces</code></a>
</td>
<td>
   <span class="text-muted">No description provided.</span>
   </td>
</tr>
<tr>
<td>
<code>payloadCollection</code> <B>[Required]</B>
</td>
<td>
<a href="https://pkg.go.dev/github.com/odigos-io/odigos/api/odigos/v1alpha1/instrumentationrules#PayloadCollection"><code>instrumentationrules.PayloadCollection</code></a>
</td>
<td>
   <span class="text-muted">No description provided.</span>
   </td>
</tr>
<tr>
<td>
<code>codeAttributes</code> <B>[Required]</B>
</td>
<td>
<a href="https://pkg.go.dev/github.com/odigos-io/odigos/api/odigos/v1alpha1/instrumentationrules#CodeAttributes"><code>instrumentationrules.CodeAttributes</code></a>
</td>
<td>
   <p>code attributes configuration for a specific library.
if not set, the default code attributes configuration for the workload will be used.
if set, but internal fields are empty, those fields will be used from the default configuration.</p>
</td>
</tr>
</tbody>
</table>

## `InstrumentationLibraryConfigTraces` <a id="odigos-io-v1alpha1-InstrumentationLibraryConfigTraces"></a>
    

**Appears in:**

- [InstrumentationLibraryConfig](#odigos-io-v1alpha1-InstrumentationLibraryConfig)

<table class="table">
<thead><tr><th width="30%">Field</th><th>Type</th><th>Description</th></tr></thead>
<tbody>
    
  
<tr>
<td>
<code>enabled</code> <B>[Required]</B>
</td>
<td>
<code>bool</code>
</td>
<td>
   <p>Whether the instrumentation library is enabled to record traces.
When false, it is expected that the instrumentation library does not produce any spans regardless of any other configuration.
When true, the instrumentation library should produce spans according to the other configuration options.
If not specified, the default value for this signal should be used (whether to enable libraries by default or not).</p>
</td>
</tr>
</tbody>
</table>

## `InstrumentationLibraryId` <a id="odigos-io-v1alpha1-InstrumentationLibraryId"></a>
    

**Appears in:**

- [InstrumentationLibraryConfig](#odigos-io-v1alpha1-InstrumentationLibraryConfig)

<table class="table">
<thead><tr><th width="30%">Field</th><th>Type</th><th>Description</th></tr></thead>
<tbody>
    
  
<tr>
<td>
<code>libraryName</code> <B>[Required]</B>
</td>
<td>
<code>string</code>
</td>
<td>
   <p>The name of the instrumentation library</p>
<ul>
<li>Node.js: The name of the npm package: <code>@opentelemetry/instrumentation-&lt;name&gt;</code></li>
</ul>
</td>
</tr>
<tr>
<td>
<code>spanKind</code> <B>[Required]</B>
</td>
<td>
<a href="https://pkg.go.dev/github.com/odigos-io/odigos/common#SpanKind"><code>common.SpanKind</code></a>
</td>
<td>
   <p>SpanKind is only supported by Golang and will be ignored for any other SDK language.
In Go, SpanKind is used because the same instrumentation library can be utilized for different span kinds (e.g., client/server).</p>
</td>
</tr>
</tbody>
</table>

## `InstrumentationLibraryOptions` <a id="odigos-io-v1alpha1-InstrumentationLibraryOptions"></a>
    

**Appears in:**

- [OptionByContainer](#odigos-io-v1alpha1-OptionByContainer)

<p>Deprecated: configuration is done via InstrumentationConfig</p>

<table class="table">
<thead><tr><th width="30%">Field</th><th>Type</th><th>Description</th></tr></thead>
<tbody>
    
  
<tr>
<td>
<code>libraryName</code> <B>[Required]</B>
</td>
<td>
<code>string</code>
</td>
<td>
   <span class="text-muted">No description provided.</span>
   </td>
</tr>
<tr>
<td>
<code>options</code> <B>[Required]</B>
</td>
<td>
<a href="#odigos-io-v1alpha1-ConfigOption"><code>[]ConfigOption</code></a>
</td>
<td>
   <span class="text-muted">No description provided.</span>
   </td>
</tr>
</tbody>
</table>

## `InstrumentationLibraryStatus` <a id="odigos-io-v1alpha1-InstrumentationLibraryStatus"></a>
    

**Appears in:**

- [InstrumentationInstanceStatus](#odigos-io-v1alpha1-InstrumentationInstanceStatus)

<p>InstrumentationLibraryStatus defines the observed state of an InstrumentationLibrary.
if a library is not active/disable, it should not be included in the status</p>

<table class="table">
<thead><tr><th width="30%">Field</th><th>Type</th><th>Description</th></tr></thead>
<tbody>
    
  
<tr>
<td>
<code>name</code> <B>[Required]</B>
</td>
<td>
<code>string</code>
</td>
<td>
   <p>for example (&quot;net/http&quot;, &quot;@opentelemetry/instrumentation-redis&quot;)</p>
</td>
</tr>
<tr>
<td>
<code>type</code> <B>[Required]</B>
</td>
<td>
<a href="#odigos-io-v1alpha1-InstrumentationLibraryType"><code>InstrumentationLibraryType</code></a>
</td>
<td>
   <span class="text-muted">No description provided.</span>
   </td>
</tr>
<tr>
<td>
<code>identifyingAttributes</code> <B>[Required]</B>
</td>
<td>
<a href="#odigos-io-v1alpha1-Attribute"><code>[]Attribute</code></a>
</td>
<td>
   <p>Attributes that identify the component.
The combination of (Name, Type, IdentifyingAttributes) must be unique.</p>
</td>
</tr>
<tr>
<td>
<code>nonIdentifyingAttributes</code> <B>[Required]</B>
</td>
<td>
<a href="#odigos-io-v1alpha1-Attribute"><code>[]Attribute</code></a>
</td>
<td>
   <p>Attributes that do not necessarily identify the component but help describe
its characteristics.</p>
</td>
</tr>
<tr>
<td>
<code>healthy</code> <B>[Required]</B>
</td>
<td>
<code>bool</code>
</td>
<td>
   <span class="text-muted">No description provided.</span>
   </td>
</tr>
<tr>
<td>
<code>message</code> <B>[Required]</B>
</td>
<td>
<code>string</code>
</td>
<td>
   <p>message is a human readable message indicating details about the component health.
can be omitted if healthy is true</p>
</td>
</tr>
<tr>
<td>
<code>reason</code> <B>[Required]</B>
</td>
<td>
<code>string</code>
</td>
<td>
   <p>reason contains a programmatic identifier indicating the reason for the SDK status.
Producers of specific condition types may define expected values and meanings for this field,
and whether the values are considered a guaranteed API.</p>
</td>
</tr>
<tr>
<td>
<code>lastStatusTime</code> <B>[Required]</B>
</td>
<td>
<a href="https://kubernetes.io/docs/reference/generated/kubernetes-api/v1.31/#time-v1-meta"><code>meta/v1.Time</code></a>
</td>
<td>
   <span class="text-muted">No description provided.</span>
   </td>
</tr>
</tbody>
</table>

## `InstrumentationLibraryType` <a id="odigos-io-v1alpha1-InstrumentationLibraryType"></a>
    
(Alias of `string`)

**Appears in:**

- [InstrumentationLibraryStatus](#odigos-io-v1alpha1-InstrumentationLibraryStatus)



## `InstrumentationRuleSpec` <a id="odigos-io-v1alpha1-InstrumentationRuleSpec"></a>
    

**Appears in:**

- [InstrumentationRule](#odigos-io-v1alpha1-InstrumentationRule)

<table class="table">
<thead><tr><th width="30%">Field</th><th>Type</th><th>Description</th></tr></thead>
<tbody>
    
  
<tr>
<td>
<code>ruleName</code> <B>[Required]</B>
</td>
<td>
<code>string</code>
</td>
<td>
   <p>Allows you to attach a meaningful name to the rule for convenience. Odigos does not use or assume any meaning from this field.</p>
</td>
</tr>
<tr>
<td>
<code>notes</code> <B>[Required]</B>
</td>
<td>
<code>string</code>
</td>
<td>
   <p>A free-form text field that allows you to attach notes regarding the rule for convenience. For example: why it was added. Odigos does not use or assume any meaning from this field.</p>
</td>
</tr>
<tr>
<td>
<code>disabled</code> <B>[Required]</B>
</td>
<td>
<code>bool</code>
</td>
<td>
   <p>A boolean field allowing to temporarily disable the rule, but keep it around for future use</p>
</td>
</tr>
<tr>
<td>
<code>workloads</code> <B>[Required]</B>
</td>
<td>
<code>[]github.com/odigos-io/odigos/api/k8sconsts.PodWorkload</code>
</td>
<td>
   <p>An array of workload objects (name, namespace, kind) to which the rule should be applied. If not specified, the rule will be applied to all workloads. empty array will render the rule inactive.</p>
</td>
</tr>
<tr>
<td>
<code>instrumentationLibraries</code> <B>[Required]</B>
</td>
<td>
<a href="#odigos-io-v1alpha1-[]github-com-odigos-io-odigos-api-odigos-v1alpha1-InstrumentationLibraryGlobalId"><code>[]github.com/odigos-io/odigos/api/odigos/v1alpha1.InstrumentationLibraryGlobalId</code></a>
</td>
<td>
   <p>For fine grained control, the user can specify the instrumentation library to use.
One can specify same rule for multiple languages and libraries at the same time.
If nil, all instrumentation libraries will be used.
If empty, no instrumentation libraries will be used.</p>
</td>
</tr>
<tr>
<td>
<code>payloadCollection</code> <B>[Required]</B>
</td>
<td>
<a href="https://pkg.go.dev/github.com/odigos-io/odigos/api/odigos/v1alpha1/instrumentationrules#PayloadCollection"><code>instrumentationrules.PayloadCollection</code></a>
</td>
<td>
   <p>Allows to configure payload collection aspects for different types of payloads.</p>
</td>
</tr>
<tr>
<td>
<code>otelSdks</code> <B>[Required]</B>
</td>
<td>
<a href="https://pkg.go.dev/github.com/odigos-io/odigos/api/odigos/v1alpha1/instrumentationrules#OtelSdks"><code>instrumentationrules.OtelSdks</code></a>
</td>
<td>
   <p>Set the OtelSdk to use for the workloads in this rule.
instrumentation libraries will be ignored if set.
the rule will be used only for languages which are specified, and ignored otherwise.</p>
</td>
</tr>
<tr>
<td>
<code>codeAttributes</code> <B>[Required]</B>
</td>
<td>
<a href="https://pkg.go.dev/github.com/odigos-io/odigos/api/odigos/v1alpha1/instrumentationrules#CodeAttributes"><code>instrumentationrules.CodeAttributes</code></a>
</td>
<td>
   <p>Configure which code attributes should be recorded as span attributes.</p>
</td>
</tr>
</tbody>
</table>

## `InstrumentationRuleStatus` <a id="odigos-io-v1alpha1-InstrumentationRuleStatus"></a>
    

**Appears in:**

- [InstrumentationRule](#odigos-io-v1alpha1-InstrumentationRule)

<table class="table">
<thead><tr><th width="30%">Field</th><th>Type</th><th>Description</th></tr></thead>
<tbody>
    
  
<tr>
<td>
<code>conditions</code> <B>[Required]</B>
</td>
<td>
<a href="https://kubernetes.io/docs/reference/generated/kubernetes-api/v1.31/#condition-v1-meta"><code>[]meta/v1.Condition</code></a>
</td>
<td>
   <p>Represents the observations of a instrumentationrule's current state.
Known .status.conditions.type are: &quot;Available&quot;, &quot;Progressing&quot;</p>
</td>
</tr>
</tbody>
</table>

## `InstrumentedApplicationSpec` <a id="odigos-io-v1alpha1-InstrumentedApplicationSpec"></a>
    

**Appears in:**

- [InstrumentedApplication](#odigos-io-v1alpha1-InstrumentedApplication)

<p>InstrumentedApplicationSpec defines the desired state of InstrumentedApplication</p>
<p>Deprecated: in favour of InstrumentationConfig</p>

<table class="table">
<thead><tr><th width="30%">Field</th><th>Type</th><th>Description</th></tr></thead>
<tbody>
    
  
<tr>
<td>
<code>runtimeDetails</code> <B>[Required]</B>
</td>
<td>
<a href="#odigos-io-v1alpha1-RuntimeDetailsByContainer"><code>[]RuntimeDetailsByContainer</code></a>
</td>
<td>
   <span class="text-muted">No description provided.</span>
   </td>
</tr>
<tr>
<td>
<code>options</code> <B>[Required]</B>
</td>
<td>
<a href="#odigos-io-v1alpha1-OptionByContainer"><code>[]OptionByContainer</code></a>
</td>
<td>
   <span class="text-muted">No description provided.</span>
   </td>
</tr>
</tbody>
</table>

## `InstrumentedApplicationStatus` <a id="odigos-io-v1alpha1-InstrumentedApplicationStatus"></a>
    

**Appears in:**

- [InstrumentedApplication](#odigos-io-v1alpha1-InstrumentedApplication)

<p>InstrumentedApplicationStatus defines the observed state of InstrumentedApplication</p>
<p>Deprecated: in favour of InstrumentationConfig</p>

<table class="table">
<thead><tr><th width="30%">Field</th><th>Type</th><th>Description</th></tr></thead>
<tbody>
    
  
<tr>
<td>
<code>conditions</code> <B>[Required]</B>
</td>
<td>
<a href="https://kubernetes.io/docs/reference/generated/kubernetes-api/v1.31/#condition-v1-meta"><code>[]meta/v1.Condition</code></a>
</td>
<td>
   <p>Represents the observations of a nstrumentedApplication's current state.</p>
</td>
</tr>
</tbody>
</table>

## `OdigosConfigurationSpec` <a id="odigos-io-v1alpha1-OdigosConfigurationSpec"></a>
    

**Appears in:**

- [OdigosConfiguration](#odigos-io-v1alpha1-OdigosConfiguration)

<p>OdigosConfigurationSpec defines the desired state of OdigosConfiguration</p>
<p>Deprecated: Use common.OdigosConfiguration instead</p>

<table class="table">
<thead><tr><th width="30%">Field</th><th>Type</th><th>Description</th></tr></thead>
<tbody>
    
  
<tr>
<td>
<code>odigosVersion</code> <B>[Required]</B>
</td>
<td>
<code>string</code>
</td>
<td>
   <span class="text-muted">No description provided.</span>
   </td>
</tr>
<tr>
<td>
<code>configVersion</code> <B>[Required]</B>
</td>
<td>
<code>int</code>
</td>
<td>
   <span class="text-muted">No description provided.</span>
   </td>
</tr>
<tr>
<td>
<code>telemetryEnabled</code> <B>[Required]</B>
</td>
<td>
<code>bool</code>
</td>
<td>
   <span class="text-muted">No description provided.</span>
   </td>
</tr>
<tr>
<td>
<code>openshiftEnabled</code> <B>[Required]</B>
</td>
<td>
<code>bool</code>
</td>
<td>
   <span class="text-muted">No description provided.</span>
   </td>
</tr>
<tr>
<td>
<code>ignoredNamespaces</code> <B>[Required]</B>
</td>
<td>
<code>[]string</code>
</td>
<td>
   <span class="text-muted">No description provided.</span>
   </td>
</tr>
<tr>
<td>
<code>ignoredContainers</code> <B>[Required]</B>
</td>
<td>
<code>[]string</code>
</td>
<td>
   <span class="text-muted">No description provided.</span>
   </td>
</tr>
<tr>
<td>
<code>psp</code> <B>[Required]</B>
</td>
<td>
<code>bool</code>
</td>
<td>
   <span class="text-muted">No description provided.</span>
   </td>
</tr>
<tr>
<td>
<code>imagePrefix</code> <B>[Required]</B>
</td>
<td>
<code>string</code>
</td>
<td>
   <span class="text-muted">No description provided.</span>
   </td>
</tr>
<tr>
<td>
<code>odigletImage</code> <B>[Required]</B>
</td>
<td>
<code>string</code>
</td>
<td>
   <span class="text-muted">No description provided.</span>
   </td>
</tr>
<tr>
<td>
<code>instrumentorImage</code> <B>[Required]</B>
</td>
<td>
<code>string</code>
</td>
<td>
   <span class="text-muted">No description provided.</span>
   </td>
</tr>
<tr>
<td>
<code>autoscalerImage</code> <B>[Required]</B>
</td>
<td>
<code>string</code>
</td>
<td>
   <span class="text-muted">No description provided.</span>
   </td>
</tr>
<tr>
<td>
<code>collectorGateway</code> <B>[Required]</B>
</td>
<td>
<a href="#odigos-io-v1alpha1-CollectorGatewayConfiguration"><code>CollectorGatewayConfiguration</code></a>
</td>
<td>
   <span class="text-muted">No description provided.</span>
   </td>
</tr>
<tr>
<td>
<code>goAutoIncludeCodeAttributes</code> <B>[Required]</B>
</td>
<td>
<code>bool</code>
</td>
<td>
   <p>this is internal currently, and is not exposed on the CLI / helm
used for odigos enterprise</p>
</td>
</tr>
</tbody>
</table>

## `Operator` <a id="odigos-io-v1alpha1-Operator"></a>
    
(Alias of `string`)

**Appears in:**

- [AttributeCondition](#odigos-io-v1alpha1-AttributeCondition)



## `OptionByContainer` <a id="odigos-io-v1alpha1-OptionByContainer"></a>
    

**Appears in:**

- [InstrumentedApplicationSpec](#odigos-io-v1alpha1-InstrumentedApplicationSpec)

<p>Deprecated: configuration is done via InstrumentationConfig</p>

<table class="table">
<thead><tr><th width="30%">Field</th><th>Type</th><th>Description</th></tr></thead>
<tbody>
    
  
<tr>
<td>
<code>containerName</code> <B>[Required]</B>
</td>
<td>
<code>string</code>
</td>
<td>
   <span class="text-muted">No description provided.</span>
   </td>
</tr>
<tr>
<td>
<code>instrumentationsLibraries</code> <B>[Required]</B>
</td>
<td>
<a href="#odigos-io-v1alpha1-InstrumentationLibraryOptions"><code>[]InstrumentationLibraryOptions</code></a>
</td>
<td>
   <span class="text-muted">No description provided.</span>
   </td>
</tr>
</tbody>
</table>

## `OtherAgent` <a id="odigos-io-v1alpha1-OtherAgent"></a>
    

**Appears in:**

- [RuntimeDetailsByContainer](#odigos-io-v1alpha1-RuntimeDetailsByContainer)

<table class="table">
<thead><tr><th width="30%">Field</th><th>Type</th><th>Description</th></tr></thead>
<tbody>
    
  
<tr>
<td>
<code>name</code> <B>[Required]</B>
</td>
<td>
<code>string</code>
</td>
<td>
   <span class="text-muted">No description provided.</span>
   </td>
</tr>
</tbody>
</table>

## `ProcessingState` <a id="odigos-io-v1alpha1-ProcessingState"></a>
    
(Alias of `string`)

**Appears in:**

- [RuntimeDetailsByContainer](#odigos-io-v1alpha1-RuntimeDetailsByContainer)



## `ProcessorSpec` <a id="odigos-io-v1alpha1-ProcessorSpec"></a>
    

**Appears in:**

- [Processor](#odigos-io-v1alpha1-Processor)

<p>ProcessorSpec defines the an OpenTelemetry Collector processor in odigos telemetry pipeline</p>

<table class="table">
<thead><tr><th width="30%">Field</th><th>Type</th><th>Description</th></tr></thead>
<tbody>
    
  
<tr>
<td>
<code>type</code> <B>[Required]</B>
</td>
<td>
<code>string</code>
</td>
<td>
   <p>type of the processor (batch, attributes, etc).
this field is only the type, not it's instance name in the collector configuration yaml</p>
</td>
</tr>
<tr>
<td>
<code>processorName</code> <B>[Required]</B>
</td>
<td>
<code>string</code>
</td>
<td>
   <p>this name is solely for the user convenience, to attach a meaningful name to the processor.
odigos must not assume any semantics from this name.
odigos cannot assume this name is unique, not empty, exclude spaces or dots, limited in length, etc.</p>
</td>
</tr>
<tr>
<td>
<code>notes</code> <B>[Required]</B>
</td>
<td>
<code>string</code>
</td>
<td>
   <p>user can attach notes to the processor, to document its purpose, usage, etc.</p>
</td>
</tr>
<tr>
<td>
<code>disabled</code> <B>[Required]</B>
</td>
<td>
<code>bool</code>
</td>
<td>
   <p>disable is a flag to enable or disable the processor.
if the processor is disabled, it will not be included in the collector configuration yaml.
this allows the user to keep the processor configuration in the CR, but disable it temporarily.</p>
</td>
</tr>
<tr>
<td>
<code>signals</code> <B>[Required]</B>
</td>
<td>
<a href="https://pkg.go.dev/github.com/odigos-io/odigos/common#ObservabilitySignal"><code>[]common.ObservabilitySignal</code></a>
</td>
<td>
   <p>signals can be used to control which observability signals are processed by the processor.</p>
</td>
</tr>
<tr>
<td>
<code>collectorRoles</code> <B>[Required]</B>
</td>
<td>
<a href="#odigos-io-v1alpha1-CollectorsGroupRole"><code>[]CollectorsGroupRole</code></a>
</td>
<td>
   <p>control which collector roles in odigos pipeline this processor is attached to.</p>
</td>
</tr>
<tr>
<td>
<code>orderHint</code> <B>[Required]</B>
</td>
<td>
<code>int</code>
</td>
<td>
   <p>control the order of processors.
a processor with lower order hint value will be placed before other processors with higher value.
if 2 processors have the same value, the order is arbitrary.
if the value is missing (or 0) the processor can be placed anywhere in the pipeline</p>
</td>
</tr>
<tr>
<td>
<code>processorConfig</code> <B>[Required]</B>
</td>
<td>
<a href="https://pkg.go.dev/k8s.io/apimachinery/pkg/runtime/#RawExtension"><code>k8s.io/apimachinery/pkg/runtime.RawExtension</code></a>
</td>
<td>
   <p>this it the configuration of the opentelemetry collector processor component with the type specified in 'type'.</p>
</td>
</tr>
</tbody>
</table>

## `ProcessorStatus` <a id="odigos-io-v1alpha1-ProcessorStatus"></a>
    

**Appears in:**

- [Processor](#odigos-io-v1alpha1-Processor)

<p>ProcessorStatus defines the observed state of the processor</p>



## `RuntimeDetailsByContainer` <a id="odigos-io-v1alpha1-RuntimeDetailsByContainer"></a>
    

**Appears in:**

- [InstrumentationConfigStatus](#odigos-io-v1alpha1-InstrumentationConfigStatus)
- [InstrumentedApplicationSpec](#odigos-io-v1alpha1-InstrumentedApplicationSpec)

<table class="table">
<thead><tr><th width="30%">Field</th><th>Type</th><th>Description</th></tr></thead>
<tbody>
    
  
<tr>
<td>
<code>containerName</code> <B>[Required]</B>
</td>
<td>
<code>string</code>
</td>
<td>
   <span class="text-muted">No description provided.</span>
   </td>
</tr>
<tr>
<td>
<code>language</code> <B>[Required]</B>
</td>
<td>
<a href="https://pkg.go.dev/github.com/odigos-io/odigos/common#ProgrammingLanguage"><code>common.ProgrammingLanguage</code></a>
</td>
<td>
   <span class="text-muted">No description provided.</span>
   </td>
</tr>
<tr>
<td>
<code>runtimeVersion</code> <B>[Required]</B>
</td>
<td>
<code>string</code>
</td>
<td>
   <span class="text-muted">No description provided.</span>
   </td>
</tr>
<tr>
<td>
<code>envVars</code> <B>[Required]</B>
</td>
<td>
<a href="#odigos-io-v1alpha1-EnvVar"><code>[]EnvVar</code></a>
</td>
<td>
   <span class="text-muted">No description provided.</span>
   </td>
</tr>
<tr>
<td>
<code>otherAgent</code> <B>[Required]</B>
</td>
<td>
<a href="#odigos-io-v1alpha1-OtherAgent"><code>OtherAgent</code></a>
</td>
<td>
   <span class="text-muted">No description provided.</span>
   </td>
</tr>
<tr>
<td>
<code>libCType</code> <B>[Required]</B>
</td>
<td>
<a href="https://pkg.go.dev/github.com/odigos-io/odigos/common#LibCType"><code>common.LibCType</code></a>
</td>
<td>
   <span class="text-muted">No description provided.</span>
   </td>
</tr>
<tr>
<td>
<code>criErrorMessage</code> <B>[Required]</B>
</td>
<td>
<code>string</code>
</td>
<td>
   <p>Stores the error message from the CRI runtime if returned to prevent instrumenting the container if an error exists.</p>
</td>
</tr>
<tr>
<td>
<code>envFromContainerRuntime</code> <B>[Required]</B>
</td>
<td>
<a href="#odigos-io-v1alpha1-EnvVar"><code>[]EnvVar</code></a>
</td>
<td>
   <p>Holds the environment variables retrieved from the container runtime.</p>
</td>
</tr>
<tr>
<td>
<code>runtimeUpdateState</code> <B>[Required]</B>
</td>
<td>
<a href="#odigos-io-v1alpha1-ProcessingState"><code>ProcessingState</code></a>
</td>
<td>
   <p>A temporary variable used during migration to track whether the new runtime detection process has been executed. If empty, it indicates the process has not yet been run. This field may be removed later.</p>
</td>
</tr>
</tbody>
</table>

## `SdkConfig` <a id="odigos-io-v1alpha1-SdkConfig"></a>
    

**Appears in:**

- [InstrumentationConfigSpec](#odigos-io-v1alpha1-InstrumentationConfigSpec)

<table class="table">
<thead><tr><th width="30%">Field</th><th>Type</th><th>Description</th></tr></thead>
<tbody>
    
  
<tr>
<td>
<code>language</code> <B>[Required]</B>
</td>
<td>
<a href="https://pkg.go.dev/github.com/odigos-io/odigos/common#ProgrammingLanguage"><code>common.ProgrammingLanguage</code></a>
</td>
<td>
   <p>The language of the SDK being configured</p>
</td>
</tr>
<tr>
<td>
<code>instrumentationLibraryConfigs</code> <B>[Required]</B>
</td>
<td>
<a href="#odigos-io-v1alpha1-InstrumentationLibraryConfig"><code>[]InstrumentationLibraryConfig</code></a>
</td>
<td>
   <p>configurations for the instrumentation libraries the the SDK should use</p>
</td>
</tr>
<tr>
<td>
<code>headSamplerConfig</code> <B>[Required]</B>
</td>
<td>
<a href="#odigos-io-v1alpha1-HeadSamplingConfig"><code>HeadSamplingConfig</code></a>
</td>
<td>
   <p>HeadSamplingConfig is a set sampling rules.
This config currently only applies to root spans.
In the Future we might add another level of configuration base on the parent span (ParentBased Sampling)</p>
</td>
</tr>
<tr>
<td>
<code>payloadCollection</code> <B>[Required]</B>
</td>
<td>
<a href="https://pkg.go.dev/github.com/odigos-io/odigos/api/odigos/v1alpha1/instrumentationrules#PayloadCollection"><code>instrumentationrules.PayloadCollection</code></a>
</td>
<td>
   <span class="text-muted">No description provided.</span>
   </td>
</tr>
<tr>
<td>
<code>codeAttributes</code> <B>[Required]</B>
</td>
<td>
<a href="https://pkg.go.dev/github.com/odigos-io/odigos/api/odigos/v1alpha1/instrumentationrules#CodeAttributes"><code>instrumentationrules.CodeAttributes</code></a>
</td>
<td>
   <p>default configuration for collecting code attributes, in case the instrumentation library does not provide a configuration.</p>
</td>
</tr>
</tbody>
</table>

## `SourceSelector` <a id="odigos-io-v1alpha1-SourceSelector"></a>
    

**Appears in:**

- [DestinationSpec](#odigos-io-v1alpha1-DestinationSpec)

<table class="table">
<thead><tr><th width="30%">Field</th><th>Type</th><th>Description</th></tr></thead>
<tbody>
    
  
<tr>
<td>
<code>namespaces</code>
</td>
<td>
<code>[]string</code>
</td>
<td>
   <p>If a namespace is specified, all workloads (sources) within that namespace are allowed to send data.
Example:
namespaces: [&quot;default&quot;, &quot;production&quot;]
This means the destination will receive data from all sources in &quot;default&quot; and &quot;production&quot; namespaces.</p>
</td>
</tr>
<tr>
<td>
<code>groups</code>
</td>
<td>
<code>[]string</code>
</td>
<td>
   <p>Workloads (sources) are assigned to groups via labels (odigos.io/group-backend: true), allowing a more flexible selection mechanism.
Example:
groups: [&quot;backend&quot;, &quot;monitoring&quot;]
This means the destination will receive data only from sources labeled with &quot;backend&quot; or &quot;monitoring&quot;.</p>
</td>
</tr>
</tbody>
</table>

## `SourceSpec` <a id="odigos-io-v1alpha1-SourceSpec"></a>
    

**Appears in:**

- [Source](#odigos-io-v1alpha1-Source)

<table class="table">
<thead><tr><th width="30%">Field</th><th>Type</th><th>Description</th></tr></thead>
<tbody>
    
  
<tr>
<td>
<code>workload</code> <B>[Required]</B>
</td>
<td>
<code>k8sconsts.PodWorkload</code>
</td>
<td>
   <p>Workload represents the workload or namespace to be instrumented.
This field is required upon creation and cannot be modified.</p>
</td>
</tr>
<tr>
<td>
<code>disableInstrumentation</code> <B>[Required]</B>
</td>
<td>
<code>bool</code>
</td>
<td>
   <p>DisableInstrumentation excludes this workload from auto-instrumentation.</p>
</td>
</tr>
<tr>
<td>
<code>otelServiceName</code>
</td>
<td>
<code>string</code>
</td>
<td>
   <p>OtelServiceName determines the &quot;service.name&quot; resource attribute which will be reported by the instrumentations of this source.
If not set, the workload name will be used.
It is not valid for namespace sources.</p>
</td>
</tr>
</tbody>
</table>

## `SourceStatus` <a id="odigos-io-v1alpha1-SourceStatus"></a>
    

**Appears in:**

- [Source](#odigos-io-v1alpha1-Source)

<table class="table">
<thead><tr><th width="30%">Field</th><th>Type</th><th>Description</th></tr></thead>
<tbody>
    
  
<tr>
<td>
<code>conditions</code> <B>[Required]</B>
</td>
<td>
<a href="https://kubernetes.io/docs/reference/generated/kubernetes-api/v1.31/#condition-v1-meta"><code>[]meta/v1.Condition</code></a>
</td>
<td>
   <p>Represents the observations of a source's current state.
Known .status.conditions.type are: &quot;Available&quot;, &quot;Progressing&quot;</p>
</td>
</tr>
</tbody>
</table>
  <|MERGE_RESOLUTION|>--- conflicted
+++ resolved
@@ -1341,13 +1341,9 @@
 <code>string</code>
 </td>
 <td>
-<<<<<<< HEAD
-   <p>TODO: add nice comment for this</p>
-=======
    <p>The hash used to determine whether the associated workload needs to be rolled out.
 This hash is calculated based on the containers config array and takes into account the
 container name, Instrumented flag and the OTel distro name.</p>
->>>>>>> d2e3e543
 </td>
 </tr>
 </tbody>
