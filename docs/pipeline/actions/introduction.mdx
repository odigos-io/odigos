---
title: "Actions Introduction"
sidebarTitle: "Introduction"
---

Actions are a way to modify the OpenTelemetry data recorded by Odigos Sources, before it is exported to your Odigos Destinations.


## What are Processors?

Under the hood, Odigos uses the OpenTelemetry Collector Processors to implement actions.

Processors are a [class of OpenTelemetry Collector component](https://opentelemetry.io/docs/collector/configuration/#processors).
They are used to transform, filter, or enrich your OpenTelemetry data before it is sent to your destinations.

Few examples of processors are:
- Add a resource attribute to all spans, metrics and logs, describing the environment in which the data was collected.
- Sample a percentage of spans to reduce the volume of data sent to your backend and your costs.
- Filter out PII data from your signals which you don't want to send to your backend.

and many more...

## Benefits

- Odigos Actions are language agnostic. They run in the OpenTelemetry collectors and can act on any data type (traces, metrics, logs) no matter the source or the programming language of your service.
- Processing the data on the k8s node or the cluster level reduces the load on your services and allows you to apply the same processing rules to all your services and signals.
- Applying actions in your cluster can reduce the volume of data sent to your backend, which can reduce your costs.
- OpenTelemetry maintains a large collection of processors, which are ready to use and can be configured to your needs.

Actions are a powerful tool to help you manage your observability data and ensure that you are sending the right data to your backend.

## Adding Actions

Odigos comes with a set of common actions that you can use out of the box:

<<<<<<< HEAD
- [Add Cluster Info](addclusterinfo) - Add static cluster-scoped attributes to your data.
- [Delete Attribute](deleteattribute) - Delete attributes by name from your data.
- [Rename Attribute](rename-attribute) - Rename attributes by name in your data.
- [Probabilistic Sampler](probabilisticsampler) - Add a random sample of your data based on a specified probability.
- [Latency Sampler](latencysampler) - Add sample based on the duration of the trace.
=======
- [Add Cluster Info](/pipeline/actions/addclusterinfo) - Add static cluster-scoped attributes to your data.
- [Delete Attribute](/pipeline/actions/deleteattribute) - Delete attributes by name from your data.
- [Rename Attribute](/pipeline/actions/rename-attribute) - Rename attributes by name in your data.
- [Probabilistic Sampler](/pipeline/actions/probabilisticsampler) - Add a random sample of your data based on a specified probability.
>>>>>>> fc7b62e9

Odigos also supports adding OpenTelemetry processors with [kuberenetes CRDs](/pipeline/actions/crd) which you can apply manually or through a GitOps workflow.<|MERGE_RESOLUTION|>--- conflicted
+++ resolved
@@ -33,17 +33,10 @@
 
 Odigos comes with a set of common actions that you can use out of the box:
 
-<<<<<<< HEAD
-- [Add Cluster Info](addclusterinfo) - Add static cluster-scoped attributes to your data.
-- [Delete Attribute](deleteattribute) - Delete attributes by name from your data.
-- [Rename Attribute](rename-attribute) - Rename attributes by name in your data.
-- [Probabilistic Sampler](probabilisticsampler) - Add a random sample of your data based on a specified probability.
-- [Latency Sampler](latencysampler) - Add sample based on the duration of the trace.
-=======
 - [Add Cluster Info](/pipeline/actions/addclusterinfo) - Add static cluster-scoped attributes to your data.
 - [Delete Attribute](/pipeline/actions/deleteattribute) - Delete attributes by name from your data.
 - [Rename Attribute](/pipeline/actions/rename-attribute) - Rename attributes by name in your data.
 - [Probabilistic Sampler](/pipeline/actions/probabilisticsampler) - Add a random sample of your data based on a specified probability.
->>>>>>> fc7b62e9
+- [Latency Sampler](/pipeline/actions/latencysampler) - Add sample based on the duration of the trace.
 
 Odigos also supports adding OpenTelemetry processors with [kuberenetes CRDs](/pipeline/actions/crd) which you can apply manually or through a GitOps workflow.