---
title: "Kubernetes RBAC Permissions"
sidebarTitle: "Kubernetes Permissions"
---

This page lists the Kubernetes Roles and ClusterRoles used by Odigos and the Odigos Operator.

# Components

This section lists the RBAC policies used by the Odigos components.

## ClusterRoles

Below are the ClusterRoles used by Odigos components.

### odigos-autoscaler

| APIGroups | Resources | Resource Names | Verbs |
|---|---|---|---|
| odigos.io | instrumentationconfigs | \* | get<br />list<br />watch |
| odigos.io | sources | \* | get<br />list<br />watch |
| odigos.io | actions | \* | get<br />list<br />watch |
| odigos.io | actions/status | \* | get<br />patch<br />update |
| odigos.io | collectorsgroups/finalizers | \* | get<br />patch<br />update |
| admissionregistration.k8s.io | validatingwebhookconfigurations | \* | get<br />list<br />watch |
| admissionregistration.k8s.io | validatingwebhookconfigurations | action-validating-webhook-configuration | update |

### cleanup-clusterrole

| APIGroups | Resources | Resource Names | Verbs |
|---|---|---|---|
| odigos.io | sources | \* | list<br />delete |
| \* | pods | \* | list |

### odigos-data-collection

| APIGroups | Resources | Resource Names | Verbs |
|---|---|---|---|
| \* | nodes/stats<br />nodes/proxy | \* | get<br />list |
| \* | pods<br />namespaces | \* | get<br />list<br />watch |
| apps | replicasets<br />deployments<br />daemonsets<br />statefulsets | \* | get<br />list<br />watch |
| \* | endpoints | \* | get<br />list<br />watch |

### odigos-instrumentor

| APIGroups | Resources | Resource Names | Verbs |
|---|---|---|---|
| \* | nodes | \* | list<br />watch<br />get |
| \* | namespaces | \* | list<br />watch<br />get |
| \* | pods | \* | list<br />watch<br />get |
| batch | cronjobs | \* | list<br />watch<br />get |
| apps | daemonsets | \* | get<br />list<br />watch<br />update<br />patch |
| apps | deployments | \* | get<br />list<br />watch<br />update<br />patch |
| apps | statefulsets | \* | get<br />list<br />watch<br />update<br />patch |
| apps | statefulsets/finalizers<br />deployments/finalizers<br />daemonsets/finalizers | \* | update |
| operator.odigos.io | odigos/finalizers | \* | update |
| odigos.io | instrumentationconfigs/status | \* | get<br />patch<br />update |
| odigos.io | instrumentationconfigs | \* | create<br />delete<br />get<br />list<br />patch<br />update<br />watch |
| odigos.io | sources | \* | create<br />delete<br />get<br />list<br />patch<br />update<br />watch |
| odigos.io | sources/finalizers | \* | update |
| admissionregistration.k8s.io | mutatingwebhookconfigurations | \* | get<br />list<br />watch |
| admissionregistration.k8s.io | mutatingwebhookconfigurations | source-mutating-webhook-configuration<br />mutating-webhook-configuration | update |
| admissionregistration.k8s.io | validatingwebhookconfigurations | \* | get<br />list<br />watch |
| admissionregistration.k8s.io | validatingwebhookconfigurations | source-validating-webhook-configuration | update |

### odiglet

| APIGroups | Resources | Resource Names | Verbs |
|---|---|---|---|
| \* | pods | \* | get<br />list<br />watch |
| \* | pods/status | \* | get |
| \* | pods/finalizers | \* | update |
| \* | nodes | \* | get<br />list<br />watch<br />patch<br />update |
| odigos.io | instrumentationinstances | \* | create<br />get<br />list<br />patch<br />update<br />watch<br />delete |
| odigos.io | instrumentationinstances/status | \* | get<br />patch<br />update |
| odigos.io | instrumentationconfigs | \* | get<br />list<br />watch<br />patch<br />update |
| odigos.io | instrumentationconfigs/status | \* | get<br />patch<br />update |

### odigos-scheduler

| APIGroups | Resources | Resource Names | Verbs |
|---|---|---|---|
| odigos.io | instrumentationconfigs | \* | get<br />list<br />watch |
| \* | configmaps/finalizers | \* | update |

### odigos-ui

| APIGroups | Resources | Resource Names | Verbs |
|---|---|---|---|
| \* | namespaces | \* | get<br />list<br />patch |
| apps | deployments<br />statefulsets<br />daemonsets | \* | get<br />list<br />update<br />patch |
| batch | cronjobs | \* | get<br />list<br />update<br />patch |
| apps | replicasets | \* | get<br />list |
| \* | services | \* | get<br />list |
| \* | pods | \* | get<br />list<br />watch |
| odigos.io | instrumentationconfigs<br />instrumentationinstances | \* | get<br />list<br />watch |
| odigos.io | sources | \* | get<br />list<br />patch<br />create<br />delete |

## Roles

Below are the Roles used by Odigos components. These Roles are only scoped to the Namespace in which Odigos is installed.

### odigos-autoscaler

| APIGroups | Resources | Resource Names | Verbs |
|---|---|---|---|
| \* | configmaps | \* | get<br />list<br />watch<br />create<br />patch<br />update<br />delete |
| \* | services | \* | get<br />list<br />watch<br />create<br />patch<br />update<br />delete<br />deletecollection |
| apps | daemonsets | \* | get<br />list<br />watch<br />create<br />patch<br />update<br />delete<br />deletecollection |
| apps | daemonsets/status | \* | get |
| apps | deployments | \* | create<br />delete<br />deletecollection<br />get<br />list<br />patch<br />update<br />watch |
| apps | deployments/status | \* | get |
| autoscaling | horizontalpodautoscalers | \* | create<br />patch<br />update<br />delete |
| \* | secrets | \* | get<br />list<br />watch |
| \* | secrets | autoscaler-webhooks-cert | update |
| \* | secrets | autoscaler-webhook-cert | delete |
| odigos.io | destinations | \* | get<br />list<br />watch |
| odigos.io | destinations/status | \* | get<br />patch<br />update |
| odigos.io | processors | \* | get<br />list<br />watch<br />create<br />patch<br />update |
| actions.odigos.io | \* | \* | get<br />list<br />watch |
| actions.odigos.io | */status | \* | get<br />patch<br />update |
| odigos.io | collectorsgroups | \* | get<br />list<br />watch |
| odigos.io | collectorsgroups/status | \* | get<br />patch<br />update |

### cleanup-role

| APIGroups | Resources | Resource Names | Verbs |
|---|---|---|---|
| \* | configmaps | odigos-deployment | get |
<<<<<<< HEAD
| \* | configmaps | odigos-configuration | delete |
=======
| \* | configmaps | odigos-config | get<br />delete |
>>>>>>> 7feeeae7

### odigos-data-collection

| APIGroups | Resources | Resource Names | Verbs |
|---|---|---|---|
| \* | configmaps | odigos-data-collection | get<br />list<br />watch |

### odigos-gateway

| APIGroups | Resources | Resource Names | Verbs |
|---|---|---|---|
| \* | configmaps | odigos-gateway | get<br />list<br />watch |

### odigos-instrumentor

| APIGroups | Resources | Resource Names | Verbs |
|---|---|---|---|
| \* | configmaps | effective-config | get<br />list<br />watch |
| odigos.io | collectorsgroups | \* | get<br />list<br />watch |
| odigos.io | collectorsgroups/status | \* | get<br />list<br />watch |
| odigos.io | destinations | \* | get<br />list<br />watch |
| odigos.io | instrumentationrules | \* | get<br />list<br />watch |
| \* | secrets | \* | get<br />list<br />watch |
| \* | secrets | instrumentor-webhooks-cert | update |
| \* | secrets | webhook-cert | delete |

### odigos-leader-election-role

| APIGroups | Resources | Resource Names | Verbs |
|---|---|---|---|
| \* | events | \* | create<br />patch |
| coordination.k8s.io | leases | \* | get<br />list<br />watch<br />create<br />update<br />patch<br />delete |

### odiglet

| APIGroups | Resources | Resource Names | Verbs |
|---|---|---|---|
| odigos.io | collectorsgroups<br />collectorsgroups/status | \* | get<br />list<br />watch |

### odigos-scheduler

| APIGroups | Resources | Resource Names | Verbs |
|---|---|---|---|
| \* | configmaps | \* | get<br />list<br />watch |
| \* | configmaps | effective-config<br />odigos-deployment | patch<br />create<br />update |
| odigos.io | collectorsgroups | \* | get<br />list<br />create<br />patch<br />update<br />watch<br />delete |
| odigos.io | collectorsgroups/status | \* | get |
| odigos.io | instrumentationrules<br />processors | \* | get<br />list<br />watch<br />patch<br />delete<br />create |
| \* | secrets | \* | get<br />list<br />watch |

### odigos-ui

| APIGroups | Resources | Resource Names | Verbs |
|---|---|---|---|
| \* | configmaps | \* | get<br />list |
| \* | secrets | \* | get<br />list<br />create<br />patch<br />update<br />delete |
| odigos.io | instrumentationrules<br />destinations | \* | get<br />list<br />create<br />patch<br />update<br />delete |
| odigos.io | destinations | \* | watch |
| odigos.io | collectorsgroups | \* | get<br />list |
| actions.odigos.io | \* | \* | get<br />list<br />create<br />patch<br />update<br />delete |

# Operator

This section lists the RBAC policies used by the Odigos Operator. Many of these permissions are necessary in order to create the RBAC policies for the components listed above.

## ClusterRoles

| APIGroups | Resources | Resource Names | Verbs |
|---|---|---|---|
| \* | configmaps<br />endpoints<br />secrets | \* | create<br />delete<br />get<br />list<br />patch<br />update<br />watch |
| \* | configmaps/finalizers<br />pods/finalizers | \* | update |
| \* | events | \* | create<br />patch |
| \* | namespaces | \* | get<br />list<br />patch<br />watch |
| \* | nodes | \* | get<br />list<br />patch<br />update<br />watch |
| \* | nodes/proxy<br />nodes/stats | \* | get<br />list |
| \* | pods | \* | get<br />list<br />watch |
| \* | pods/status | \* | get |
| \* | serviceaccounts | \* | create<br />delete<br />get<br />list<br />patch<br />watch |
| \* | services | \* | create<br />delete<br />deletecollection<br />get<br />list<br />patch<br />update<br />watch |
| actions.odigos.io | \* | \* | create<br />delete<br />get<br />list<br />patch<br />update<br />watch |
| actions.odigos.io | */status | \* | get<br />patch<br />update |
| admissionregistration.k8s.io | mutatingwebhookconfigurations<br />validatingwebhookconfigurations | \* | create<br />delete<br />get<br />list<br />patch<br />update<br />watch |
| apiextensions.k8s.io | customresourcedefinitions | \* | create<br />delete<br />get<br />list<br />patch<br />update<br />watch |
| apps | daemonsets<br />deployments<br />replicasets<br />statefulsets | \* | create<br />delete<br />deletecollection<br />get<br />list<br />patch<br />update<br />watch |
| apps | daemonsets/finalizers<br />deployments/finalizers<br />replicasets/finalizers<br />statefulsets/finalizers | \* | update |
| apps | daemonsets/status<br />deployments/status<br />statefulsets/status | \* | get |
| autoscaling | horizontalpodautoscalers | \* | create<br />delete<br />patch<br />update |
| batch | cronjobs | \* | get<br />list<br />patch<br />update<br />watch |
| coordination.k8s.io | leases | \* | create<br />delete<br />get<br />list<br />patch<br />update<br />watch |
| odigos.io | \* | \* | \* |
| odigos.io | collectorsgroups/finalizers<br />sources/finalizers | \* | update |
| odigos.io | collectorsgroups/status<br />destinations/status<br />instrumentationconfigs/status<br />instrumentationinstances/status | \* | get<br />list<br />patch<br />update<br />watch |
| operator.odigos.io | odigos | \* | create<br />delete<br />get<br />list<br />patch<br />update<br />watch |
| operator.odigos.io | odigos/finalizers | \* | update |
| operator.odigos.io | odigos/status | \* | get<br />patch<br />update |
| policy | podsecuritypolicies | privileged | use |
| rbac.authorization.k8s.io | clusterrolebindings<br />clusterroles<br />rolebindings<br />roles | \* | create<br />delete<br />get<br />list<br />patch<br />update<br />watch |
| security.openshift.io | securitycontextconstraints | \* | use |
| authentication.k8s.io | tokenreviews | \* | create |
| authorization.k8s.io | subjectaccessreviews | \* | create |
<|MERGE_RESOLUTION|>--- conflicted
+++ resolved
@@ -127,11 +127,8 @@
 | APIGroups | Resources | Resource Names | Verbs |
 |---|---|---|---|
 | \* | configmaps | odigos-deployment | get |
-<<<<<<< HEAD
 | \* | configmaps | odigos-configuration | delete |
-=======
-| \* | configmaps | odigos-config | get<br />delete |
->>>>>>> 7feeeae7
+
 
 ### odigos-data-collection
 
