--- conflicted
+++ resolved
@@ -33,11 +33,8 @@
   <Card title="Grafana Cloud Loki" href="/backends/grafanacloudloki" />
   <Card title="Grafana Cloud Prometheus" href="/backends/grafanacloudprometheus" />
   <Card title="Grafana Cloud Tempo" href="/backends/grafanacloudtempo" />
-<<<<<<< HEAD
+  <Card title="Groundcover inCloud" href="/backends/groundcover" />
   <Card title="Highlight" href="/backends/highlight" />
-=======
-  <Card title="Groundcover inCloud" href="/backends/groundcover" />
->>>>>>> 709f2733
   <Card title="Honeycomb" href="/backends/honeycomb" />
   <Card title="Jaeger" href="/backends/jaeger" />
   <Card title="Last9" href="/backends/last9" />
