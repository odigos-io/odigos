--- conflicted
+++ resolved
@@ -10,16 +10,14 @@
 
 <Tabs>
   <Tab title="Homebrew">
-    If you are on MacOS, you can install Odigos CLI using Homebrew:
+  If you are on MacOS, you can install Odigos CLI using Homebrew:
 
-    ```bash
-    brew install odigos-io/homebrew-odigos-cli/odigos
-    ```
+  ```bash
+  brew install odigos-io/homebrew-odigos-cli/odigos
+  ```
 
   </Tab>
-  
   <Tab title="GitHub Releases">
-<<<<<<< HEAD
   1. Download the Latest Version: Head over to the [Odigos GitHub Releases](https://github.com/odigos-io/odigos/releases) page and click on the latest version available. You’ll see a list of files—choose the one that matches your operating system (Windows, macOS, or Linux).
 
   2. Extract the Downloaded File: Once the file is downloaded, it will likely be in a compressed format like `.zip` or `.tar.gz`. To use the program, you’ll first need to extract (or unzip) it. Right-click on the file and select "Extract Here" or use a similar option, depending on your operating system.
@@ -33,51 +31,16 @@
   4. Verify It’s Working: Once the file is in the correct folder, open a terminal or command prompt and type the name of the program (e.g., odigos). If it runs, you’ve successfully installed it! If not, double-check that you moved the file to a folder included in your PATH.
   </Tab>
   <Tab title="Windows">
-1. Download the Latest Version: Go to the [Odigos GitHub Releases](https://github.com/odigos-io/odigos/releases) page. Look for the latest version and download the file that matches your system (typically, this will be a `.zip` file for Windows).
+  1. Download the Latest Version: Go to the [Odigos GitHub Releases](https://github.com/odigos-io/odigos/releases) page. Look for the latest version and download the file that matches your system (typically, this will be a `.zip` file for Windows).
 
-2. Extract the Downloaded File: Once the download is complete, locate the `.zip` file in your Downloads folder. Right-click on it and choose "Extract All." Select a location on your computer where you'd like to save the extracted files.
+  2. Extract the Downloaded File: Once the download is complete, locate the `.zip` file in your Downloads folder. Right-click on it and choose "Extract All." Select a location on your computer where you'd like to save the extracted files.
 
-3. Move the Binary to a Folder in Your PATH: Windows has specific folders where it looks for programs to run, called the "PATH". To make Odigos work from anywhere on your system, you’ll need to move the program (binary) into one of these folders. Here’s how:
+  3. Move the Binary to a Folder in Your PATH: Windows has specific folders where it looks for programs to run, called the "PATH". To make Odigos work from anywhere on your system, you’ll need to move the program (binary) into one of these folders. Here’s how:
 
-   - **Option 1**:  
-     Move the file to a folder already in the PATH, such as `C:\Windows\System32`. Simply drag the extracted file (often named something like `odigos.exe`) into that folder.
+    - **Option 1**:  
+      Move the file to a folder already in the PATH, such as `C:\Windows\System32`. Simply drag the extracted file (often named something like `odigos.exe`) into that folder.
    
-   - **Option 2**:  
-     Add the folder containing the extracted binary to your PATH manually:
-     1. Right-click the **Start** button and select **System**.
-     2. Click **Advanced system settings** on the left.
-     3. In the **System Properties** window, click **Environment Variables** at the bottom.
-     4. In the **System Variables** section, scroll down and find the variable named `Path`. Select it and click **Edit**.
-     5. In the **Edit Environment Variables** window, click **New**, and then add the folder where you saved the extracted file.
-     6. Click **OK** to close all windows.
-
-4. Verify Installation: Open the **Command Prompt** by searching for `cmd` in the Start menu. Type the name of the program, like `odigos.exe`, and press Enter. If the program runs, then you’ve successfully installed it. If it doesn’t, double-check that you either moved the file to a folder in your PATH or correctly added the folder where the file is located.
-=======
-    1. Download the Latest Version: Head over to the [Odigos GitHub Releases](https://github.com/odigos-io/odigos/releases) page and click on the latest version available. You’ll see a list of files—choose the one that matches your operating system (Windows, macOS, or Linux).
-
-    2. Extract the Downloaded File: Once the file is downloaded, it will likely be in a compressed format like `.zip` or `.tar.gz`. To use the program, you’ll first need to extract (or unzip) it. Right-click on the file and select "Extract Here" or use a similar option, depending on your operating system.
-
-    3. Move the File to a Folder in Your `PATH`. You’ll need to move this file to a folder where your computer looks for programs, known as your "PATH".
-
-    - For Windows: Move the extracted file to a folder like `C:\Windows\System32` or any folder listed in your system’s PATH. You can find out where by typing echo `%PATH%` in Command Prompt.
-
-    - For macOS/Linux: Move the file to a folder like `/usr/local/bin/` or `/usr/bin/`, both of which are common folders included in the PATH. You can check your PATH by opening the terminal and typing `echo $PATH`.
-
-    4. Verify It’s Working: Once the file is in the correct folder, open a terminal or command prompt and type the name of the program (e.g., odigos). If it runs, you’ve successfully installed it! If not, double-check that you moved the file to a folder included in your PATH.
-
-  </Tab>
-  
-  <Tab title="Windows">
-    1. Download the Latest Version: Go to the [Odigos GitHub Releases](https://github.com/odigos-io/odigos/releases) page. Look for the latest version and download the file that matches your system (typically, this will be a `.zip` file for Windows).
-
-    2. Extract the Downloaded File: Once the download is complete, locate the `.zip` file in your Downloads folder. Right-click on it and choose "Extract All." Select a location on your computer where you'd like to save the extracted files.
-
-    3. Move the Binary to a Folder in Your PATH: Windows has specific folders where it looks for programs to run, called the "PATH". To make Odigos work from anywhere on your system, you’ll need to move the program (binary) into one of these folders. Here’s how:
-
-    - **Option 1**:
-      Move the file to a folder already in the PATH, such as `C:\Windows\System32`. Simply drag the extracted file (often named something like `odigos.exe`) into that folder.
-
-    - **Option 2**:
+    - **Option 2**:  
       Add the folder containing the extracted binary to your PATH manually:
       1. Right-click the **Start** button and select **System**.
       2. Click **Advanced system settings** on the left.
@@ -86,8 +49,7 @@
       5. In the **Edit Environment Variables** window, click **New**, and then add the folder where you saved the extracted file.
       6. Click **OK** to close all windows.
 
-    4. Verify Installation: Open the **Command Prompt** by searching for `cmd` in the Start menu. Type the name of the program, like `odigos.exe`, and press Enter. If the program runs, then you’ve successfully installed it. If it doesn’t, double-check that you either moved the file to a folder in your PATH or correctly added the folder where the file is located.
->>>>>>> 99cdc016
+  4. Verify Installation: Open the **Command Prompt** by searching for `cmd` in the Start menu. Type the name of the program, like `odigos.exe`, and press Enter. If the program runs, then you’ve successfully installed it. If it doesn’t, double-check that you either moved the file to a folder in your PATH or correctly added the folder where the file is located.
 
   </Tab>
 </Tabs>
