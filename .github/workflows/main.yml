--- conflicted
+++ resolved
@@ -75,7 +75,14 @@
             ghcr.io/keyval-dev/odigos/odiglet:${{ steps.vars.outputs.tag }}
             keyval/odigos-odiglet:${{ steps.vars.outputs.tag }}
           platforms: linux/amd64,linux/arm64
-<<<<<<< HEAD
+      - uses: goreleaser/goreleaser-action@v5
+        with:
+          distribution: goreleaser
+          version: latest
+          args: release --rm-dist
+        env:
+          GITHUB_TOKEN: ${{ secrets.GITHUB_TOKEN }}
+          HOMEBREW_GITHUB_API_TOKEN: ${{ secrets.HOMEBREW_GITHUB_API_TOKEN }}
       - name: Get changelog and set to an env variable
         run: |
           echo "CHANGELOG=$(git log $(git describe --tags --abbrev=0 @^)..@ --format='- <https://github.com/keyval-dev/odigos/commit/%H|%h>: %s \n')" >> $GITHUB_ENV
@@ -111,14 +118,4 @@
               ]
             }
         env:
-          SLACK_BOT_TOKEN: ${{ secrets.ODIGOS_SLACK_WEBHOOK }}
-=======
-      - uses: goreleaser/goreleaser-action@v5
-        with:
-          distribution: goreleaser
-          version: latest
-          args: release --rm-dist
-        env:
-          GITHUB_TOKEN: ${{ secrets.GITHUB_TOKEN }}
-          HOMEBREW_GITHUB_API_TOKEN: ${{ secrets.HOMEBREW_GITHUB_API_TOKEN }}
->>>>>>> b245d0ed
+          SLACK_BOT_TOKEN: ${{ secrets.ODIGOS_SLACK_WEBHOOK }}