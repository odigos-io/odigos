--- conflicted
+++ resolved
@@ -64,11 +64,10 @@
           TAG=e2e-test make build-images load-to-kind
       - name: Run E2E Tests
         run: |
-<<<<<<< HEAD
+          chainsaw test tests/e2e/${{ matrix.test-scenario }}
+      - name: Run E2E Tests
+        run: |
           chainsaw test tests/e2e/${{ matrix.test-scenario }}
         env:
           CYPRESS_RECORD_KEY: ${{ secrets.CYPRESS_RECORD_KEY }}
           CYPRESS_PROJECT_ID: ${{ secrets.CYPRESS_PROJECT_ID }}
-=======
-          chainsaw test tests/e2e/${{ matrix.test-scenario }}
->>>>>>> cfb27c71
