name: E2E Tests

on:
  merge_group:
  pull_request:
    branches:
      - main
      - stable
<<<<<<< HEAD
      - feature/source-crd
=======
      - greatwall
>>>>>>> 3f201248

concurrency:
  group: ${{ github.workflow }}-${{ github.head_ref || github.run_id }}
  cancel-in-progress: true

jobs:
  build-cli:
    runs-on: ubuntu-latest
    steps:
      - name: Checkout
        uses: actions/checkout@v4

      - name: Set up Go
        uses: actions/setup-go@v5
        with:
          go-version: '~1.23'
          check-latest: true
          cache: true
          cache-dependency-path: |
            **/go.sum

      - name: Build CLI
        run: |
          cd cli
          go build -tags=embed_manifests -o odigos

      - name: Upload CLI
        uses: actions/upload-artifact@v4
        with:
          name: odigos-cli
          path: cli/odigos

  build-odigos-images:
    runs-on: warp-ubuntu-latest-x64-8x-spot
    steps:
      - name: Checkout
        uses: actions/checkout@v4

      - name: Build Odigos Images
        run: |
          TAG=e2e-test make build-images
          docker save -o odigos-images.tar $(docker images --format "{{.Repository}}:{{.Tag}}" | grep "odigos")

      - name: Upload Odigos Images
        uses: actions/upload-artifact@v4
        with:
          name: odigos-images
          path: odigos-images.tar

  kubernetes-test:
    needs:
      - build-odigos-images
      - build-cli
    runs-on: warp-ubuntu-latest-x64-8x-spot
    strategy:
      fail-fast: false
      matrix:
        kube-version:
          - '1.20.15'
          - '1.23'
          - '1.32'
        test-scenario:
          - 'ui'
          - 'multi-apps'
          - 'helm-chart'
          - 'cli-upgrade'
          - 'workload-lifecycle'
        include:
          - kube-version: '1.20.15'
            kind-image: 'kindest/node:v1.20.15@sha256:a32bf55309294120616886b5338f95dd98a2f7231519c7dedcec32ba29699394'
          - kube-version: '1.23'
            kind-image: 'kindest/node:v1.23.17@sha256:14d0a9a892b943866d7e6be119a06871291c517d279aedb816a4b4bc0ec0a5b3'
          - kube-version: '1.32'
            kind-image: 'kindest/node:v1.32.0@sha256:2458b423d635d7b01637cac2d6de7e1c1dca1148a2ba2e90975e214ca849e7cb'
    steps:
      - name: Checkout
        uses: actions/checkout@v4

      - name: Set up Go
        uses: actions/setup-go@v5
        with:
          go-version: '~1.23'
          check-latest: true
          cache: true
          cache-dependency-path: |
            **/go.sum

      - name: Set up Helm
        uses: azure/setup-helm@v4
        with:
          version: v3.9.0

      - name: Install chainsaw
        uses: kyverno/action-install-chainsaw@v0.2.12

      - name: Create Kind Cluster
        uses: helm/kind-action@v1.11.0
        with:
          node_image: ${{ matrix.kind-image }}
          version: 'v0.25.0'
          cluster_name: kind

      - name: Download and Load Docker Images to Kind
        uses: actions/download-artifact@v4
        with:
          name: odigos-images
      - run: |
          docker load -i odigos-images.tar
          TAG=e2e-test make load-to-kind

      - name: Download CLI binary
        uses: actions/download-artifact@v4
        with:
          name: odigos-cli
      - run: |
          mv odigos cli/odigos
          chmod +x cli/odigos

      - name: Run E2E Tests
        run: |
          chainsaw test tests/e2e/${{ matrix.test-scenario }}<|MERGE_RESOLUTION|>--- conflicted
+++ resolved
@@ -6,11 +6,8 @@
     branches:
       - main
       - stable
-<<<<<<< HEAD
       - feature/source-crd
-=======
       - greatwall
->>>>>>> 3f201248
 
 concurrency:
   group: ${{ github.workflow }}-${{ github.head_ref || github.run_id }}
