name: E2E Tests

on:
  merge_group:
  pull_request:
    branches:
      - main
      - stable
<<<<<<< HEAD
      - greatwall
=======
      - feature/source-crd
>>>>>>> ef8f196f

concurrency:
  group: ${{ github.workflow }}-${{ github.head_ref || github.run_id }}
  cancel-in-progress: true

jobs:
  build-cli:
    runs-on: ubuntu-latest
    steps:
      - name: Checkout
        uses: actions/checkout@v4

      - name: Set up Go
        uses: actions/setup-go@v5
        with:
          go-version: '~1.23'
          check-latest: true
          cache: true
          cache-dependency-path: |
            **/go.sum

      - name: Build CLI
        run: |
          cd cli
          go build -tags=embed_manifests -o odigos

      - name: Upload CLI
        uses: actions/upload-artifact@v4
        with:
          name: odigos-cli
          path: cli/odigos

  build-odigos-images:
    runs-on: warp-ubuntu-latest-x64-8x-spot
    steps:
      - name: Checkout
        uses: actions/checkout@v4

      - name: Build Odigos Images
        run: |
          TAG=e2e-test make build-images
          docker save -o odigos-images.tar $(docker images --format "{{.Repository}}:{{.Tag}}" | grep "odigos")

      - name: Upload Odigos Images
        uses: actions/upload-artifact@v4
        with:
          name: odigos-images
          path: odigos-images.tar

  kubernetes-test:
    needs:
      - build-odigos-images
      - build-cli
    runs-on: warp-ubuntu-latest-x64-8x-spot
    strategy:
      fail-fast: false
      matrix:
        kube-version:
          - '1.20.15'
          - '1.23'
          - '1.32'
        test-scenario:
          - 'ui'
          - 'multi-apps'
          - 'helm-chart'
          - 'cli-upgrade'
          - 'workload-lifecycle'
        include:
          - kube-version: '1.20.15'
            kind-image: 'kindest/node:v1.20.15@sha256:a32bf55309294120616886b5338f95dd98a2f7231519c7dedcec32ba29699394'
          - kube-version: '1.23'
            kind-image: 'kindest/node:v1.23.17@sha256:14d0a9a892b943866d7e6be119a06871291c517d279aedb816a4b4bc0ec0a5b3'
          - kube-version: '1.32'
            kind-image: 'kindest/node:v1.32.0@sha256:2458b423d635d7b01637cac2d6de7e1c1dca1148a2ba2e90975e214ca849e7cb'
    steps:
      - name: Checkout
        uses: actions/checkout@v4

      - name: Set up Go
        uses: actions/setup-go@v5
        with:
          go-version: '~1.23'
          check-latest: true
          cache: true
          cache-dependency-path: |
            **/go.sum

      - name: Set up Helm
        uses: azure/setup-helm@v4
        with:
          version: v3.9.0

      - name: Install chainsaw
        uses: kyverno/action-install-chainsaw@v0.2.12

      - name: Create Kind Cluster
        uses: helm/kind-action@v1.11.0
        with:
          node_image: ${{ matrix.kind-image }}
          version: 'v0.25.0'
          cluster_name: kind

      - name: Download and Load Docker Images to Kind
        uses: actions/download-artifact@v4
        with:
          name: odigos-images
      - run: |
          docker load -i odigos-images.tar
          TAG=e2e-test make load-to-kind

      - name: Download CLI binary
        uses: actions/download-artifact@v4
        with:
          name: odigos-cli
      - run: |
          mv odigos cli/odigos
          chmod +x cli/odigos

      - name: Run E2E Tests
        run: |
          chainsaw test tests/e2e/${{ matrix.test-scenario }}<|MERGE_RESOLUTION|>--- conflicted
+++ resolved
@@ -6,11 +6,8 @@
     branches:
       - main
       - stable
-<<<<<<< HEAD
       - greatwall
-=======
       - feature/source-crd
->>>>>>> ef8f196f
 
 concurrency:
   group: ${{ github.workflow }}-${{ github.head_ref || github.run_id }}
