name: E2E Tests

on:
  merge_group:
  pull_request:
    branches:
      - main
      - stable
      - greatwall

concurrency:
  group: ${{ github.workflow }}-${{ github.head_ref || github.run_id }}
  cancel-in-progress: true

jobs:
  build-cli:
    runs-on: ubuntu-latest
    steps:
      - name: Checkout
        uses: actions/checkout@v4

      - name: Set up Go
        uses: actions/setup-go@v5
        with:
          go-version: '~1.23'
          check-latest: true
          cache: true
          cache-dependency-path: |
            **/go.sum

      - name: Build CLI
        run: |
          cd cli
          go build -tags=embed_manifests -o odigos

      - name: Upload CLI
        uses: actions/upload-artifact@v4
        with:
          name: odigos-cli
          path: cli/odigos

  build-odigos-images:
    runs-on: warp-ubuntu-latest-x64-8x-spot
    steps:
      - name: Checkout
        uses: actions/checkout@v4

      - name: Build Odigos Images
        run: |
          TAG=e2e-test make build-images
          docker save -o odigos-images.tar $(docker images --format "{{.Repository}}:{{.Tag}}" | grep "odigos")

      - name: Upload Odigos Images
        uses: actions/upload-artifact@v4
        with:
          name: odigos-images
          path: odigos-images.tar

  kubernetes-test:
    needs:
      - build-odigos-images
      - build-cli
    runs-on: warp-ubuntu-latest-x64-8x-spot
    strategy:
      fail-fast: false
      matrix:
        kube-version:
          - '1.20.15'
          - '1.23'
          - '1.32'
        test-scenario:
          - 'ui'
          - 'multi-apps'
          - 'helm-chart'
          - 'cli-upgrade'
          - 'workload-lifecycle'
          - 'source'
          - 'source-webhooks'
        include:
          - kube-version: '1.20.15'
            kind-image: 'kindest/node:v1.20.15@sha256:a32bf55309294120616886b5338f95dd98a2f7231519c7dedcec32ba29699394'
          - kube-version: '1.23'
            kind-image: 'kindest/node:v1.23.17@sha256:14d0a9a892b943866d7e6be119a06871291c517d279aedb816a4b4bc0ec0a5b3'
          - kube-version: '1.32'
            kind-image: 'kindest/node:v1.32.0@sha256:2458b423d635d7b01637cac2d6de7e1c1dca1148a2ba2e90975e214ca849e7cb'
    steps:
      - name: Checkout
        uses: actions/checkout@v4

      - name: Set up Go
        uses: actions/setup-go@v5
        with:
          go-version: '~1.23'
          check-latest: true
          cache: true
          cache-dependency-path: |
            **/go.sum

      - name: Set up Helm
        uses: azure/setup-helm@v4
        with:
          version: v3.9.0

      - name: Install chainsaw
        uses: kyverno/action-install-chainsaw@v0.2.12

      - name: Create Kind Cluster
        uses: helm/kind-action@v1.12.0
        with:
          node_image: ${{ matrix.kind-image }}
          version: 'v0.25.0'
          cluster_name: kind
          config: tests/common/apply/kind-config.yaml

      - name: Download and Load Docker Images to Kind
        uses: actions/download-artifact@v4
        with:
          name: odigos-images
      - run: |
          docker load -i odigos-images.tar
          TAG=e2e-test make load-to-kind

      - name: Download CLI binary
        uses: actions/download-artifact@v4
        with:
          name: odigos-cli
      - run: |
          mv odigos cli/odigos
          chmod +x cli/odigos

      - name: Run E2E Tests
        run: |
<<<<<<< HEAD
          # Extract minor version number from the kube-version
          MINOR_VERSION=$(echo ${{ matrix.kube-version }} | sed -E 's/^1\.([0-9]+).*$/\1/')

          # Run chainsaw with the extracted minor version
          chainsaw test tests/e2e/${{ matrix.test-scenario }} --values - <<EOF
          k8sMinorVersion: ${MINOR_VERSION}
          EOF
=======
          chainsaw test tests/e2e/${{ matrix.test-scenario }}

      - name: Run diagnose command
        if: ${{ failure() }}
        run: |
          ./cli/odigos diagnose
        continue-on-error: true

      - name: Upload run details artifact
        if: ${{ failure() }}
        uses: actions/upload-artifact@v4
        with:
          name: run-details-${{ matrix.test-scenario }}-${{ matrix.kube-version }}
          path: odigos_debug*.tar.gz
        continue-on-error: true
>>>>>>> 7d770c5d
<|MERGE_RESOLUTION|>--- conflicted
+++ resolved
@@ -130,15 +130,11 @@
 
       - name: Run E2E Tests
         run: |
-<<<<<<< HEAD
-          # Extract minor version number from the kube-version
           MINOR_VERSION=$(echo ${{ matrix.kube-version }} | sed -E 's/^1\.([0-9]+).*$/\1/')
 
-          # Run chainsaw with the extracted minor version
           chainsaw test tests/e2e/${{ matrix.test-scenario }} --values - <<EOF
           k8sMinorVersion: ${MINOR_VERSION}
           EOF
-=======
           chainsaw test tests/e2e/${{ matrix.test-scenario }}
 
       - name: Run diagnose command
@@ -153,5 +149,4 @@
         with:
           name: run-details-${{ matrix.test-scenario }}-${{ matrix.kube-version }}
           path: odigos_debug*.tar.gz
-        continue-on-error: true
->>>>>>> 7d770c5d
+        continue-on-error: true