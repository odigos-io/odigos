name: E2E Tests

on:
  merge_group:
  pull_request:
    branches:
      - main

concurrency:
  group: ${{ github.workflow }}-${{ github.head_ref || github.run_id }}
  cancel-in-progress: true

jobs:
  build-cli:
    runs-on: ubuntu-latest
    steps:
      - name: Checkout
        uses: actions/checkout@v4

      - name: Set up Go
        uses: actions/setup-go@v5
        with:
          go-version: "~1.24"
          check-latest: true
          cache: true
          cache-dependency-path: |
            **/go.sum

      - name: Build CLI
        run: |
          cd cli
          go build -tags=embed_manifests -o odigos

      - name: Upload CLI
        uses: actions/upload-artifact@v4
        with:
          name: odigos-cli
          path: cli/odigos

  build-odigos-images:
    runs-on: warp-ubuntu-latest-x64-8x-spot
    steps:
      - name: Checkout
        uses: actions/checkout@v4

      - name: Build Odigos Images
        run: |
          TAG=e2e-test make build-images
          docker save -o odigos-images.tar $(docker images --format "{{.Repository}}:{{.Tag}}" | grep "odigos")

      - uses: ko-build/setup-ko@v0.9

      - name: Build CLI Image
        run: |
          TAG=e2e-test make build-cli-image
          docker save registry.odigos.io/odigos-cli:e2e-test -o cli-image.tar

      - name: Upload Odigos Images
        uses: actions/upload-artifact@v4
        with:
          name: odigos-images
          path: |
            odigos-images.tar
            cli-image.tar

  kubernetes-test:
    needs:
      - build-odigos-images
      - build-cli
    # workload-lifecycle test scenario requires more resources, so we use a different instance type
    # all other test scenarios use the default instance type which is free and fast
    runs-on: ${{ matrix.test-scenario == 'workload-lifecycle' && 'warp-ubuntu-latest-x64-8x-spot' || 'ubuntu-latest' }}
    strategy:
      fail-fast: false
      matrix:
        kube-version:
          - "1.20.15"
          - "1.23"
          - "1.32"
        test-scenario:
<<<<<<< HEAD
          - 'ui'
          - 'helm-chart'
          - 'cli-upgrade'
          - 'helm-upgrade'
          - 'workload-lifecycle'
          - 'source'
          - 'webhooks'
          - 'env-injection'
          - 'data-streams'
=======
          - "ui"
          - "helm-chart"
          - "cli-upgrade"
          - "workload-lifecycle"
          - "source"
          - "webhooks"
          - "env-injection"
          - "data-streams"
>>>>>>> 7086227c
        include:
          - kube-version: "1.20.15"
            kind-image: "kindest/node:v1.20.15@sha256:a32bf55309294120616886b5338f95dd98a2f7231519c7dedcec32ba29699394"
          - kube-version: "1.23"
            kind-image: "kindest/node:v1.23.17@sha256:14d0a9a892b943866d7e6be119a06871291c517d279aedb816a4b4bc0ec0a5b3"
          - kube-version: "1.32"
            kind-image: "kindest/node:v1.32.0@sha256:2458b423d635d7b01637cac2d6de7e1c1dca1148a2ba2e90975e214ca849e7cb"
    steps:
      - name: Checkout
        uses: actions/checkout@v4

      - name: Set up Helm
        uses: azure/setup-helm@v4
        with:
          version: v3.9.0

      - name: Install chainsaw
        uses: kyverno/action-install-chainsaw@v0.2.12

      - name: Create Kind Cluster
        uses: helm/kind-action@v1.12.0
        with:
          node_image: ${{ matrix.kind-image }}
          version: "v0.25.0"
          cluster_name: kind
          config: tests/common/apply/kind-config.yaml

      - name: Download Odigos Images
        uses: actions/download-artifact@v4
        with:
          name: odigos-images
        timeout-minutes: 5

      - name: Load Odigos Images to Kind Cluster
        run: |
          kind load image-archive odigos-images.tar
          kind load image-archive cli-image.tar

      - name: Download CLI binary
        uses: actions/download-artifact@v4
        with:
          name: odigos-cli
        timeout-minutes: 1

      - name: Move CLI binary & set permissions
        run: |
          mv odigos cli/odigos
          chmod +x cli/odigos

      - name: Run E2E Tests
        run: |
          MINOR_VERSION=$(echo ${{ matrix.kube-version }} | sed -E 's/^1\.([0-9]+).*$/\1/')

          chainsaw test tests/e2e/${{ matrix.test-scenario }} --values - <<EOF
          k8sMinorVersion: ${MINOR_VERSION}
          EOF

      - name: Run diagnose command
        if: ${{ failure() && matrix.test-scenario != 'ui' }}
        run: |
          ./cli/odigos diagnose
        continue-on-error: true

      - name: Upload diagnose artifact
        if: ${{ failure() && matrix.test-scenario != 'ui' }}
        uses: actions/upload-artifact@v4
        with:
          name: run-details-${{ matrix.test-scenario }}-${{ matrix.kube-version }}
          path: odigos_debug*.tar.gz
        continue-on-error: true

      - name: Upload UI screenshots artifact
        if: ${{ failure() && matrix.test-scenario == 'ui' }}
        uses: actions/upload-artifact@v4
        with:
          name: ui-screenshots-${{ matrix.test-scenario }}-${{ matrix.kube-version }}
          path: frontend/webapp/cypress/screenshots
        continue-on-error: true

      - name: Upload UI videos artifact
        if: ${{ failure() && matrix.test-scenario == 'ui' }}
        uses: actions/upload-artifact@v4
        with:
          name: ui-videos-${{ matrix.test-scenario }}-${{ matrix.kube-version }}
          path: frontend/webapp/cypress/videos
        continue-on-error: true<|MERGE_RESOLUTION|>--- conflicted
+++ resolved
@@ -78,7 +78,6 @@
           - "1.23"
           - "1.32"
         test-scenario:
-<<<<<<< HEAD
           - 'ui'
           - 'helm-chart'
           - 'cli-upgrade'
@@ -88,16 +87,6 @@
           - 'webhooks'
           - 'env-injection'
           - 'data-streams'
-=======
-          - "ui"
-          - "helm-chart"
-          - "cli-upgrade"
-          - "workload-lifecycle"
-          - "source"
-          - "webhooks"
-          - "env-injection"
-          - "data-streams"
->>>>>>> 7086227c
         include:
           - kube-version: "1.20.15"
             kind-image: "kindest/node:v1.20.15@sha256:a32bf55309294120616886b5338f95dd98a2f7231519c7dedcec32ba29699394"
