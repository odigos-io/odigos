--- conflicted
+++ resolved
@@ -55,11 +55,7 @@
 
             RELEASE_BRANCH="${{ steps.release_branch.outputs.release_branch_name }}"
             PR_BRANCH="patch-release/${{ steps.calculate_patch_version.outputs.patch_version }}"
-<<<<<<< HEAD
             PR_TITLE="Patch release PR for stable version ${{ steps.calculate_patch_version.outputs.patch_version }}"
-=======
-            PR_TITLE="Patch release PR for stable verion ${{ steps.calculate_patch_version.outputs.patch_version }}"
->>>>>>> 4702a55b
 
             # Escape all regex metacharacters properly for branch detection
             ESCAPED_PR_BRANCH=$(echo "$PR_BRANCH" | sed 's/[[\.*^$()+?{|/]/\\&/g')
