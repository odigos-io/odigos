name: build

on:
  merge_group:
  pull_request:
    branches:
      - main
      - stable
<<<<<<< HEAD
      - greatwall
=======
      - feature/source-crd
>>>>>>> ef8f196f

jobs:
  build-autoscaler:
    runs-on: ubuntu-latest
    steps:
      - uses: actions/checkout@v4
      - name: Set up Docker Buildx
        uses: docker/setup-buildx-action@v3
      - name: Build Autoscaler Image
        uses: docker/build-push-action@v6
        with:
          platforms: linux/amd64,linux/arm64
          push: false
          tags: autoscaler:pr-${{ github.event.number }}
          build-args: SERVICE_NAME=autoscaler
  build-scheduler:
    runs-on: ubuntu-latest
    steps:
      - uses: actions/checkout@v4
      - name: Set up Docker Buildx
        uses: docker/setup-buildx-action@v3
      - name: Build Scheduler Image
        uses: docker/build-push-action@v6
        with:
          platforms: linux/amd64,linux/arm64
          push: false
          tags: scheduler:pr-${{ github.event.number }}
          build-args: SERVICE_NAME=scheduler
  build-and-test-instrumentor:
    runs-on: ubuntu-latest
    steps:
      - uses: actions/checkout@v4
      - name: Set up Docker Buildx
        uses: docker/setup-buildx-action@v3
      - uses: actions/setup-go@v5
        with:
          go-version: "1.23.0"
      - name: Build Instrumentor Image
        uses: docker/build-push-action@v6
        with:
          platforms: linux/amd64,linux/arm64
          push: false
          tags: instrumentor:pr-${{ github.event.number }}
          build-args: SERVICE_NAME=instrumentor
      - name: run tests
        working-directory: ./instrumentor
        run: |
          make test
  build-and-test-odigos-collector:
    runs-on: ubuntu-latest
    steps:
      - uses: actions/checkout@v4
      - name: Set up Docker Buildx
        uses: docker/setup-buildx-action@v3
      - name: build Odigos Collector Image
        uses: docker/build-push-action@v6
        with:
          platforms: linux/amd64,linux/arm64
          push: false
          tags: odigos-collector:pr-${{ github.event.number }}
          context: ./collector
          file: collector/Dockerfile
      - name: run tests
        working-directory: ./collector
        run: |
          make test
  build-and-test-odiglet:
    runs-on: ubuntu-latest  
    steps:
      - uses: actions/checkout@v4
      - name: Set up Docker Buildx
        uses: docker/setup-buildx-action@v3
      - name: Set up QEMU
        uses: docker/setup-qemu-action@v3
      - name: Build Odiglet Image
        uses: docker/build-push-action@v6
        with:
          platforms: linux/amd64,linux/arm64
          file: odiglet/Dockerfile
          context: .
          push: false
          tags: odiglet:pr-${{ github.event.number }}
      - name: Install build dependencies
        run: |
          sudo apt-get update && sudo apt-get install -y clang llvm libbpf-dev
      - name: run tests
        working-directory: ./odiglet
        run: |
          make test
  build-frontend:
    runs-on: ubuntu-latest
    steps:
      - uses: actions/checkout@v4
      - name: Set up Docker Buildx
        uses: docker/setup-buildx-action@v3
      - name: Build Frontend Image
        uses: docker/build-push-action@v6
        with:
          platforms: linux/amd64,linux/arm64
          file: frontend/Dockerfile
          context: .
          push: false
          tags: frontend:pr-${{ github.event.number }}

  build-cli:
    runs-on: ubuntu-latest
    steps:
      - uses: actions/checkout@v4
      - name: Set up Go
        uses: actions/setup-go@v5
        with:
          go-version: "1.23.0"
      - name: Set up Goreleaser
        uses: goreleaser/goreleaser-action@v5
        with:
          version: latest
          args: build --snapshot --clean

  test-k8sutils:
    runs-on: ubuntu-latest
    steps:
      - uses: actions/checkout@v4
      - uses: actions/setup-go@v5
        with:
          go-version: "1.23.0"
      - name: Test k8sutils module
        working-directory: ./k8sutils
        run: |
          go test -v ./...

  test-common:
    runs-on: ubuntu-latest
    steps:
      - uses: actions/checkout@v4
      - uses: actions/setup-go@v5
        with:
          go-version: "1.23.0"
      - name: Test common module
        working-directory: ./common
        run: |
          make test

  test-procdiscovery:
    runs-on: ubuntu-latest
    steps:
      - uses: actions/checkout@v4
      - uses: actions/setup-go@v5
        with:
          go-version: "1.23.0"
      - name: Test procdiscovery module
        working-directory: ./procdiscovery
        run: |
          go test -v ./...<|MERGE_RESOLUTION|>--- conflicted
+++ resolved
@@ -6,11 +6,8 @@
     branches:
       - main
       - stable
-<<<<<<< HEAD
       - greatwall
-=======
       - feature/source-crd
->>>>>>> ef8f196f
 
 jobs:
   build-autoscaler:
@@ -47,7 +44,7 @@
         uses: docker/setup-buildx-action@v3
       - uses: actions/setup-go@v5
         with:
-          go-version: "1.23.0"
+          go-version: '1.23.0'
       - name: Build Instrumentor Image
         uses: docker/build-push-action@v6
         with:
@@ -78,7 +75,7 @@
         run: |
           make test
   build-and-test-odiglet:
-    runs-on: ubuntu-latest  
+    runs-on: ubuntu-latest
     steps:
       - uses: actions/checkout@v4
       - name: Set up Docker Buildx
@@ -122,7 +119,7 @@
       - name: Set up Go
         uses: actions/setup-go@v5
         with:
-          go-version: "1.23.0"
+          go-version: '1.23.0'
       - name: Set up Goreleaser
         uses: goreleaser/goreleaser-action@v5
         with:
@@ -135,7 +132,7 @@
       - uses: actions/checkout@v4
       - uses: actions/setup-go@v5
         with:
-          go-version: "1.23.0"
+          go-version: '1.23.0'
       - name: Test k8sutils module
         working-directory: ./k8sutils
         run: |
@@ -147,7 +144,7 @@
       - uses: actions/checkout@v4
       - uses: actions/setup-go@v5
         with:
-          go-version: "1.23.0"
+          go-version: '1.23.0'
       - name: Test common module
         working-directory: ./common
         run: |
@@ -159,7 +156,7 @@
       - uses: actions/checkout@v4
       - uses: actions/setup-go@v5
         with:
-          go-version: "1.23.0"
+          go-version: '1.23.0'
       - name: Test procdiscovery module
         working-directory: ./procdiscovery
         run: |
