name: Release Odigos

on:
  workflow_dispatch:
    inputs:
      tag:
        description: "Tag"
        required: true

  repository_dispatch:
    types: [release_cli]

permissions:
  contents: write
  packages: write
  id-token: 'write'

env:
  DOCKERHUB_ORG: "keyval"

jobs:
  package-helm:
    runs-on: ubuntu-latest
    steps:
      - name: Determine Tag Value
        run: |
          if [ "${{ github.event_name }}" = "workflow_dispatch" ]; then
            echo "TAG=${{ github.event.inputs.tag }}" >> $GITHUB_ENV
          elif [ "${{ github.event_name }}" = "repository_dispatch" ]; then
            echo "TAG=${{ github.event.client_payload.tag }}" >> $GITHUB_ENV
          else
            echo "Unknown event type"
            exit 1
          fi

      - name: Checkout
        uses: actions/checkout@v5
        with:
          fetch-depth: 0
          ref: ${{ env.TAG }} # checkout the tag we are releasing (main might have been updated since the tag was created)

      - name: Install Helm
        uses: azure/setup-helm@v4.2.0
        with:
          version: v3.15.2

      - name: Package Helm charts
        run: bash ./scripts/package-charts.sh

      - name: Upload packaged chart artifact
        uses: actions/upload-artifact@v4
        with:
          name: odigos-chart
          path: helm/odigos-*.tgz

      - name: Notify Slack
        uses: odigos-io/ci-core/.github/actions/slack-release-notification@main
        with:
          webhook-url: ${{ secrets.ODIGOS_RELEASE_STATUS_WEBHOOK_URL }}
          success-description: "Helm charts packaged successfully"
          failure-description: "ERROR: Failed to package Helm charts"
          tag: ${{ env.TAG }}

  build-cli:
    needs: package-helm
    runs-on: ubuntu-latest
    steps:
      - name: Determine Tag Value
        run: |
          if [ "${{ github.event_name }}" = "workflow_dispatch" ]; then
            echo "TAG=${{ github.event.inputs.tag }}" >> $GITHUB_ENV
          elif [ "${{ github.event_name }}" = "repository_dispatch" ]; then
            echo "TAG=${{ github.event.client_payload.tag }}" >> $GITHUB_ENV
          else
            echo "Unknown event type"
            exit 1
          fi

      - name: Check Release Type
        run: |
          TAG="${{ env.TAG }}"

          # Check if it's a pre-release (has additional suffix after vX.Y.Z)
          if [[ "$TAG" =~ ^v[0-9]+\.[0-9]+\.[0-9]+- ]]; then
            echo "IS_PRERELEASE=true" >> $GITHUB_ENV
            echo "This is a pre-release: $TAG"
          else
            echo "IS_PRERELEASE=false" >> $GITHUB_ENV
            echo "This is a stable release: $TAG"
          fi

      - uses: actions/checkout@v5
        with:
          fetch-depth: 0
          ref: ${{ env.TAG }} # checkout the tag we are releasing (main might have been updated since the tag was created)

      # Ensure the chart is here to be embedded in the CLI
      - name: Download packaged chart artifact
        uses: actions/download-artifact@v4
        with:
          name: odigos-chart
          path: cli/pkg/helm/embedded

      - name: Set env
        id: vars
        run: |
          SHORT_COMMIT=$(git rev-parse --short HEAD)
          echo "short_commit=${SHORT_COMMIT}" >> $GITHUB_ENV
          echo "date=$(date -u +"%Y-%m-%dT%H:%M:%SZ")" >> $GITHUB_OUTPUT

      - name: Notify Slack Start
        uses: odigos-io/ci-core/.github/actions/slack-release-notification@main
        with:
          webhook-url: ${{ secrets.ODIGOS_RELEASE_STATUS_WEBHOOK_URL }}
          success-description: "Starting Odigos CLI release for tag ${{ env.TAG }}"
          failure-description: "ERROR: Failed to start Odigos CLI release"
          tag: ${{ env.TAG }}

      - name: Verify Components Image Ready
        run: |
          declare -a REPOS=("odigos-autoscaler" "odigos-scheduler" "odigos-instrumentor" "odigos-odiglet" "odigos-collector" "odigos-enterprise-odiglet" "odigos-ui" "odigos-enterprise-instrumentor" "odigos-operator" "odigos-enterprise-agents" "odigos-enterprise-central-backend" "odigos-enterprise-central-proxy" "odigos-enterprise-central-ui")
          for repo in "${REPOS[@]}"; do
            REPOS+=("${repo}-ubi9")
          done

          TAG_TO_CHECK=${{ env.TAG }}

          for REPO in "${REPOS[@]}"; do
            echo "Checking tag $TAG_TO_CHECK in $REPO..."
            HTTP_STATUS=$(curl -s -o /dev/null -w "%{http_code}" \
            "https://artifactregistry.us-central1.rep.googleapis.com/v1/projects/odigos-cloud/locations/us-central1/repositories/components/packages/$REPO/tags/$TAG_TO_CHECK")

            if [ "$HTTP_STATUS" -eq 200 ]; then
              echo "Tag $TAG_TO_CHECK exists in $REPO."
            else
              echo "Tag $TAG_TO_CHECK does NOT exist in $REPO. HTTP status: $HTTP_STATUS"
              exit 1
            fi
          done

      - id: gcp-auth
        name: Authenticate with Google Cloud
        uses: google-github-actions/auth@v3
        with:
          token_format: 'access_token'
          workload_identity_provider: ${{ secrets.GCP_WORKLOAD_IDENTITY_PROVIDER }}
          service_account: ${{ secrets.GCP_SERVICE_ACCOUNT }}
          access_token_lifetime: 1200s

      - name: Login to Artifact Registry
        uses: docker/login-action@v3
        with:
          registry: us-central1-docker.pkg.dev
          username: oauth2accesstoken
          password: ${{ steps.gcp-auth.outputs.access_token }}

      - name: Login to Docker Hub
        uses: docker/login-action@v3
        with:
          username: ${{ secrets.DOCKERHUB_USERNAME }}
          password: ${{ secrets.DOCKERHUB_TOKEN }}

      - uses: actions/setup-go@v6
        with:
          go-version: "1.25"

      - uses: actions/setup-node@v5
        with:
          node-version: 18

      - uses: goreleaser/goreleaser-action@v6
        with:
          distribution: goreleaser
          version: latest
          args: release --clean
        env:
          GITHUB_TOKEN: ${{ secrets.GITHUB_TOKEN }}
          HOMEBREW_GITHUB_API_TOKEN: ${{ secrets.HOMEBREW_GITHUB_API_TOKEN }}
          IS_PRERELEASE: ${{ env.IS_PRERELEASE }}
          GORELEASER_CURRENT_TAG: ${{ env.TAG }}

      - uses: ko-build/setup-ko@v0.9

      - name: publish cli image to docker registries
        working-directory: ./cli
        env:
          KO_DOCKER_REPO: us-central1-docker.pkg.dev/odigos-cloud/components/odigos-cli
          KO_CONFIG_PATH: ./.ko.yaml
          VERSION: ${{ env.TAG }}
          SHORT_COMMIT: ${{ steps.vars.outputs.short_commit }}
          DATE: ${{ steps.vars.outputs.date }}
        run: |
          ko build --bare --tags latest --tags ${{ env.TAG }} --platform=all .

      - name: Install crane
        uses: imjasonh/setup-crane@v0.4

      - name: Copy CLI image to Docker Hub
        env:
          SOURCE_IMAGE: us-central1-docker.pkg.dev/odigos-cloud/components/odigos-cli
          DEST_IMAGE: ${{ env.DOCKERHUB_ORG }}/odigos-cli
        run: |
          crane copy ${SOURCE_IMAGE}:${{ env.TAG }} ${DEST_IMAGE}:${{ env.TAG }}
          crane copy ${SOURCE_IMAGE}:latest ${DEST_IMAGE}:latest

      - name: Set notification messages
        run: |
          if [ "${{ env.IS_PRERELEASE }}" = "false" ]; then
            echo "SUCCESS_MSG=Odigos CLI stable release completed successfully" >> $GITHUB_ENV
            echo "FAILURE_MSG=ERROR: Failed to publish Odigos CLI image to registries" >> $GITHUB_ENV
          else
            echo "SUCCESS_MSG=Odigos CLI pre-release completed successfully" >> $GITHUB_ENV
            echo "FAILURE_MSG=ERROR: Failed to publish Odigos CLI image to registries" >> $GITHUB_ENV
          fi

      - name: Notify Slack
        uses: odigos-io/ci-core/.github/actions/slack-release-notification@main
        with:
          webhook-url: ${{ secrets.ODIGOS_RELEASE_STATUS_WEBHOOK_URL }}
          success-description: ${{ env.SUCCESS_MSG }}
          failure-description: ${{ env.FAILURE_MSG }}
          tag: ${{ env.TAG }}

  publish-helm:
    needs: build-cli
    runs-on: ubuntu-latest
    steps:
      - name: Determine Tag Value
        run: |
          if [ "${{ github.event_name }}" = "workflow_dispatch" ]; then
            echo "TAG=${{ github.event.inputs.tag }}" >> $GITHUB_ENV
          elif [ "${{ github.event_name }}" = "repository_dispatch" ]; then
            echo "TAG=${{ github.event.client_payload.tag }}" >> $GITHUB_ENV
          else
            echo "Unknown event type"
            exit 1
          fi

      - name: Checkout
        uses: actions/checkout@v5
        with:
          fetch-depth: 0
          ref: ${{ env.TAG }} # checkout the tag we are releasing (main might have been updated since the tag was created)

      - name: Configure Git
        run: |
          git config --global user.email "bot@odigos.io"
          git config --global user.name "Odigos Release Bot"

      - name: Install Helm
        uses: azure/setup-helm@v4.2.0
        with:
          version: v3.15.2

      - name: Download packaged chart artifact
        uses: actions/download-artifact@v4
        with:
          name: odigos-chart
          path: helm/

<<<<<<< HEAD
      - name: Publish Helm charts
        env:
          GH_TOKEN: ${{ secrets.RELEASE_BOT_TOKEN }}
        run: bash ./scripts/publish-charts.sh

=======
>>>>>>> ce0b39fb
      - name: Notify Slack
        uses: odigos-io/ci-core/.github/actions/slack-release-notification@main
        with:
          webhook-url: ${{ secrets.ODIGOS_RELEASE_STATUS_WEBHOOK_URL }}
          success-description: "Helm charts published successfully. new version is ready"
          failure-description: "ERROR: Failed to publish Helm charts"
          tag: ${{ env.TAG }}

  trigger-openshift-certification:
    needs: publish-helm
    runs-on: ubuntu-latest
    steps:
      - name: Determine Tag Value
        run: |
          if [ "${{ github.event_name }}" = "workflow_dispatch" ]; then
            echo "TAG=${{ github.event.inputs.tag }}" >> $GITHUB_ENV
          elif [ "${{ github.event_name }}" = "repository_dispatch" ]; then
            echo "TAG=${{ github.event.client_payload.tag }}" >> $GITHUB_ENV
          else
            echo "Unknown event type"
            exit 1
          fi

      - name: Trigger OpenShift Preflight job
        run: |
          curl -X POST \
            -H "Accept: application/vnd.github.v3+json" \
            -H "Authorization: token ${{ secrets.RELEASE_BOT_TOKEN }}" \
            https://api.github.com/repos/odigos-io/odigos/dispatches \
            -d '{"event_type": "openshift_preflight", "client_payload": {"tag": "${{ env.TAG }}"}}'<|MERGE_RESOLUTION|>--- conflicted
+++ resolved
@@ -258,14 +258,11 @@
           name: odigos-chart
           path: helm/
 
-<<<<<<< HEAD
       - name: Publish Helm charts
         env:
           GH_TOKEN: ${{ secrets.RELEASE_BOT_TOKEN }}
         run: bash ./scripts/publish-charts.sh
 
-=======
->>>>>>> ce0b39fb
       - name: Notify Slack
         uses: odigos-io/ci-core/.github/actions/slack-release-notification@main
         with:
