--- conflicted
+++ resolved
@@ -97,8 +97,7 @@
 // this predicate will only allow events for the odigos cluster collectors daemon set object.
 // this is useful if you only want to reconcile events for the cluster collectors daemon set object and ignore other daemon set objects.
 var ClusterCollectorDeploymentPredicate = ObjectNamePredicate{
-<<<<<<< HEAD
-	AllowedObjectName: odigosk8sconsts.OdigosClusterCollectorDeploymentName,
+	AllowedObjectName: k8sconsts.OdigosClusterCollectorDeploymentName,
 }
 
 // this predicate will only allow events for the odigos cluster collectors daemon set object.
@@ -108,7 +107,4 @@
 }
 var OdigosDeploymentConfigMapPredicate = ObjectNamePredicate{
 	AllowedObjectName: odigosk8sconsts.OdigosDeploymentConfigMapName,
-=======
-	AllowedObjectName: k8sconsts.OdigosClusterCollectorDeploymentName,
->>>>>>> 1ba8db67
 }