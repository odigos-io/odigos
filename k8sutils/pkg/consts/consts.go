--- conflicted
+++ resolved
@@ -96,15 +96,9 @@
 	// is deleted, we want to go to the deleteinstrumentationconfig controller to un-instrument the workload/namespace.
 	DeleteInstrumentationConfigFinalizer = "odigos.io/source-deleteinstrumentationconfig-finalizer"
 
-<<<<<<< HEAD
-	WorkloadNameLabel           = "odigos.io/workload-name"
-	WorkloadNamespaceLabel      = "odigos.io/workload-namespace"
-	WorkloadKindLabel           = "odigos.io/workload-kind"
-=======
 	WorkloadNameLabel      = "odigos.io/workload-name"
 	WorkloadNamespaceLabel = "odigos.io/workload-namespace"
 	WorkloadKindLabel      = "odigos.io/workload-kind"
->>>>>>> ab4e2776
 
 	OdigosCloudApiKeySecretKey = "odigos-cloud-api-key"
 	OdigosOnpremTokenSecretKey = "odigos-onprem-token"
