--- conflicted
+++ resolved
@@ -67,7 +67,6 @@
 )
 
 const (
-<<<<<<< HEAD
 	SourceFinalizer = "odigos.io/source-finalizer"
 	// TODO: Needed until InstrumentedApplication is removed
 	InstrumentedApplicationFinalizer = "odigos.io/source-instrumentedapplication-finalizer"
@@ -75,8 +74,7 @@
 	WorkloadNameLabel      = "odigos.io/workload-name"
 	WorkloadNamespaceLabel = "odigos.io/workload-namespace"
 	WorkloadKindLabel      = "odigos.io/workload-kind"
-=======
+
 	OdigosCloudApiKeySecretKey = "odigos-cloud-api-key"
 	OdigosOnpremTokenSecretKey = "odigos-onprem-token"
->>>>>>> 8e9e2a74
 )