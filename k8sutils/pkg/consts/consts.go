package consts

import (
	"k8s.io/apimachinery/pkg/util/version"

	commonconsts "github.com/odigos-io/odigos/common/consts"
)

var (
	DefaultIgnoredNamespaces = []string{"kube-system", "local-path-storage", "istio-system", "linkerd", "kube-node-lease"}
	DefaultIgnoredContainers = []string{"istio-proxy", "vault-agent", "filebeat", "linkerd-proxy", "fluentd", "akeyless-init"}
)

type CollectorRole string

const (
	CollectorsRoleClusterGateway CollectorRole = "CLUSTER_GATEWAY"
	CollectorsRoleNodeCollector  CollectorRole = "NODE_COLLECTOR"
)

const (
	// OdigosInjectInstrumentationLabel is the label used to enable the mutating webhook.
	OdigosInjectInstrumentationLabel = "odigos.io/inject-instrumentation"
	// OdigosCollectorRoleLabel is the label used to identify the role of the Odigos collector.
	OdigosCollectorRoleLabel = "odigos.io/collector-role"
)

const (
	OdigosDeploymentConfigMapName                  = "odigos-deployment"
	OdigosDeploymentConfigMapVersionKey            = commonconsts.OdigosVersionEnvVarName
	OdigosDeploymentConfigMapTierKey               = commonconsts.OdigosTierEnvVarName
	OdigosDeploymentConfigMapInstallationMethodKey = "installation-method"
)

const (
	OdigosClusterCollectorDeploymentName = "odigos-gateway"
	OdigosClusterCollectorConfigMapName  = OdigosClusterCollectorDeploymentName
	OdigosClusterCollectorServiceName    = OdigosClusterCollectorDeploymentName

	OdigosClusterCollectorCollectorGroupName = OdigosClusterCollectorDeploymentName
	OdigosClusterCollectorConfigMapKey       = "collector-conf"

	// The cluster gateway collector runs as a deployment and the pod is exposed as a service.
	// Thus it cannot collide with other ports on the same node, and we can use an handy default port.
	OdigosClusterCollectorOwnTelemetryPortDefault = int32(8888)
)

const (
	OdigosNodeCollectorDaemonSetName           = "odigos-data-collection"
	OdigosNodeCollectorConfigMapName           = OdigosNodeCollectorDaemonSetName
	OdigosNodeCollectorCollectorGroupName      = OdigosNodeCollectorDaemonSetName
	OdigosNodeCollectorOwnTelemetryPortDefault = int32(55682)

	OdigosNodeCollectorConfigMapKey = "conf" // this key is different than the cluster collector value. not sure why
)

const (
	OdigosProSecretName = "odigos-pro"
)

const (
	OdigosEnvVarNamespace     = "ODIGOS_WORKLOAD_NAMESPACE"
	OdigosEnvVarContainerName = "ODIGOS_CONTAINER_NAME"
	OdigosEnvVarPodName       = "ODIGOS_POD_NAME"
)

func OdigosInjectedEnvVars() []string {
	return []string{
		OdigosEnvVarNamespace,
		OdigosEnvVarContainerName,
		OdigosEnvVarPodName,
	}
}

var (
	// MinK8SVersionForInstallation is the minimum Kubernetes version required for Odigos installation
	// this value must be in sync with the one defined in the kubeVersion field in Chart.yaml
	MinK8SVersionForInstallation = version.MustParse("v1.20.15-0")
)

const (
	// StartLangDetectionFinalizer is used for Workload exclusion Sources. When a Workload exclusion Source
	// is deleted, we want to go to the startlangdetection controller. There, we will check if the Workload should
	// start inheriting Namespace instrumentation.
<<<<<<< HEAD
	StartLangDetectionFinalizer          = "odigos.io/source-startlangdetection-finalizer"
=======
	StartLangDetectionFinalizer = "odigos.io/source-startlangdetection-finalizer"
>>>>>>> 9d7a6cac
	// DeleteInstrumentationConfigFinalizer is used for all non-exclusion (normal) Sources. When a normal Source
	// is deleted, we want to go to the deleteinstrumentationconfig controller to un-instrument the workload/namespace.
	DeleteInstrumentationConfigFinalizer = "odigos.io/source-deleteinstrumentationconfig-finalizer"

<<<<<<< HEAD
	WorkloadNameLabel      = "odigos.io/workload-name"
	WorkloadNamespaceLabel = "odigos.io/workload-namespace"
	WorkloadKindLabel      = "odigos.io/workload-kind"
=======
	WorkloadNameLabel           = "odigos.io/workload-name"
	WorkloadNamespaceLabel      = "odigos.io/workload-namespace"
	WorkloadKindLabel           = "odigos.io/workload-kind"
>>>>>>> 9d7a6cac

	OdigosCloudApiKeySecretKey = "odigos-cloud-api-key"
	OdigosOnpremTokenSecretKey = "odigos-onprem-token"
)<|MERGE_RESOLUTION|>--- conflicted
+++ resolved
@@ -82,24 +82,14 @@
 	// StartLangDetectionFinalizer is used for Workload exclusion Sources. When a Workload exclusion Source
 	// is deleted, we want to go to the startlangdetection controller. There, we will check if the Workload should
 	// start inheriting Namespace instrumentation.
-<<<<<<< HEAD
-	StartLangDetectionFinalizer          = "odigos.io/source-startlangdetection-finalizer"
-=======
 	StartLangDetectionFinalizer = "odigos.io/source-startlangdetection-finalizer"
->>>>>>> 9d7a6cac
 	// DeleteInstrumentationConfigFinalizer is used for all non-exclusion (normal) Sources. When a normal Source
 	// is deleted, we want to go to the deleteinstrumentationconfig controller to un-instrument the workload/namespace.
 	DeleteInstrumentationConfigFinalizer = "odigos.io/source-deleteinstrumentationconfig-finalizer"
 
-<<<<<<< HEAD
-	WorkloadNameLabel      = "odigos.io/workload-name"
-	WorkloadNamespaceLabel = "odigos.io/workload-namespace"
-	WorkloadKindLabel      = "odigos.io/workload-kind"
-=======
 	WorkloadNameLabel           = "odigos.io/workload-name"
 	WorkloadNamespaceLabel      = "odigos.io/workload-namespace"
 	WorkloadKindLabel           = "odigos.io/workload-kind"
->>>>>>> 9d7a6cac
 
 	OdigosCloudApiKeySecretKey = "odigos-cloud-api-key"
 	OdigosOnpremTokenSecretKey = "odigos-onprem-token"
