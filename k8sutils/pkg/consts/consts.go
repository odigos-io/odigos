--- conflicted
+++ resolved
@@ -67,8 +67,6 @@
 )
 
 const (
-<<<<<<< HEAD
-=======
 	// StartLangDetectionFinalizer is used for Workload exclusion Sources. When a Workload exclusion Source
 	// is deleted, we want to go to the startlangdetection controller. There, we will check if the Workload should
 	// start inheriting Namespace instrumentation.
@@ -81,7 +79,6 @@
 	WorkloadNamespaceLabel = "odigos.io/workload-namespace"
 	WorkloadKindLabel      = "odigos.io/workload-kind"
 
->>>>>>> 68ffdcb9
 	OdigosCloudApiKeySecretKey = "odigos-cloud-api-key"
 	OdigosOnpremTokenSecretKey = "odigos-onprem-token"
 )