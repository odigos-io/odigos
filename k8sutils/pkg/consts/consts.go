--- conflicted
+++ resolved
@@ -1,7 +1,6 @@
 package consts
 
 const (
-<<<<<<< HEAD
 	OdigosClusterCollectorDeploymentName = "odigos-gateway"
 	OdigosClusterCollectorConfigMapName  = OdigosClusterCollectorDeploymentName
 	OdigosClusterCollectorServiceName    = OdigosClusterCollectorDeploymentName
@@ -12,14 +11,8 @@
 	OdigosPodNameHeaderKey = "odigos-pod-name"
 	// Label used to identify the Odigos pod which is acting as a node collector.
 	OdigosNodeCollectorLabel  = "odigos.io/data-collection"
-=======
-	OdigosClusterCollectorDeploymentName     = "odigos-gateway"
-	OdigosClusterCollectorConfigMapName      = OdigosClusterCollectorDeploymentName
-	OdigosClusterCollectorServiceName        = OdigosClusterCollectorDeploymentName
 	OdigosClusterCollectorCollectorGroupName = OdigosClusterCollectorDeploymentName
 
-	OdigosNodeCollectorDaemonSetName      = "odigos-data-collection"
 	OdigosNodeCollectorConfigMapName      = OdigosNodeCollectorDaemonSetName
 	OdigosNodeCollectorCollectorGroupName = OdigosNodeCollectorDaemonSetName
->>>>>>> c6d18dae
 )