--- conflicted
+++ resolved
@@ -123,45 +123,7 @@
 	return obj, nil
 }
 
-<<<<<<< HEAD
-func GetSourceCRD(ctx context.Context, kubeClient client.Client, nsName string, workloadName string, workloadKind k8sconsts.WorkloadKind) (*v1alpha1.Source, error) {
-	sourceList := v1alpha1.SourceList{}
-	err := kubeClient.List(ctx, &sourceList, &client.ListOptions{
-		LabelSelector: labels.SelectorFromSet(labels.Set{
-			k8sconsts.WorkloadNamespaceLabel: nsName,
-			k8sconsts.WorkloadNameLabel:      workloadName,
-			k8sconsts.WorkloadKindLabel:      string(workloadKind),
-		}),
-	})
 
-	if err != nil {
-		return nil, err
-	}
-	if len(sourceList.Items) == 0 {
-		return nil, apierrors.NewNotFound(schema.GroupResource{Group: "", Resource: "source"}, workloadName)
-	}
-	if len(sourceList.Items) > 1 {
-		return nil, fmt.Errorf(`expected to get 1 source "%s", got %d`, workloadName, len(sourceList.Items))
-	}
-
-	return &sourceList.Items[0], err
-}
-
-func GetSourceDataStreamsLabels(source *odigosv1.Source) map[string]string {
-	sourceDataStreamsLabels := map[string]string{}
-	// iterate over the source labels and add them to the sourceDataStreamsLabels
-	for key, value := range source.Labels {
-		if strings.HasPrefix(key, k8sconsts.SourceDataStreamLabelPrefix) {
-			sourceDataStreamsLabels[key] = value
-		}
-	}
-	return sourceDataStreamsLabels
-}
-
-// IsDataStreamLabel returns true if the label is a datastream label.
-func IsDataStreamLabel(labelKey string) bool {
-	return strings.HasPrefix(labelKey, k8sconsts.SourceDataStreamLabelPrefix)
-=======
 func HandleInstrumentationConfigDataStreamsLabels(ctx context.Context,
 	workloadSources *odigosv1.WorkloadSources, ic *odigosv1.InstrumentationConfig) bool {
 	// Extract labels from both sources (may be nil)
@@ -229,5 +191,4 @@
 	}
 
 	return result
->>>>>>> a03fad38
 }