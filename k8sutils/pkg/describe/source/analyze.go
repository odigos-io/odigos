--- conflicted
+++ resolved
@@ -29,7 +29,6 @@
 }
 
 type RuntimeInfoAnalyze struct {
-<<<<<<< HEAD
 	Generation properties.EntityProperty     `json:"generation"`
 	Containers []ContainerRuntimeInfoAnalyze `json:"containers"`
 }
@@ -37,8 +36,6 @@
 type InstrumentationConfigAnalyze struct {
 	Created    properties.EntityProperty     `json:"created"`
 	CreateTime *properties.EntityProperty    `json:"createTime"`
-=======
->>>>>>> 52ee331a
 	Containers []ContainerRuntimeInfoAnalyze `json:"containers"`
 }
 
@@ -78,15 +75,9 @@
 	Namespace properties.EntityProperty    `json:"namespace"`
 	Labels    InstrumentationLabelsAnalyze `json:"labels"`
 
-<<<<<<< HEAD
 	RuntimeInfo           *RuntimeInfoAnalyze          `json:"runtimeInfo"`
 	InstrumentationConfig InstrumentationConfigAnalyze `json:"instrumentationConfig"`
 	InstrumentationDevice InstrumentationDeviceAnalyze `json:"instrumentationDevice"`
-=======
-	InstrumentationConfig   InstrumentationConfigAnalyze   `json:"instrumentationConfig"`
-	RuntimeInfo             *RuntimeInfoAnalyze            `json:"runtimeInfo"`
-	InstrumentationDevice   InstrumentationDeviceAnalyze   `json:"instrumentationDevice"`
->>>>>>> 52ee331a
 
 	TotalPods       int          `json:"totalPods"`
 	PodsPhasesCount string       `json:"podsPhasesCount"`
@@ -171,8 +162,8 @@
 	}
 
 	containers := make([]ContainerRuntimeInfoAnalyze, 0)
-	if resources.InstrumentedApplication != nil {
-		containers = analyzeRuntimeDetails(resources.InstrumentedApplication.Spec.RuntimeDetails)
+	if instrumentationConfigCreated {
+		containers = analyzeRuntimeDetails(resources.InstrumentationConfig.Status.RuntimeDetailsByContainer)
 	}
 
 	return InstrumentationConfigAnalyze{
@@ -499,10 +490,7 @@
 
 	labelsAnalysis, instrumented := analyzeInstrumentationLabels(resources, workloadObj)
 	runtimeAnalysis := analyzeRuntimeInfo(resources)
-<<<<<<< HEAD
 	icAnalysis := analyzeInstrumentationConfig(resources, instrumented)
-=======
->>>>>>> 52ee331a
 	device := analyzeInstrumentationDevice(resources, workloadObj, instrumented)
 	pods, podsText := analyzePods(resources, device)
 
@@ -512,15 +500,9 @@
 		Namespace: properties.EntityProperty{Name: "Namespace", Value: workloadObj.GetNamespace(), Explain: "the namespace of the k8s workload object that this source describes"},
 		Labels:    labelsAnalysis,
 
-<<<<<<< HEAD
 		RuntimeInfo:           runtimeAnalysis,
 		InstrumentationConfig: icAnalysis,
 		InstrumentationDevice: device,
-=======
-		InstrumentationConfig:   icAnalysis,
-		RuntimeInfo:             runtimeAnalysis,
-		InstrumentationDevice:   device,
->>>>>>> 52ee331a
 
 		TotalPods:       len(pods),
 		PodsPhasesCount: podsText,
