--- conflicted
+++ resolved
@@ -7,64 +7,13 @@
 
 	odigosclientset "github.com/odigos-io/odigos/api/generated/odigos/clientset/versioned/typed/odigos/v1alpha1"
 	odigos "github.com/odigos-io/odigos/k8sutils/pkg/describe/odigos"
-<<<<<<< HEAD
 	"github.com/odigos-io/odigos/k8sutils/pkg/describe/properties"
-=======
-	"github.com/odigos-io/odigos/k8sutils/pkg/getters"
-	corev1 "k8s.io/api/core/v1"
-	metav1 "k8s.io/apimachinery/pkg/apis/meta/v1"
->>>>>>> fdb99149
 	"k8s.io/client-go/kubernetes"
 )
 
-func printOdigosVersion(odigosVersion string, sb *strings.Builder) {
-	describeText(sb, 0, "Odigos Version: %s", odigosVersion)
-}
-
-<<<<<<< HEAD
 func printProperty(sb *strings.Builder, indent int, property *properties.EntityProperty) {
 	if property == nil {
 		return
-=======
-func printClusterCollectorStatus(resources *odigos.OdigosResources, sb *strings.Builder) {
-
-	expectingClusterCollector := len(resources.Destinations.Items) > 0
-
-	describeText(sb, 1, "Cluster Collector:")
-	clusterCollector := resources.ClusterCollector
-
-	if expectingClusterCollector {
-		describeText(sb, 2, "Status: Cluster Collector is expected to be created because there are destinations")
-	} else {
-		describeText(sb, 2, "Status: Cluster Collector is not expected to be created because there are no destinations")
-	}
-
-	if clusterCollector.CollectorsGroup == nil {
-		describeText(sb, 2, wrapTextSuccessOfFailure("Collectors Group Not Created", !expectingClusterCollector))
-	} else {
-		describeText(sb, 2, wrapTextSuccessOfFailure("Collectors Group Created", expectingClusterCollector))
-
-		var deployedCondition *metav1.Condition
-		for _, condition := range clusterCollector.CollectorsGroup.Status.Conditions {
-			if condition.Type == "Deployed" {
-				deployedCondition = &condition
-				break
-			}
-		}
-		if deployedCondition == nil {
-			describeText(sb, 2, wrapTextInRed("Deployed: Status Unavailable"))
-		} else {
-			if deployedCondition.Status == metav1.ConditionTrue {
-				describeText(sb, 2, wrapTextInGreen("Deployed: true"))
-			} else {
-				describeText(sb, 2, wrapTextInRed("Deployed: false"))
-				describeText(sb, 2, wrapTextInRed(fmt.Sprintf("Reason: %s", deployedCondition.Message)))
-			}
-		}
-
-		ready := clusterCollector.CollectorsGroup.Status.Ready
-		describeText(sb, 2, wrapTextSuccessOfFailure(fmt.Sprintf("Ready: %t", ready), ready))
->>>>>>> fdb99149
 	}
 	text := fmt.Sprintf("%s: %v", property.Name, property.Value)
 	switch property.Status {
@@ -79,7 +28,6 @@
 	describeText(sb, indent, text)
 }
 
-<<<<<<< HEAD
 func printClusterCollectorStatus(analyze *odigos.OdigosAnalyze, sb *strings.Builder) {
 	describeText(sb, 1, "Cluster Collector:")
 	printProperty(sb, 2, &analyze.ClusterCollector.Enabled)
@@ -117,104 +65,11 @@
 }
 
 func DescribeOdigosToText(analyze *odigos.OdigosAnalyze) string {
-=======
-func printAndCalculateIsNodeCollectorStatus(resources *odigos.OdigosResources, sb *strings.Builder) bool {
-
-	numInstrumentationConfigs := len(resources.InstrumentationConfigs.Items)
-	if numInstrumentationConfigs == 0 {
-		describeText(sb, 2, "Status: Node Collectors not expected as there are no sources")
-		return false
-	}
-
-	if resources.ClusterCollector.CollectorsGroup == nil {
-		describeText(sb, 2, "Status: Node Collectors not expected as there are no destinations")
-		return false
-	}
-
-	if !resources.ClusterCollector.CollectorsGroup.Status.Ready {
-		describeText(sb, 2, "Status: Node Collectors not expected as the Cluster Collector is not ready")
-		return false
-	}
-
-	describeText(sb, 2, "Status: Node Collectors expected as cluster collector is ready and there are sources")
-	return true
-}
-
-func printNodeCollectorStatus(resources *odigos.OdigosResources, sb *strings.Builder) {
-
-	describeText(sb, 1, "Node Collector:")
-	nodeCollector := resources.NodeCollector
-
-	expectingNodeCollector := printAndCalculateIsNodeCollectorStatus(resources, sb)
-
-	if nodeCollector.CollectorsGroup == nil {
-		describeText(sb, 2, wrapTextSuccessOfFailure("Collectors Group Not Created", !expectingNodeCollector))
-	} else {
-		describeText(sb, 2, wrapTextSuccessOfFailure("Collectors Group Created", expectingNodeCollector))
-
-		var deployedCondition *metav1.Condition
-		for _, condition := range nodeCollector.CollectorsGroup.Status.Conditions {
-			if condition.Type == "Deployed" {
-				deployedCondition = &condition
-				break
-			}
-		}
-		if deployedCondition == nil {
-			describeText(sb, 2, wrapTextInRed("Deployed: Status Unavailable"))
-		} else {
-			if deployedCondition.Status == metav1.ConditionTrue {
-				describeText(sb, 2, wrapTextInGreen("Deployed: True"))
-			} else {
-				describeText(sb, 2, wrapTextInRed("Deployed: False"))
-				describeText(sb, 2, wrapTextInRed(fmt.Sprintf("Reason: %s", deployedCondition.Message)))
-			}
-		}
-
-		ready := nodeCollector.CollectorsGroup.Status.Ready
-		describeText(sb, 2, wrapTextSuccessOfFailure(fmt.Sprintf("Ready: %t", ready), ready))
-	}
-
-	if nodeCollector.DaemonSet == nil {
-		describeText(sb, 2, wrapTextSuccessOfFailure("DaemonSet: Not Found", !expectingNodeCollector))
-	} else {
-		describeText(sb, 2, wrapTextSuccessOfFailure("DaemonSet: Found", expectingNodeCollector))
-
-		// this is copied from k8sutils/pkg/describe/describe.go
-		// I hope the info is accurate since there can be many edge cases
-		describeText(sb, 2, "Desired Number of Nodes Scheduled: %d", nodeCollector.DaemonSet.Status.DesiredNumberScheduled)
-		currentMeetsDesired := nodeCollector.DaemonSet.Status.DesiredNumberScheduled == nodeCollector.DaemonSet.Status.CurrentNumberScheduled
-		describeText(sb, 2, wrapTextSuccessOfFailure(fmt.Sprintf("Current Number of Nodes Scheduled: %d", nodeCollector.DaemonSet.Status.CurrentNumberScheduled), currentMeetsDesired))
-		updatedMeetsDesired := nodeCollector.DaemonSet.Status.DesiredNumberScheduled == nodeCollector.DaemonSet.Status.UpdatedNumberScheduled
-		describeText(sb, 2, wrapTextSuccessOfFailure(fmt.Sprintf("Number of Nodes Scheduled with Up-to-date Pods: %d", nodeCollector.DaemonSet.Status.UpdatedNumberScheduled), updatedMeetsDesired))
-		availableMeetsDesired := nodeCollector.DaemonSet.Status.DesiredNumberScheduled == nodeCollector.DaemonSet.Status.NumberAvailable
-		describeText(sb, 2, wrapTextSuccessOfFailure(fmt.Sprintf("Number of Nodes Scheduled with Available Pods: %d", nodeCollector.DaemonSet.Status.NumberAvailable), availableMeetsDesired))
-		noMisscheduled := nodeCollector.DaemonSet.Status.NumberMisscheduled == 0
-		describeText(sb, 2, wrapTextSuccessOfFailure(fmt.Sprintf("Number of Nodes Misscheduled: %d", nodeCollector.DaemonSet.Status.NumberMisscheduled), noMisscheduled))
-	}
-}
-
-func printOdigosPipeline(resources *odigos.OdigosResources, sb *strings.Builder) {
-	describeText(sb, 0, "Odigos Pipeline:")
-	numDestinations := len(resources.Destinations.Items)
-	numInstrumentationConfigs := len(resources.InstrumentationConfigs.Items)
-
-	describeText(sb, 1, "Status: there are %d sources and %d destinations\n", numInstrumentationConfigs, numDestinations)
-	printClusterCollectorStatus(resources, sb)
-	sb.WriteString("\n")
-	printNodeCollectorStatus(resources, sb)
-}
-
-func printDescribeOdigos(odigosVersion string, resources *odigos.OdigosResources) string {
->>>>>>> fdb99149
 	var sb strings.Builder
 
-	printOdigosVersion(analyze.OdigosVersion, &sb)
+	printProperty(&sb, 0, &analyze.OdigosVersion)
 	sb.WriteString("\n")
-<<<<<<< HEAD
 	printOdigosPipeline(analyze, &sb)
-=======
-	printOdigosPipeline(resources, &sb)
->>>>>>> fdb99149
 
 	return sb.String()
 }
