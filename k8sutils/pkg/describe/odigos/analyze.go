package odigos

import (
	appsv1 "k8s.io/api/apps/v1"
	corev1 "k8s.io/api/core/v1"
	metav1 "k8s.io/apimachinery/pkg/apis/meta/v1"

	"github.com/odigos-io/odigos/api/k8sconsts"
	odigosv1 "github.com/odigos-io/odigos/api/odigos/v1alpha1"
	"github.com/odigos-io/odigos/k8sutils/pkg/describe/properties"
)

type ClusterCollectorAnalyze struct {
	Enabled              properties.EntityProperty  `json:"enabled"`
	CollectorGroup       properties.EntityProperty  `json:"collectorGroup"`
	Deployed             *properties.EntityProperty `json:"deployed,omitempty"`
	DeployedError        *properties.EntityProperty `json:"deployedError,omitempty"`
	CollectorReady       *properties.EntityProperty `json:"collectorReady,omitempty"`
	DeploymentCreated    properties.EntityProperty  `json:"deployment,omitempty"`
	ExpectedReplicas     *properties.EntityProperty `json:"expectedReplicas,omitempty"`
	HealthyReplicas      *properties.EntityProperty `json:"healthyReplicas,omitempty"`
	FailedReplicas       *properties.EntityProperty `json:"failedReplicas,omitempty"`
	FailedReplicasReason *properties.EntityProperty `json:"failedReplicasReason,omitempty"`
}

type NodeCollectorAnalyze struct {
	Enabled        properties.EntityProperty  `json:"enabled"`
	CollectorGroup properties.EntityProperty  `json:"collectorGroup"`
	Deployed       *properties.EntityProperty `json:"deployed,omitempty"`
	DeployedError  *properties.EntityProperty `json:"deployedError,omitempty"`
	CollectorReady *properties.EntityProperty `json:"collectorReady,omitempty"`
	DaemonSet      properties.EntityProperty  `json:"daemonSet,omitempty"`
	DesiredNodes   *properties.EntityProperty `json:"desiredNodes,omitempty"`
	CurrentNodes   *properties.EntityProperty `json:"currentNodes,omitempty"`
	UpdatedNodes   *properties.EntityProperty `json:"updatedNodes,omitempty"`
	AvailableNodes *properties.EntityProperty `json:"availableNodes,omitempty"`
}

type OdigosAnalyze struct {
<<<<<<< HEAD
	OdigosVersion         properties.EntityProperty `json:"odigosVersion"`
	Tier                  properties.EntityProperty `json:"tier"`
	InstallationMethod    properties.EntityProperty `json:"installationMethod"`
	NumberOfDestinations  int                       `json:"numberOfDestinations"`
	NumberOfSources       int                       `json:"numberOfSources"`
	ClusterCollector      ClusterCollectorAnalyze   `json:"clusterCollector"`
	NodeCollector         NodeCollectorAnalyze      `json:"nodeCollector"`
	OnpremTokenAud        properties.EntityProperty `json:"onpremTokenAudience,omitempty"`
	OnpremTokenExpiration properties.EntityProperty `json:"onpremTokenExpiration,omitempty"`
	OdigosProfiles        properties.EntityProperty `json:"odigosProfiles,omitempty"`
=======
	OdigosVersion        properties.EntityProperty `json:"odigosVersion"`
	KubernetesVersion    properties.EntityProperty `json:"kubernetesVersion"`
	Tier                 properties.EntityProperty `json:"tier"`
	InstallationMethod   properties.EntityProperty `json:"installationMethod"`
	NumberOfDestinations int                       `json:"numberOfDestinations"`
	NumberOfSources      int                       `json:"numberOfSources"`
	ClusterCollector     ClusterCollectorAnalyze   `json:"clusterCollector"`
	NodeCollector        NodeCollectorAnalyze      `json:"nodeCollector"`
>>>>>>> 1ba8db67

	// is settled is true if all resources are created and ready
	IsSettled bool `json:"isSettled"`
	HasErrors bool `json:"hasErrors"`
}

func analyzeDeployed(cg *odigosv1.CollectorsGroup) (*properties.EntityProperty, *properties.EntityProperty) {
	if cg == nil {
		return nil, nil
	}

	var deployedCondition *metav1.Condition
	for _, condition := range cg.Status.Conditions {
		if condition.Type == "Deployed" {
			deployedCondition = &condition
			break
		}
	}
	if deployedCondition == nil {
		// scheduler created the cg but autoscaler did not reconcile it yet
		return &properties.EntityProperty{
				Name:   "Deployed",
				Value:  false,
				Status: properties.PropertyStatusTransitioning,
				Explain: "deployed means the relevant k8s objects (deployment, configmap, secret, daemonset, etc) were " +
					"created successfully and are expected to start. It does not mean the relevant pods were actually created, started, or are healthy.",
			}, &properties.EntityProperty{
				Name:    "Deployed Error",
				Value:   "waiting for reconciliation",
				Status:  properties.PropertyStatusTransitioning,
				Explain: "in case the deployment resources were not able to be calculated or created, this error will show the reason",
			}
	}

	if deployedCondition.Status == metav1.ConditionTrue {
		// successfully reconciled to collectors deployment
		return &properties.EntityProperty{
			Name:   "Deployed",
			Value:  true,
			Status: properties.PropertyStatusSuccess,
			Explain: "deployed means the relevant k8s objects (deployment, configmap, secret, daemonset, etc) were created" +
				" successfully and are expected to start. It does not mean the relevant pods were actually created, started, or are healthy.",
		}, nil
	} else {
		// had an error during reconciliation to k8s deployment objects
		return &properties.EntityProperty{
				Name:   "Deployed",
				Value:  false,
				Status: properties.PropertyStatusError,
				Explain: "deployed means the relevant k8s objects (deployment, configmap, secret, daemonset, etc) were created" +
					" successfully and are expected to start. It does not mean the relevant pods were actually created, started, or are healthy.",
			}, &properties.EntityProperty{
				Name:    "Deployed Error",
				Value:   deployedCondition.Message,
				Status:  properties.PropertyStatusError,
				Explain: "in case the deployment resources were not able to be calculated or created, this error will show the reason",
			}
	}
}

func analyzeCollectorReady(cg *odigosv1.CollectorsGroup) *properties.EntityProperty {
	if cg == nil {
		return nil
	}

	// TODO: ready is true only once deployment is ready
	// but there is no difference between deployment starting and deployment failed to start
	ready := cg.Status.Ready

	return &properties.EntityProperty{
		Name:    "Ready",
		Value:   ready,
		Status:  properties.GetSuccessOrTransitioning(ready),
		Explain: "ready means that odigos has detected the collectors group as ready to start collecting/receiving data",
	}
}

func analyzeDeployment(dep *appsv1.Deployment, enabled bool) (properties.EntityProperty, *properties.EntityProperty, int) {
	depFound := dep != nil
	deployment := properties.EntityProperty{
		Name:    "Deployment",
		Value:   properties.GetTextCreated(depFound),
		Status:  properties.GetSuccessOrTransitioning(depFound == enabled),
		Explain: "is the k8s deployment object for cluster collector exists in the cluster",
	}
	if !depFound {
		return deployment, nil, 0
	} else {
		expectedReplicas := int(*dep.Spec.Replicas)
		return deployment, &properties.EntityProperty{
			Name:    "Expected Replicas",
			Value:   expectedReplicas,
			Explain: "the number of pods that should be scheduled to run the cluster collector",
		}, expectedReplicas
	}
}

func analyzeDaemonSet(ds *appsv1.DaemonSet, enabled bool) properties.EntityProperty {
	dsFound := ds != nil
	return properties.EntityProperty{
		Name:    "DaemonSet",
		Value:   properties.GetTextCreated(dsFound),
		Status:  properties.GetSuccessOrTransitioning(dsFound == enabled),
		Explain: "is the k8s daemonset object for node collector exists in the cluster",
	}
}

func analyzeDsReplicas(ds *appsv1.DaemonSet) (*properties.EntityProperty, *properties.EntityProperty,
	*properties.EntityProperty, *properties.EntityProperty) {
	if ds == nil {
		return nil, nil, nil, nil
	}

	desiredNodes := int(ds.Status.DesiredNumberScheduled)
	currentReplicas := int(ds.Status.CurrentNumberScheduled)
	updatedReplicas := int(ds.Status.UpdatedNumberScheduled)
	availableNodes := int(ds.Status.NumberAvailable)
	return &properties.EntityProperty{
			// The total number of nodes that should be running this daemon.
			// Regardless of what is actually running (0, 1, or more), rollouts, failures, etc.
			// this number can be less than the number of nodes in the cluster if affinity rules and node selectors are used.
			Name:    "Desired Nodes",
			Value:   desiredNodes,
			Explain: "the number of k8s nodes that should be running the node collector daemonset",
		}, &properties.EntityProperty{
			// The number of nodes that are running at least 1
			// daemon pod and are supposed to run the daemon pod.
			// if this number is less than the desired number, the daemonset is not fully scheduled.
			// it can be due to an active rollout (which is ok), or due to a problem with the nodes / pods
			// this prevents the daemonset pod from being scheduled.
			Name:   "Current Nodes",
			Value:  currentReplicas,
			Status: properties.GetSuccessOrTransitioning(currentReplicas == desiredNodes),
			Explain: "the number of k8s nodes that have at least one pod of the node collector daemonset. this number counts " +
				"the pod objects that were created on this node, regardless of the pod status or revision.",
		}, &properties.EntityProperty{
			// The number of nodes that are running pods from the latest version of the daemonset and do not have old pods from previous versions.
			// if this number is less than the desired number, the daemonset is not fully updated.
			// it can be due to an active rollout (which is ok), or due to a problem with the nodes / pods
			// this prevents the daemonset pod from being updated.
			// this number does not indicate if the pods are indeed running and healthy, only that the only pods scheduled to them is only the latest.
			Name:   "Updated Nodes",
			Value:  updatedReplicas,
			Status: properties.GetSuccessOrTransitioning(updatedReplicas == desiredNodes),
			Explain: "the number of k8s nodes that have only the latest version of the node collector daemonset pods. this " +
				"number counts the pod objects that were created on this node with the latest revision, regardless of the pod status or readiness",
		}, &properties.EntityProperty{
			// available nodes are the nodes for which the oldest pod is ready and available.
			// it can count nodes that are running an old version of the daemonset,
			// so it alone cannot be used to determine if the daemonset is updated and healthy.
			Name:   "Available Nodes",
			Value:  availableNodes,
			Status: properties.GetSuccessOrTransitioning(availableNodes == desiredNodes),
			Explain: "the number of k8s nodes that have at least one pod of the node collector daemonset that is ready and " +
				"available. this number counts the pod objects that were created on this node, regardless of the pod status or revision.",
		}
}

func analyzePodsHealth(pods *corev1.PodList, expectedReplicas int) (*properties.EntityProperty,
	*properties.EntityProperty, *properties.EntityProperty) {
	if pods == nil { // should not happen, but check just in case
		return nil, nil, nil
	}

	runningReplicas := 0
	failureReplicas := 0
	var failureText string
	for j := range pods.Items {
		pod := &pods.Items[j]
		var condition *corev1.PodCondition
		for i := range pod.Status.Conditions {
			c := pod.Status.Conditions[i]
			if c.Type == corev1.PodReady {
				condition = &c
				break
			}
		}
		if condition == nil {
			failureReplicas++
		} else {
			if condition.Status == corev1.ConditionTrue {
				runningReplicas++
			} else {
				failureReplicas++
				failureText = condition.Message
			}
		}
	}

	healthyReplicas := properties.EntityProperty{
		Name:    "Healthy Replicas",
		Value:   runningReplicas,
		Status:  properties.GetSuccessOrTransitioning(runningReplicas == expectedReplicas),
		Explain: "the number of k8s pods running the updated revision of the cluster collector and are healthy",
	}
	unhealthyReplicas := properties.EntityProperty{
		Name:    "Failed Replicas",
		Value:   failureReplicas,
		Status:  properties.GetSuccessOrError(failureReplicas == 0),
		Explain: "the number of k8s pods running the updated revision of the cluster collector and are not healthy",
	}
	if failureText == "" {
		return &healthyReplicas, &unhealthyReplicas, nil
	} else {
		return &healthyReplicas, &unhealthyReplicas, &properties.EntityProperty{
			Name:    "Failed Replicas Reason",
			Value:   failureText,
			Status:  properties.PropertyStatusError,
			Explain: "if not all replicas are healthy, this error will show the reason",
		}
	}
}

func analyzeClusterCollector(resources *OdigosResources) ClusterCollectorAnalyze {
	isEnabled := len(resources.Destinations.Items) > 0

	enabled := properties.EntityProperty{
		Name:    "Enabled",
		Value:   isEnabled,
		Explain: "should odigos create a cluster collector in the cluster",
	}

	hasCg := resources.ClusterCollector.CollectorsGroup != nil
	cg := properties.EntityProperty{
		Name:    "Collector Group",
		Value:   properties.GetTextCreated(hasCg),
		Status:  properties.GetSuccessOrTransitioning(hasCg == isEnabled),
		Explain: "is the k8s collectors group object for cluster collector exists in the cluster",
	}

	deployed, deployedError := analyzeDeployed(resources.ClusterCollector.CollectorsGroup)
	ready := analyzeCollectorReady(resources.ClusterCollector.CollectorsGroup)
	dep, depExpected, expectedReplicas := analyzeDeployment(resources.ClusterCollector.Deployment, isEnabled)
	healthyPodsCount, failedPodsCount, failedPodsReason := analyzePodsHealth(resources.ClusterCollector.LatestRevisionPods, expectedReplicas)

	return ClusterCollectorAnalyze{
		Enabled:              enabled,
		CollectorGroup:       cg,
		Deployed:             deployed,
		DeployedError:        deployedError,
		CollectorReady:       ready,
		DeploymentCreated:    dep,
		ExpectedReplicas:     depExpected,
		HealthyReplicas:      healthyPodsCount,
		FailedReplicas:       failedPodsCount,
		FailedReplicasReason: failedPodsReason,
	}
}

func analyzeNodeCollector(resources *OdigosResources) NodeCollectorAnalyze {
	hasClusterCollector := resources.ClusterCollector.CollectorsGroup != nil
	isClusterCollectorReady := hasClusterCollector && resources.ClusterCollector.CollectorsGroup.Status.Ready
	hasInstrumentedSources := len(resources.InstrumentationConfigs.Items) > 0
	isEnabled := hasClusterCollector && isClusterCollectorReady && hasInstrumentedSources

	enabled := properties.EntityProperty{
		Name:    "Enabled",
		Value:   isEnabled,
		Explain: "should odigos deploy node collector daemonset in the cluster",
	}

	hasCg := resources.ClusterCollector.CollectorsGroup != nil
	cg := properties.EntityProperty{
		Name:    "Collector Group",
		Value:   properties.GetTextCreated(hasCg),
		Status:  properties.GetSuccessOrTransitioning(hasCg == isEnabled),
		Explain: "is the k8s collectors group object for node collector exists in the cluster",
	}

	deployed, deployedError := analyzeDeployed(resources.ClusterCollector.CollectorsGroup)
	ready := analyzeCollectorReady(resources.ClusterCollector.CollectorsGroup)
	ds := analyzeDaemonSet(resources.NodeCollector.DaemonSet, isEnabled)
	// TODO: implement our oun pod lister to figure out how many are updated and ready which isn't available in the daemonset status
	desiredNodes, currentNodes, updatedNodes, availableNodes := analyzeDsReplicas(resources.NodeCollector.DaemonSet)

	return NodeCollectorAnalyze{
		Enabled:        enabled,
		CollectorGroup: cg,
		Deployed:       deployed,
		DeployedError:  deployedError,
		CollectorReady: ready,
		DaemonSet:      ds,
		DesiredNodes:   desiredNodes,
		CurrentNodes:   currentNodes,
		UpdatedNodes:   updatedNodes,
		AvailableNodes: availableNodes,
	}
}

func summarizeStatus(clusterCollector *ClusterCollectorAnalyze, nodeCollector *NodeCollectorAnalyze) (bool, bool) {
	isSettled := true  // everything is settled, unless we find property with status transitioning
	hasErrors := false // there is no error, unless we find property with status error

	var allProperties = []*properties.EntityProperty{
		&clusterCollector.Enabled,
		&clusterCollector.CollectorGroup,
		clusterCollector.Deployed,
		clusterCollector.DeployedError,
		clusterCollector.CollectorReady,
		&clusterCollector.DeploymentCreated,
		clusterCollector.ExpectedReplicas,
		clusterCollector.HealthyReplicas,
		clusterCollector.FailedReplicas,
		clusterCollector.FailedReplicasReason,
		&nodeCollector.Enabled,
		&nodeCollector.CollectorGroup,
		nodeCollector.Deployed,
		nodeCollector.DeployedError,
		nodeCollector.CollectorReady,
		&nodeCollector.DaemonSet,
		nodeCollector.DesiredNodes,
		nodeCollector.CurrentNodes,
		nodeCollector.UpdatedNodes,
		nodeCollector.AvailableNodes,
	}

	for _, property := range allProperties {
		if property == nil {
			continue
		}
		switch property.Status {
		case properties.PropertyStatusError:
			hasErrors = true
		case properties.PropertyStatusTransitioning:
			isSettled = false
		}
	}

	return isSettled, hasErrors
}

func AnalyzeOdigos(resources *OdigosResources) *OdigosAnalyze {
	clusterCollector := analyzeClusterCollector(resources)
	nodeCollector := analyzeNodeCollector(resources)
	isSettled, hasErrors := summarizeStatus(&clusterCollector, &nodeCollector)

	odigosVersion := resources.OdigosDeployment.Data[k8sconsts.OdigosDeploymentConfigMapVersionKey]
	tier := resources.OdigosDeployment.Data[k8sconsts.OdigosDeploymentConfigMapTierKey]
	installationMethod := resources.OdigosDeployment.Data[k8sconsts.OdigosDeploymentConfigMapInstallationMethodKey]
<<<<<<< HEAD
	tokenExpiration := resources.OdigosDeployment.Data[k8sconsts.OdigosDeploymentConfigMapOnPremTokenExpKey]
	tokenAud := resources.OdigosDeployment.Data[k8sconsts.OdigosDeploymentConfigMapOnPremTokenAudKey]
	odigosProfiles := resources.OdigosDeployment.Data[k8sconsts.OdigosDeploymentConfigMapOnPremClientProfilesKey]
=======
	k8sVersion := resources.OdigosDeployment.Data[k8sconsts.OdigosDeploymentConfigMapKubernetesVersionKey]
>>>>>>> 1ba8db67

	odigosVersionProperty := properties.EntityProperty{
		Name:    "Odigos Version",
		Value:   odigosVersion,
		Explain: "the version of odigos deployment currently installed in the cluster",
	}

	odigosTierProperty := properties.EntityProperty{
		Name:    "Tier",
		Value:   tier,
		Explain: "the tier of odigos deployment (community, enterprise, cloud)",
	}

	installationMethodProperty := properties.EntityProperty{
		Name:    "Installation Method",
		Value:   installationMethod,
		Explain: "the method used to deploy odigos in the cluster (helm or odigos cli)",
	}

<<<<<<< HEAD
	tokenExpirationProperty := properties.EntityProperty{
		Name:    "OnPrem Token Expiration",
		Value:   tokenExpiration,
		Explain: "the expiration time of the on-prem token used to authenticate the odigos pro",
	}

	tokenAudProperty := properties.EntityProperty{
		Name:    "OnPrem Token Audience",
		Value:   tokenAud,
		Explain: "the audience of the on-prem token used to authenticate the odigos pro",
	}

	odigosProfilesProperty := properties.EntityProperty{
		Name:    "OnPrem Client Profiles",
		Value:   odigosProfiles,
		Explain: "the Odigos profiles that are used to configure the odigos pro",
	}

	return &OdigosAnalyze{
		OdigosVersion:         odigosVersionProperty,
		Tier:                  odigosTierProperty,
		OnpremTokenExpiration: tokenExpirationProperty,
		OnpremTokenAud:        tokenAudProperty,
		OdigosProfiles:        odigosProfilesProperty,
		InstallationMethod:    installationMethodProperty,
		NumberOfDestinations:  len(resources.Destinations.Items),
		NumberOfSources:       len(resources.InstrumentationConfigs.Items),
		ClusterCollector:      clusterCollector,
		NodeCollector:         nodeCollector,
=======
	k8sVersionProperty := properties.EntityProperty{
		Name:    "Kubernetes Version",
		Value:   k8sVersion,
		Explain: "the version of kubernetes cluster where odigos is deployed",
	}

	return &OdigosAnalyze{
		OdigosVersion:        odigosVersionProperty,
		KubernetesVersion:    k8sVersionProperty,
		Tier:                 odigosTierProperty,
		InstallationMethod:   installationMethodProperty,
		NumberOfDestinations: len(resources.Destinations.Items),
		NumberOfSources:      len(resources.InstrumentationConfigs.Items),
		ClusterCollector:     clusterCollector,
		NodeCollector:        nodeCollector,
>>>>>>> 1ba8db67

		IsSettled: isSettled,
		HasErrors: hasErrors,
	}
}<|MERGE_RESOLUTION|>--- conflicted
+++ resolved
@@ -37,8 +37,8 @@
 }
 
 type OdigosAnalyze struct {
-<<<<<<< HEAD
 	OdigosVersion         properties.EntityProperty `json:"odigosVersion"`
+	KubernetesVersion     properties.EntityProperty `json:"kubernetesVersion"`
 	Tier                  properties.EntityProperty `json:"tier"`
 	InstallationMethod    properties.EntityProperty `json:"installationMethod"`
 	NumberOfDestinations  int                       `json:"numberOfDestinations"`
@@ -48,16 +48,6 @@
 	OnpremTokenAud        properties.EntityProperty `json:"onpremTokenAudience,omitempty"`
 	OnpremTokenExpiration properties.EntityProperty `json:"onpremTokenExpiration,omitempty"`
 	OdigosProfiles        properties.EntityProperty `json:"odigosProfiles,omitempty"`
-=======
-	OdigosVersion        properties.EntityProperty `json:"odigosVersion"`
-	KubernetesVersion    properties.EntityProperty `json:"kubernetesVersion"`
-	Tier                 properties.EntityProperty `json:"tier"`
-	InstallationMethod   properties.EntityProperty `json:"installationMethod"`
-	NumberOfDestinations int                       `json:"numberOfDestinations"`
-	NumberOfSources      int                       `json:"numberOfSources"`
-	ClusterCollector     ClusterCollectorAnalyze   `json:"clusterCollector"`
-	NodeCollector        NodeCollectorAnalyze      `json:"nodeCollector"`
->>>>>>> 1ba8db67
 
 	// is settled is true if all resources are created and ready
 	IsSettled bool `json:"isSettled"`
@@ -397,13 +387,10 @@
 	odigosVersion := resources.OdigosDeployment.Data[k8sconsts.OdigosDeploymentConfigMapVersionKey]
 	tier := resources.OdigosDeployment.Data[k8sconsts.OdigosDeploymentConfigMapTierKey]
 	installationMethod := resources.OdigosDeployment.Data[k8sconsts.OdigosDeploymentConfigMapInstallationMethodKey]
-<<<<<<< HEAD
 	tokenExpiration := resources.OdigosDeployment.Data[k8sconsts.OdigosDeploymentConfigMapOnPremTokenExpKey]
 	tokenAud := resources.OdigosDeployment.Data[k8sconsts.OdigosDeploymentConfigMapOnPremTokenAudKey]
 	odigosProfiles := resources.OdigosDeployment.Data[k8sconsts.OdigosDeploymentConfigMapOnPremClientProfilesKey]
-=======
 	k8sVersion := resources.OdigosDeployment.Data[k8sconsts.OdigosDeploymentConfigMapKubernetesVersionKey]
->>>>>>> 1ba8db67
 
 	odigosVersionProperty := properties.EntityProperty{
 		Name:    "Odigos Version",
@@ -423,7 +410,6 @@
 		Explain: "the method used to deploy odigos in the cluster (helm or odigos cli)",
 	}
 
-<<<<<<< HEAD
 	tokenExpirationProperty := properties.EntityProperty{
 		Name:    "OnPrem Token Expiration",
 		Value:   tokenExpiration,
@@ -442,8 +428,15 @@
 		Explain: "the Odigos profiles that are used to configure the odigos pro",
 	}
 
+	k8sVersionProperty := properties.EntityProperty{
+		Name:    "Kubernetes Version",
+		Value:   k8sVersion,
+		Explain: "the version of kubernetes cluster where odigos is deployed",
+	}
+
 	return &OdigosAnalyze{
 		OdigosVersion:         odigosVersionProperty,
+		KubernetesVersion:     k8sVersionProperty,
 		Tier:                  odigosTierProperty,
 		OnpremTokenExpiration: tokenExpirationProperty,
 		OnpremTokenAud:        tokenAudProperty,
@@ -453,23 +446,6 @@
 		NumberOfSources:       len(resources.InstrumentationConfigs.Items),
 		ClusterCollector:      clusterCollector,
 		NodeCollector:         nodeCollector,
-=======
-	k8sVersionProperty := properties.EntityProperty{
-		Name:    "Kubernetes Version",
-		Value:   k8sVersion,
-		Explain: "the version of kubernetes cluster where odigos is deployed",
-	}
-
-	return &OdigosAnalyze{
-		OdigosVersion:        odigosVersionProperty,
-		KubernetesVersion:    k8sVersionProperty,
-		Tier:                 odigosTierProperty,
-		InstallationMethod:   installationMethodProperty,
-		NumberOfDestinations: len(resources.Destinations.Items),
-		NumberOfSources:      len(resources.InstrumentationConfigs.Items),
-		ClusterCollector:     clusterCollector,
-		NodeCollector:        nodeCollector,
->>>>>>> 1ba8db67
 
 		IsSettled: isSettled,
 		HasErrors: hasErrors,
