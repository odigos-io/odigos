--- conflicted
+++ resolved
@@ -55,25 +55,19 @@
 		printProperty(sb, 2, &container.ContainerName)
 		printProperty(sb, 3, &container.Language)
 		printProperty(sb, 3, &container.RuntimeVersion)
-<<<<<<< HEAD
-=======
 		printProperty(sb, 3, &container.CriError)
->>>>>>> 9a7bccef
 		if len(container.EnvVars) > 0 {
 			describeText(sb, 3, "Relevant Environment Variables:")
 			for _, envVar := range container.EnvVars {
 				describeText(sb, 4, fmt.Sprintf("%s: %s", envVar.Name, envVar.Value))
 			}
 		}
-<<<<<<< HEAD
-=======
 		if len(container.ContainerRuntimeEnvs) > 0 {
 			describeText(sb, 3, "Relevant Container Runtime Environment Variables:")
 			for _, containerRuntimeEnvVar := range container.ContainerRuntimeEnvs {
 				describeText(sb, 4, fmt.Sprintf("%s: %s", containerRuntimeEnvVar.Name, containerRuntimeEnvVar.Value))
 			}
 		}
->>>>>>> 9a7bccef
 	}
 }
 
