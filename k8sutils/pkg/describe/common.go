--- conflicted
+++ resolved
@@ -38,11 +38,6 @@
 	case properties.PropertyStatusTransitioning:
 		text = wrapTextInYellow(text)
 	}
-<<<<<<< HEAD
- 
-	describeText(sb, indent, text)
-=======
 
 	describeText(sb, indent, "%s", text)
->>>>>>> 7cc914bf
 }