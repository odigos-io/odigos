--- conflicted
+++ resolved
@@ -314,12 +314,7 @@
     - key: k8s.container.name
       (value != null): true
     - key: k8s.pod.name
-<<<<<<< HEAD
-      (value != null): true
-=======
-      (value != null): true           
->>>>>>> b80b2dd6
----
+      (value != null): true
 apiVersion: odigos.io/v1alpha1
 kind: InstrumentationInstance
 metadata:
@@ -335,16 +330,12 @@
       (value != null): true
     - key: telemetry.sdk.language
       value: python
-<<<<<<< HEAD
-=======
     - key: k8s.namespace.name
       (value != null): true
     - key: k8s.container.name
       (value != null): true
     - key: k8s.pod.name
       (value != null): true          
->>>>>>> b80b2dd6
----
 apiVersion: odigos.io/v1alpha1
 kind: InstrumentationInstance
 metadata:
