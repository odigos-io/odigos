apiVersion: chainsaw.kyverno.io/v1alpha1
kind: Test
metadata:
  name: multi-apps
spec:
  description: This e2e test runs a multi-apps scenario
  skipDelete: true
  steps:
    - name: Prepare destination
      try:
        - script:
            timeout: 60s
            content: |
              helm repo add grafana https://grafana.github.io/helm-charts
              helm repo update
              helm install e2e-tests grafana/tempo -n traces --create-namespace --set tempo.storage.trace.block.version=vParquet4 \
              --set tempo.ingester.trace_idle_period=5s \
              --set tempo.ingester.max_block_duration=20s \
              --version 1.10.1
        - assert:
            file: assert-tempo-running.yaml
    - name: Wait for destination to be ready
      try:
        - script:
            timeout: 60s
            content: ../../common/wait_for_dest.sh
    - name: Install Odigos
      try:
        - script:
            content: |
              if [ "$MODE" = "cross-cloud-tests" ]; then
                ../../../cli/odigos install --version "$COMMIT_HASH" --image-prefix=public.ecr.aws/y2v0v6s7
              else
                ../../../cli/odigos install --version e2e-test
              fi
            timeout: 60s
        - assert:
            file: assert-odigos-installed.yaml

    - name: Install Demo App
      try:
        - script:
            timeout: 200s
            content: |
              if [ "$MODE" != "cross-cloud-tests" ]; then
                docker pull keyval/odigos-demo-inventory:v0.1
                docker pull keyval/odigos-demo-membership:v0.1
                docker pull keyval/odigos-demo-coupon:v0.1
                docker pull keyval/odigos-demo-inventory:v0.1
                docker pull keyval/odigos-demo-frontend:v0.2
                kind load docker-image keyval/odigos-demo-inventory:v0.1
                kind load docker-image keyval/odigos-demo-membership:v0.1
                kind load docker-image keyval/odigos-demo-coupon:v0.1
                kind load docker-image keyval/odigos-demo-inventory:v0.1
                kind load docker-image keyval/odigos-demo-frontend:v0.2
              else
                echo "Skipping docker pull and kind load for cross-cloud-tests mode"
              fi
        - apply:
            file: 02-install-simple-demo.yaml
        - script:
            timeout: 70s
            content: |
              kubectl wait --for=condition=ready pod -l app=frontend --timeout=60s
              kubectl wait --for=condition=ready pod -l app=coupon --timeout=60s
              kubectl wait --for=condition=ready pod -l app=inventory --timeout=60s
              kubectl wait --for=condition=ready pod -l app=pricing --timeout=60s
              kubectl wait --for=condition=ready pod -l app=membership --timeout=60s
        - assert:
            file: assert-apps-installed.yaml

    - name: Instrument Namespace
      try:
        - apply:
            file: 03-instrument-ns.yaml

    - name: Assert Runtime Detected
      try:
        - assert:
            timeout: 2m
            file: assert-runtime-detected.yaml

    - name: Add Destination
      try:
        - apply:
            file: 04-add-destination.yaml

    - name: Assert Instrumented and Pipeline
      try:
        - assert:
            file: assert-instrumented-and-pipeline.yaml

<<<<<<< HEAD
    - name: Assert Post Destination Runtime Details
      try:
        - assert:
            file: assert-post-dest-runtime-details.yaml

    - name: Generate Traffic
      try:
        - script:
            timeout: 200s
            content: |
              while true; do
                # Apply the job
                kubectl apply -f 05-generate-traffic.yaml

                # Wait for the job to complete
                job_name=$(kubectl get -f 05-generate-traffic.yaml -o=jsonpath='{.metadata.name}')
                kubectl wait --for=condition=complete job/$job_name

                # Delete the job
                kubectl delete -f 05-generate-traffic.yaml
=======
  - name: Generate Traffic
    try:
    - script:
        timeout: 300s
        content: |
          # Apply the job
          kubectl apply -f 05-generate-traffic.yaml

          # Wait for the job to complete
          job_name=$(kubectl get -f 05-generate-traffic.yaml -o=jsonpath='{.metadata.name}')
          kubectl wait --for=condition=complete job/$job_name

          # Delete the job        
          kubectl delete -f 05-generate-traffic.yaml

          while true; do
            # wait for traces to be available
            sleep 8

            # Run the wait-for-trace script
            echo "Running TraceQL test at $(date)"
            ../../common/traceql_runner.sh tracesql/wait-for-trace.yaml
            
            if [ $? -eq 0 ]; then
              break
            else
              ../../common/flush_traces.sh
              sleep 5
            fi
          done
  - name: Verify Trace - Context Propagation
    try:
    - script:
        timeout: 30s
        content: |
          ../../common/traceql_runner.sh tracesql/context-propagation.yaml
    catch:
    - podLogs:
        name: odiglet
        namespace: odigos-system
  - name: Verify Trace - Resource Attributes
    try:
    - script:
        content: |
          ../../common/traceql_runner.sh tracesql/resource-attributes.yaml
    catch:
    - podLogs:
        name: odiglet
        namespace: odigos-system
  - name: Verify Trace - Span Attributes
    try:
      - script:
          timeout: 60s
          content: |
            ../../common/traceql_runner.sh tracesql/span-attributes.yaml
    catch:
      - podLogs:
          name: odiglet
          namespace: odigos-system
>>>>>>> d30d41a3

                # Run the wait-for-trace script
                ../../common/traceql_runner.sh tracesql/wait-for-trace.yaml
                if [ $? -eq 0 ]; then
                  break
                else
                  sleep 3
                  ../../common/flush_traces.sh
                fi
              done
    - name: Verify Trace - Context Propagation
      try:
        - script:
            content: |
              ../../common/traceql_runner.sh tracesql/context-propagation.yaml
      catch:
        - podLogs:
            name: odiglet
            namespace: odigos-system
    - name: Verify Trace - Resource Attributes
      try:
        - script:
            content: |
              ../../common/traceql_runner.sh tracesql/resource-attributes.yaml
      catch:
        - podLogs:
            name: odiglet
            namespace: odigos-system
    - name: Verify Trace - Span Attributes
      try:
        - script:
            timeout: 60s
            content: |
              ../../common/traceql_runner.sh tracesql/span-attributes.yaml
      catch:
        - podLogs:
            name: odiglet
            namespace: odigos-system<|MERGE_RESOLUTION|>--- conflicted
+++ resolved
@@ -90,28 +90,6 @@
         - assert:
             file: assert-instrumented-and-pipeline.yaml
 
-<<<<<<< HEAD
-    - name: Assert Post Destination Runtime Details
-      try:
-        - assert:
-            file: assert-post-dest-runtime-details.yaml
-
-    - name: Generate Traffic
-      try:
-        - script:
-            timeout: 200s
-            content: |
-              while true; do
-                # Apply the job
-                kubectl apply -f 05-generate-traffic.yaml
-
-                # Wait for the job to complete
-                job_name=$(kubectl get -f 05-generate-traffic.yaml -o=jsonpath='{.metadata.name}')
-                kubectl wait --for=condition=complete job/$job_name
-
-                # Delete the job
-                kubectl delete -f 05-generate-traffic.yaml
-=======
   - name: Generate Traffic
     try:
     - script:
@@ -171,7 +149,6 @@
       - podLogs:
           name: odiglet
           namespace: odigos-system
->>>>>>> d30d41a3
 
                 # Run the wait-for-trace script
                 ../../common/traceql_runner.sh tracesql/wait-for-trace.yaml
