apiVersion: chainsaw.kyverno.io/v1alpha1
kind: Test
metadata:
  name: source
spec:
  description: This e2e test runs a multi-apps scenario with Source instrumentation
  skipDelete: true
  steps:
    - name: '[1 - Setup] Prepare destination'
      try:
        - apply:
            file: ../../common/apply/simple-trace-db-deployment.yaml
    - name: '[1 - Setup] Install Odigos'
      try:
        - script:
            timeout: 2m
            content: |
              if [ "$MODE" = "cross-cloud-tests" ]; then
                ../../../cli/odigos install --namespace odigos-test --version "$COMMIT_HASH" --image-prefix=public.ecr.aws/y2v0v6s7
              else
                ../../../cli/odigos install --namespace odigos-test --version e2e-test
              fi
        - assert:
            file: ../../common/assert/odigos-installed.yaml

    - name: '[1 - Setup] Verify Node Odiglet label has been added'
      try:
        - assert:
            file: ../../common/assert/node-odiglet-label.yaml

    - name: '[1 - Setup]Assert Trace DB is up'
      try:
        - assert:
            timeout: 1m
            file: ../../common/assert/simple-trace-db-running.yaml

    - name: '[1 - Setup] Install - Simple Demo Apps'
      try:
        - apply:
            file: ../../common/apply/install-simple-demo.yaml
        - script:
            timeout: 2m
            content: |
              kubectl wait --for=condition=ready pod -l app=frontend --timeout=120s
              kubectl wait --for=condition=ready pod -l app=coupon --timeout=120s
              kubectl wait --for=condition=ready pod -l app=inventory --timeout=120s
              kubectl wait --for=condition=ready pod -l app=pricing --timeout=120s
              kubectl wait --for=condition=ready pod -l app=membership --timeout=120s
              kubectl wait --for=condition=ready pod -l app=currency --timeout=120s
        - assert:
            file: ../../common/assert/simple-demo-installed.yaml

    - name: '[2 - Workload Instrumentation] Instrument Deployments using Sources with otelServiceName field set'
      try:
        - apply:
            file: 01-sources.yaml

    - name: '[2 - Workload Instrumentation] Assert Runtime Detected'
      try:
        - assert:
            timeout: 2m
            file: ../../common/assert/simple-demo-runtime-detected.yaml

    - name: '[2 - Workload Instrumentation] Add Destination'
      try:
        - apply:
            file: ../../common/apply/add-simple-trace-db-destination.yaml

    - name: '[2 - Workload Instrumentation] Odigos pipeline ready'
      try:
        - assert:
            timeout: 1m
            file: ../../common/assert/pipeline-ready.yaml

    - name: '[2 - Workload Instrumentation] Simple-demo instrumented after destination added'
      try:
        - assert:
            file: ../../common/assert/simple-demo-instrumented.yaml
        - assert:
            timeout: 2m
            file: 01-workloads.yaml
        - script:
            timeout: 70s
            content: ./wait_for_rollout.sh

    - name: '[2 - Workload Instrumentation] Generate Traffic'
      try:
        - apply:
            file: ../../common/apply/generate-traffic-job.yaml
        - script:
            timeout: 1m
<<<<<<< HEAD
            content: |
              kubectl wait --for=condition=complete job/$(kubectl get -f ../../common/apply/generate-traffic-job.yaml -o=jsonpath='{.metadata.name}')
        - delete:
            file: ../../common/apply/generate-traffic-job.yaml

    - name: '[2 - Workload Instrumentation] Wait For Trace'
      try:
        - script:
            timeout: 1m
            content: |
              while true; do
                ../../common/simple_trace_db_query_runner.sh ../../common/queries/wait-for-trace-reported.yaml
                if [ $? -eq 0 ]; then
                  break
                fi
                sleep 1
              done
      catch:
        - script:
            content: |
              java_pod_name=$(kubectl get pods -n default -o jsonpath="{.items[*].metadata.name}" | tr ' ' '\n' | grep ^frontend)
              kubectl logs $java_pod_name -n default

    - name: '[2 - Workload Instrumentation] Verify Trace - Context Propagation'
      try:
        - script:
            timeout: 3m
            content: |
              ../../common/simple_trace_db_query_runner.sh ../../common/queries/context-propagation-reported.yaml
      catch:
        - podLogs:
            name: odiglet
            namespace: odigos-test

    - name: '[2 - Workload Instrumentation] Verify Trace - Resource Attributes'
      try:
        - script:
            timeout: 3m
            content: |
              ../../common/simple_trace_db_query_runner.sh ../../common/queries/resource-attributes.yaml
      catch:
        - podLogs:
            name: odiglet
            namespace: odigos-test

    - name: '[2 - Workload Instrumentation] Verify Trace - Span Attributes'
      try:
        - script:
            timeout: 3m
            content: |
              ../../common/simple_trace_db_query_runner.sh ../../common/queries/span-attributes-reported.yaml
      catch:
        - podLogs:
            name: odiglet
            namespace: odigos-test

    - name: '[2 - Workload Instrumentation] Verify collector metrics are collected by the UI'
      try:
        - script:
            timeout: 5m
            content: |
              while true; do
                ../../common/assert_collector_metrics_from_ui.sh odigos-test
                if [ $? -eq 0 ]; then
                  break
                fi
                sleep 5
              done

    - name: '[3 - Workload Uninstrumentation] Uninstrument individual deployments'
=======
            content: |
              kubectl wait --for=condition=complete job/$(kubectl get -f ../../common/apply/generate-traffic-job.yaml -o=jsonpath='{.metadata.name}')
        - delete:
            file: ../../common/apply/generate-traffic-job.yaml

    - name: '[2 - Workload Instrumentation] Wait For Trace'
      try:
        - script:
            timeout: 1m
            content: |
              while true; do
                ../../common/simple_trace_db_query_runner.sh ../../common/queries/wait-for-trace-reported.yaml
                if [ $? -eq 0 ]; then
                  break
                fi
                sleep 1
              done
      catch:
        - script:
            content: |
              java_pod_name=$(kubectl get pods -n default -o jsonpath="{.items[*].metadata.name}" | tr ' ' '\n' | grep ^frontend)
              kubectl logs $java_pod_name -n default

    - name: '[2 - Workload Instrumentation] Verify Trace - Context Propagation'
      try:
        - script:
            timeout: 3m
            content: |
              ../../common/simple_trace_db_query_runner.sh ../../common/queries/context-propagation-reported.yaml
      catch:
        - podLogs:
            name: odiglet
            namespace: odigos-test

    - name: "[2 - Workload Instrumentation] Verify Trace - Resource Attributes"
      try:
        - script:
            timeout: 3m
            content: |
              ../../common/simple_trace_db_query_runner.sh ../../common/queries/resource-attributes.yaml
      catch:
        - podLogs:
            name: odiglet
            namespace: odigos-test

    - name: '[2 - Workload Instrumentation] Verify Trace - Span Attributes'
>>>>>>> aebc0910
      try:
        - script:
            timeout: 3m
            content: |
<<<<<<< HEAD
=======
              ../../common/simple_trace_db_query_runner.sh ../../common/queries/span-attributes-reported.yaml
      catch:
        - podLogs:
            name: odiglet
            namespace: odigos-test

    - name: '[2 - Workload Instrumentation] Verify collector metrics are collected by the UI'
      try:
        - script:
            timeout: 5m
            content: |
              while true; do
                ../../common/assert_collector_metrics_from_ui.sh odigos-test
                if [ $? -eq 0 ]; then
                  break
                fi
                sleep 5
              done

    - name: '[3 - Workload Uninstrumentation] Uninstrument individual deployments'
      try:
        - script:
            timeout: 3m
            content: |
>>>>>>> aebc0910
              kubectl delete sources --all
              while true; do
                ic_count=$(kubectl get instrumentationconfigs --output name | wc -l)
                if [ $ic_count -eq "0" ]; then
                  break
                fi
                sleep 5
              done

    - name: '[3 - Workload Uninstrumentation] Assert workloads updated after uninstrumentation'
      try:
        - assert:
            timeout: 2m
            file: 02-workloads.yaml

    - name: '[Migration - 1] - odigos-instrumentation: enabled creates normal Source'
      try:
        - script:
            timeout: 60s
            content: kubectl label deployment/coupon odigos-instrumentation=enabled
        - script:
            content: kubectl get instrumentationconfigs/deployment-coupon
            check:
              ($error == null): true
    - name: '[Migration - 2] - Changing odigos-instrumentation: disabled has no effect on existing Source'
      try:
        - script:
            timeout: 60s
            content: kubectl label deployment/coupon odigos-instrumentation=disabled --overwrite
        - script:
            content: kubectl get instrumentationconfigs/deployment-coupon
            check:
              ($error == null): true

    - name: '[Migration - 3] - odigos-instrumentation: disabled creates disabled Source'
      try:
        - script:
            timeout: 60s
            content: kubectl label deployment/pricing odigos-instrumentation=disabled
        - script:
            content: kubectl get instrumentationconfigs/deployment-pricing
            check:
              ($error != null): true
    - name: '[Migration - 4] - Changing odigos-instrumentation: enabled has no effect on existing disabled Source'
      try:
        - script:
            timeout: 60s
            content: kubectl label deployment/pricing odigos-instrumentation=enabled --overwrite
        - script:
            content: kubectl get instrumentationconfigs/deployment-pricing
            check:
              ($error != null): true

    - name: '[Migration - 5.1] - Label workload with odigos-instrumentation: disabled to create Disabled Source'
      try:
        - script:
            timeout: 60s
            content: kubectl label deployment/membership odigos-instrumentation=disabled
        - script:
            content: kubectl get instrumentationconfigs/deployment-membership
            check:
              ($error != null): true
    - name: '[Migration - 5.2] - Patching Disabled Source for labeled Workload to Enabled enables workload (overriding disabled label)'
      try:
        - script:
            timeout: 70s
            content: kubectl patch source $(kubectl get source -l odigos.io/workload-name=membership --no-headers -o custom-columns=":metadata.name") --type=merge -p '{"spec":{"disableInstrumentation":false}}'
        - script:
            content: kubectl get instrumentationconfigs/deployment-membership
            check:
              ($error == null): true

    - name: '[Migration - 6.1] - Label workload with odigos-instrumentation: enabled to create Enabled Source'
      try:
        - script:
            timeout: 60s
            content: kubectl label deployment/inventory odigos-instrumentation=enabled
        - script:
            content: kubectl get instrumentationconfigs/deployment-inventory
            check:
              ($error == null): true
    - name: '[Migration - 6.2] - Patching Enabled Source for labeled Workload to Disabled disables workload (overriding enabled label)'
      try:
        - script:
            timeout: 70s
            content: kubectl patch source $(kubectl get source -l odigos.io/workload-name=inventory --no-headers -o custom-columns=":metadata.name") --type=merge -p '{"spec":{"disableInstrumentation":true}}'
        - script:
            content: kubectl get instrumentationconfigs/deployment-inventory
            check:
              ($error != null): true

    - name: 'Uninstall Odigos'
      try:
        - script:
            timeout: 2m
            content: ../../../cli/odigos uninstall --yes
        - script:
            timeout: 1m
            content: |
              for i in $(seq 1 10); do
                if ../../common/assert_odigos_uninstalled.sh; then
                  exit 0
                fi
                echo "Attempt $i: Odigos uninstallation verification failed, retrying in 5 seconds..."
                sleep 5
              done

              echo "Failed to verify Odigos uninstallation after 12 attempts"
              exit 1<|MERGE_RESOLUTION|>--- conflicted
+++ resolved
@@ -89,7 +89,6 @@
             file: ../../common/apply/generate-traffic-job.yaml
         - script:
             timeout: 1m
-<<<<<<< HEAD
             content: |
               kubectl wait --for=condition=complete job/$(kubectl get -f ../../common/apply/generate-traffic-job.yaml -o=jsonpath='{.metadata.name}')
         - delete:
@@ -124,7 +123,7 @@
             name: odiglet
             namespace: odigos-test
 
-    - name: '[2 - Workload Instrumentation] Verify Trace - Resource Attributes'
+    - name: "[2 - Workload Instrumentation] Verify Trace - Resource Attributes"
       try:
         - script:
             timeout: 3m
@@ -160,85 +159,10 @@
               done
 
     - name: '[3 - Workload Uninstrumentation] Uninstrument individual deployments'
-=======
-            content: |
-              kubectl wait --for=condition=complete job/$(kubectl get -f ../../common/apply/generate-traffic-job.yaml -o=jsonpath='{.metadata.name}')
-        - delete:
-            file: ../../common/apply/generate-traffic-job.yaml
-
-    - name: '[2 - Workload Instrumentation] Wait For Trace'
-      try:
-        - script:
-            timeout: 1m
-            content: |
-              while true; do
-                ../../common/simple_trace_db_query_runner.sh ../../common/queries/wait-for-trace-reported.yaml
-                if [ $? -eq 0 ]; then
-                  break
-                fi
-                sleep 1
-              done
-      catch:
-        - script:
-            content: |
-              java_pod_name=$(kubectl get pods -n default -o jsonpath="{.items[*].metadata.name}" | tr ' ' '\n' | grep ^frontend)
-              kubectl logs $java_pod_name -n default
-
-    - name: '[2 - Workload Instrumentation] Verify Trace - Context Propagation'
-      try:
-        - script:
-            timeout: 3m
-            content: |
-              ../../common/simple_trace_db_query_runner.sh ../../common/queries/context-propagation-reported.yaml
-      catch:
-        - podLogs:
-            name: odiglet
-            namespace: odigos-test
-
-    - name: "[2 - Workload Instrumentation] Verify Trace - Resource Attributes"
-      try:
-        - script:
-            timeout: 3m
-            content: |
-              ../../common/simple_trace_db_query_runner.sh ../../common/queries/resource-attributes.yaml
-      catch:
-        - podLogs:
-            name: odiglet
-            namespace: odigos-test
-
-    - name: '[2 - Workload Instrumentation] Verify Trace - Span Attributes'
->>>>>>> aebc0910
-      try:
-        - script:
-            timeout: 3m
-            content: |
-<<<<<<< HEAD
-=======
-              ../../common/simple_trace_db_query_runner.sh ../../common/queries/span-attributes-reported.yaml
-      catch:
-        - podLogs:
-            name: odiglet
-            namespace: odigos-test
-
-    - name: '[2 - Workload Instrumentation] Verify collector metrics are collected by the UI'
-      try:
-        - script:
-            timeout: 5m
-            content: |
-              while true; do
-                ../../common/assert_collector_metrics_from_ui.sh odigos-test
-                if [ $? -eq 0 ]; then
-                  break
-                fi
-                sleep 5
-              done
-
-    - name: '[3 - Workload Uninstrumentation] Uninstrument individual deployments'
-      try:
-        - script:
-            timeout: 3m
-            content: |
->>>>>>> aebc0910
+      try:
+        - script:
+            timeout: 3m
+            content: |
               kubectl delete sources --all
               while true; do
                 ic_count=$(kubectl get instrumentationconfigs --output name | wc -l)
