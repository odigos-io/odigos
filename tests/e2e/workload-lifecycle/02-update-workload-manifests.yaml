--- conflicted
+++ resolved
@@ -179,7 +179,31 @@
 kind: Deployment
 apiVersion: apps/v1
 metadata:
-<<<<<<< HEAD
+  name: language-change
+  namespace: default
+  labels:
+    app: language-change
+spec:
+  selector:
+    matchLabels:
+      app: language-change
+  template:
+    metadata:
+      labels:
+        app: language-change
+      annotations:
+        odigos-test-step: "2"
+    spec:
+      containers:
+        - name: language-change
+          image: cpp-http-server:v0.0.1
+          imagePullPolicy: IfNotPresent
+          ports:
+            - containerPort: 3000
+---
+kind: Deployment
+apiVersion: apps/v1
+metadata:
   name: java-supported-version
   namespace: default
   labels:
@@ -192,25 +216,10 @@
     metadata:
       labels:
         app: java-supported-version
-=======
-  name: language-change
-  namespace: default
-  labels:
-    app: language-change
-spec:
-  selector:
-    matchLabels:
-      app: language-change
-  template:
-    metadata:
-      labels:
-        app: language-change
->>>>>>> 5ede4686
-      annotations:
-        odigos-test-step: "2"
-    spec:
-      containers:
-<<<<<<< HEAD
+      annotations:
+        odigos-test-step: "2"
+    spec:
+      containers:
         - name: java-supported-version
           image: java-supported-version:v0.0.1
           imagePullPolicy: IfNotPresent
@@ -309,11 +318,4 @@
               port: 3000
             initialDelaySeconds: 20
 
-=======
-        - name: language-change
-          image: cpp-http-server:v0.0.1
-          imagePullPolicy: IfNotPresent
-          ports:
-            - containerPort: 3000
->>>>>>> 5ede4686
 ---