--- conflicted
+++ resolved
@@ -157,10 +157,6 @@
         timeout: 60s
         content: |
           sleep 20
-<<<<<<< HEAD
-
-=======
->>>>>>> 0c36e068
           while true; do
             ../../common/traceql_runner.sh 01-wait-for-trace.yaml
             if [ $? -eq 0 ]; then
@@ -216,14 +212,9 @@
     - script:
         timeout: 60s
         content: |
-<<<<<<< HEAD
           
           sleep 20
 
-=======
-          sleep 20
-          
->>>>>>> 0c36e068
           while true; do
             ../../common/traceql_runner.sh 02-wait-for-trace.yaml
             if [ $? -eq 0 ]; then
