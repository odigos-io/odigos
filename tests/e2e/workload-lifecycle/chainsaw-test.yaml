apiVersion: chainsaw.kyverno.io/v1alpha1
kind: Test
metadata:
  name: workflow-lifecycle
spec:
  description: This e2e test runs various scenarios to test the lifecycle of the workload
  skipDelete: true
  steps:
<<<<<<< HEAD
    - name: Build and Load Test App Images
      try:
        - script:
            timeout: 450s
            content: |
              docker build -t nodejs-unsupported-version:v0.0.1 -f services/nodejs-http-server/unsupported-version.Dockerfile services/nodejs-http-server
              kind load docker-image nodejs-unsupported-version:v0.0.1
              docker build -t nodejs-very-old-version:v0.0.1 -f services/nodejs-http-server/very-old-version.Dockerfile services/nodejs-http-server
              kind load docker-image nodejs-very-old-version:v0.0.1
              docker build -t nodejs-minimum-version:v0.0.1 -f services/nodejs-http-server/minimum-version.Dockerfile services/nodejs-http-server
              kind load docker-image nodejs-minimum-version:v0.0.1
              docker build -t nodejs-latest-version:v0.0.1 -f services/nodejs-http-server/latest-version.Dockerfile services/nodejs-http-server
              kind load docker-image nodejs-latest-version:v0.0.1
              docker build -t nodejs-dockerfile-env:v0.0.1 -f services/nodejs-http-server/dockerfile-env.Dockerfile services/nodejs-http-server
              kind load docker-image nodejs-dockerfile-env:v0.0.1
              docker build -t nodejs-manifest-env:v0.0.1 -f services/nodejs-http-server/manifest-env.Dockerfile services/nodejs-http-server
              kind load docker-image nodejs-manifest-env:v0.0.1

              docker build -t cpp-http-server:v0.0.1 -f services/cpp-http-server/Dockerfile services/cpp-http-server
              kind load docker-image cpp-http-server:v0.0.1

              docker build -t java-supported-version:v0.0.1 -f services/java-http-server/java-supported-version.Dockerfile services/java-http-server
              kind load docker-image java-supported-version:v0.0.1
              docker build -t java-azul:v0.0.1 -f services/java-http-server/java-azul.Dockerfile services/java-http-server
              kind load docker-image java-azul:v0.0.1
              docker build -t java-supported-docker-env:v0.0.1 -f services/java-http-server/java-supported-docker-env.Dockerfile services/java-http-server
              kind load docker-image java-supported-docker-env:v0.0.1
              docker build -t java-supported-manifest-env:v0.0.1 -f services/java-http-server/java-supported-manifest-env.Dockerfile services/java-http-server
              kind load docker-image java-supported-manifest-env:v0.0.1
              docker build -t java-latest-version:v0.0.1 -f services/java-http-server/java-latest-version.Dockerfile services/java-http-server
              kind load docker-image java-latest-version:v0.0.1
              docker build -t java-old-version:v0.0.1 -f services/java-http-server/java-old-version.Dockerfile services/java-http-server
              kind load docker-image java-old-version:v0.0.1
              docker build -t java-special-exec:v0.0.1 -f services/java-http-server/java-special-exec.Dockerfile services/java-http-server
              kind load docker-image java-special-exec:v0.0.1

              docker build -t python-latest-version:v0.0.1 -f services/python-http-server/Dockerfile.python-latest services/python-http-server
              kind load docker-image python-latest-version:v0.0.1
              docker build -t python-other-agent:v0.0.1 -f services/python-http-server/Dockerfile.python-other-agent services/python-http-server
              kind load docker-image python-other-agent:v0.0.1
              docker build -t python-alpine:v0.0.1 -f services/python-http-server/Dockerfile.python-alpine services/python-http-server
              kind load docker-image python-alpine:v0.0.1
              docker build -t python-not-supported:v0.0.1 -f services/python-http-server/Dockerfile.python-not-supported-version services/python-http-server
              kind load docker-image python-not-supported:v0.0.1
              docker build -t python-min-version:v0.0.1 -f services/python-http-server/Dockerfile.python-min-version services/python-http-server
              kind load docker-image python-min-version:v0.0.1
              
              docker build -t dotnet8-musl:v0.0.1 -f services/dotnet-http-server/net8-musl.Dockerfile services/dotnet-http-server
              kind load docker-image dotnet8-musl:v0.0.1
              docker build -t dotnet6-musl:v0.0.1 -f services/dotnet-http-server/net6-musl.Dockerfile services/dotnet-http-server
              kind load docker-image dotnet6-musl:v0.0.1
              docker build -t dotnet8-glibc:v0.0.1 -f services/dotnet-http-server/net8-glibc.Dockerfile services/dotnet-http-server
              kind load docker-image dotnet8-glibc:v0.0.1
              docker build -t dotnet6-glibc:v0.0.1 -f services/dotnet-http-server/net6-glibc.Dockerfile services/dotnet-http-server
              kind load docker-image dotnet6-glibc:v0.0.1
=======
>>>>>>> 351d49e7
    - name: Prepare destination
      try:
        - script:
            timeout: 2m
            content: |
              helm repo add grafana https://grafana.github.io/helm-charts
              helm repo update
              helm install e2e-tests grafana/tempo \
              -n traces --create-namespace \
              --set tempo.storage.trace.block.version=vParquet4 \
              --set tempo.ingester.trace_idle_period=5s \
              --set tempo.ingester.max_block_duration=20s \
              --version 1.10.1
        - assert:
            file: ../../common/assert/tempo-running.yaml
    - name: Wait for destination to be ready
      try:
        - script:
            timeout: 2m
            content: ../../common/wait_for_dest.sh
    - name: Install Odigos
      try:
        - script:
            content: ../../../cli/odigos install --namespace odigos-test --version e2e-test
            timeout: 2m
        - assert:
            file: ../../common/assert/odigos-installed.yaml

    - name: Verify Node Odiglet label has been added
      try:
        - assert:
            file: ../../common/assert/node-odiglet-label.yaml

    - name: '01 - Install Test Apps'
      try:
        - apply:
            file: 01-install-test-apps.yaml
    - name: '01 - Assert Apps installed'
      try:
        - assert:
            timeout: 150s
            file: 01-assert-apps-installed.yaml
    - name: '01 Instrument Namespaces'
      try:
        - apply:
            file: ../../common/apply/instrument-default-ns.yaml
    - name: '01 Assert runtime detection'
      try:
        - assert:
            file: 01-assert-runtime-detected.yaml
    - name: '01 Add Destination'
      try:
        - apply:
            file: ../../common/apply/add-tempo-traces-destination.yaml
    - name: '01 Assert Pipeline'
      try:
        - assert:
            file: ../../common/assert/pipeline-ready.yaml

    - name: '01 Assert Instrumented'
      try:
        - assert:
            file: 01-assert-instrumented.yaml

    - name: '01 Assert Workloads'
      try:
        - assert:
            file: 01-assert-workloads.yaml

    - name: '01 - Generate Traffic'
      # at this point, we know the expected services are instrumented because we asserted the instrumentation instance
      # send traffic to all services to verify they are working as expected and verify traces for instrumented ones
      try:
        - script:
            timeout: 200s
            content: |
              set -e

              NAMESPACE="default"
              DEPLOYMENTS=$(kubectl get deployments -n $NAMESPACE -o jsonpath='{.items[*].metadata.name}')


              for DEPLOYMENT in $DEPLOYMENTS; do
              echo "Waiting for deployment $DEPLOYMENT to finish rollout..."
              kubectl rollout status deployment/$DEPLOYMENT -n $NAMESPACE
              if [ $? -ne 0 ]; then
              echo "Deployment $DEPLOYMENT failed to finish rollout."
              exit 1
              fi
              done


              # Apply the job
              kubectl apply -f 01-generate-traffic.yaml

              # Wait for the job to complete
              job_name=$(kubectl get -f 01-generate-traffic.yaml -o=jsonpath='{.metadata.name}')
              kubectl wait --for=condition=complete job/$job_name

              # Delete the job
              kubectl delete -f 01-generate-traffic.yaml

    - name: '01 - Wait for Traces'
      try:
        - script:
            timeout: 2m
            content: |
              sleep 20
              while true; do
                ../../common/traceql_runner.sh 01-wait-for-trace.yaml
                if [ $? -eq 0 ]; then
                  break
                else
                  sleep 3
                  ../../common/flush_traces.sh
                fi
              done

    - name: '02 - Update workload manifest template spec'
      try:
        - apply:
            file: 02-update-workload-manifests.yaml
        - assert:
            file: 02-assert-workload-update.yaml

    # updating the services names helps use to verify the traces, and distinguish between the phases
    # currently, we need to restart pods for service names update to take effect
    - name: '02 - Update services names and rollout deployments'
      try:
        - apply:
            file: 02-sources-reported-names.yaml
        - script:
            content: kubectl rollout restart deployment -l odigos.io/e2e=test-workload

    - name: '02 - Generate Traffic'
      try:
        - script:
            timeout: 200s
            content: |
              set -e

              NAMESPACE="default"
              DEPLOYMENTS=$(kubectl get deployments -n $NAMESPACE -o jsonpath='{.items[*].metadata.name}')


              for DEPLOYMENT in $DEPLOYMENTS; do
              echo "Waiting for deployment $DEPLOYMENT to finish rollout..."
              kubectl rollout status deployment/$DEPLOYMENT -n $NAMESPACE
              if [ $? -ne 0 ]; then
              echo "Deployment $DEPLOYMENT failed to finish rollout."
              exit 1
              fi
              done


              kubectl apply -f 01-generate-traffic.yaml
              job_name=$(kubectl get -f 01-generate-traffic.yaml -o=jsonpath='{.metadata.name}')
              kubectl wait --for=condition=complete job/$job_name
              kubectl delete -f 01-generate-traffic.yaml

    - name: '02 - Wait for Traces'
      try:
        - script:
            timeout: 2m
            content: |

              sleep 20

              while true; do
                ../../common/traceql_runner.sh 02-wait-for-trace.yaml
                if [ $? -eq 0 ]; then
                  break
                else
                  sleep 3
                  ../../common/flush_traces.sh
                fi
              done

    - name: '03 - Create cluster info action'
      try:
        - apply:
            file: 03-create-action.yaml
        - assert:
            file: 03-assert-action-created.yaml

    - name: '03 - Collector config reload'
      try:
        - script:
            timeout: 200s
            content: |
              while true; do
                kubectl logs deployment.apps/odigos-gateway -n odigos-test | grep -q "Config updated"
                if [ $? -eq 0 ]; then
                  break;
                else
                  sleep 3
                fi
              done

    - name: '03 - Generate Traffic'
      try:
        - script:
            timeout: 200s
            content: |
              set -e

              NAMESPACE="default"
              DEPLOYMENTS=$(kubectl get deployments -n $NAMESPACE -o jsonpath='{.items[*].metadata.name}')


              for DEPLOYMENT in $DEPLOYMENTS; do
              echo "Waiting for deployment $DEPLOYMENT to finish rollout..."
              kubectl rollout status deployment/$DEPLOYMENT -n $NAMESPACE
              if [ $? -ne 0 ]; then
              echo "Deployment $DEPLOYMENT failed to finish rollout."
              exit 1
              fi
              done


              kubectl apply -f 01-generate-traffic.yaml
              job_name=$(kubectl get -f 01-generate-traffic.yaml -o=jsonpath='{.metadata.name}')
              kubectl wait --for=condition=complete job/$job_name
              kubectl delete -f 01-generate-traffic.yaml

    - name: '03 - Wait for Traces'
      try:
        - script:
            timeout: 2m
            content: |
              sleep 20

              while true; do
                ../../common/traceql_runner.sh 03-wait-for-trace.yaml
                if [ $? -eq 0 ]; then
                  break
                else
                  sleep 3
                  ../../common/flush_traces.sh
                fi
              done<|MERGE_RESOLUTION|>--- conflicted
+++ resolved
@@ -6,64 +6,6 @@
   description: This e2e test runs various scenarios to test the lifecycle of the workload
   skipDelete: true
   steps:
-<<<<<<< HEAD
-    - name: Build and Load Test App Images
-      try:
-        - script:
-            timeout: 450s
-            content: |
-              docker build -t nodejs-unsupported-version:v0.0.1 -f services/nodejs-http-server/unsupported-version.Dockerfile services/nodejs-http-server
-              kind load docker-image nodejs-unsupported-version:v0.0.1
-              docker build -t nodejs-very-old-version:v0.0.1 -f services/nodejs-http-server/very-old-version.Dockerfile services/nodejs-http-server
-              kind load docker-image nodejs-very-old-version:v0.0.1
-              docker build -t nodejs-minimum-version:v0.0.1 -f services/nodejs-http-server/minimum-version.Dockerfile services/nodejs-http-server
-              kind load docker-image nodejs-minimum-version:v0.0.1
-              docker build -t nodejs-latest-version:v0.0.1 -f services/nodejs-http-server/latest-version.Dockerfile services/nodejs-http-server
-              kind load docker-image nodejs-latest-version:v0.0.1
-              docker build -t nodejs-dockerfile-env:v0.0.1 -f services/nodejs-http-server/dockerfile-env.Dockerfile services/nodejs-http-server
-              kind load docker-image nodejs-dockerfile-env:v0.0.1
-              docker build -t nodejs-manifest-env:v0.0.1 -f services/nodejs-http-server/manifest-env.Dockerfile services/nodejs-http-server
-              kind load docker-image nodejs-manifest-env:v0.0.1
-
-              docker build -t cpp-http-server:v0.0.1 -f services/cpp-http-server/Dockerfile services/cpp-http-server
-              kind load docker-image cpp-http-server:v0.0.1
-
-              docker build -t java-supported-version:v0.0.1 -f services/java-http-server/java-supported-version.Dockerfile services/java-http-server
-              kind load docker-image java-supported-version:v0.0.1
-              docker build -t java-azul:v0.0.1 -f services/java-http-server/java-azul.Dockerfile services/java-http-server
-              kind load docker-image java-azul:v0.0.1
-              docker build -t java-supported-docker-env:v0.0.1 -f services/java-http-server/java-supported-docker-env.Dockerfile services/java-http-server
-              kind load docker-image java-supported-docker-env:v0.0.1
-              docker build -t java-supported-manifest-env:v0.0.1 -f services/java-http-server/java-supported-manifest-env.Dockerfile services/java-http-server
-              kind load docker-image java-supported-manifest-env:v0.0.1
-              docker build -t java-latest-version:v0.0.1 -f services/java-http-server/java-latest-version.Dockerfile services/java-http-server
-              kind load docker-image java-latest-version:v0.0.1
-              docker build -t java-old-version:v0.0.1 -f services/java-http-server/java-old-version.Dockerfile services/java-http-server
-              kind load docker-image java-old-version:v0.0.1
-              docker build -t java-special-exec:v0.0.1 -f services/java-http-server/java-special-exec.Dockerfile services/java-http-server
-              kind load docker-image java-special-exec:v0.0.1
-
-              docker build -t python-latest-version:v0.0.1 -f services/python-http-server/Dockerfile.python-latest services/python-http-server
-              kind load docker-image python-latest-version:v0.0.1
-              docker build -t python-other-agent:v0.0.1 -f services/python-http-server/Dockerfile.python-other-agent services/python-http-server
-              kind load docker-image python-other-agent:v0.0.1
-              docker build -t python-alpine:v0.0.1 -f services/python-http-server/Dockerfile.python-alpine services/python-http-server
-              kind load docker-image python-alpine:v0.0.1
-              docker build -t python-not-supported:v0.0.1 -f services/python-http-server/Dockerfile.python-not-supported-version services/python-http-server
-              kind load docker-image python-not-supported:v0.0.1
-              docker build -t python-min-version:v0.0.1 -f services/python-http-server/Dockerfile.python-min-version services/python-http-server
-              kind load docker-image python-min-version:v0.0.1
-              
-              docker build -t dotnet8-musl:v0.0.1 -f services/dotnet-http-server/net8-musl.Dockerfile services/dotnet-http-server
-              kind load docker-image dotnet8-musl:v0.0.1
-              docker build -t dotnet6-musl:v0.0.1 -f services/dotnet-http-server/net6-musl.Dockerfile services/dotnet-http-server
-              kind load docker-image dotnet6-musl:v0.0.1
-              docker build -t dotnet8-glibc:v0.0.1 -f services/dotnet-http-server/net8-glibc.Dockerfile services/dotnet-http-server
-              kind load docker-image dotnet8-glibc:v0.0.1
-              docker build -t dotnet6-glibc:v0.0.1 -f services/dotnet-http-server/net6-glibc.Dockerfile services/dotnet-http-server
-              kind load docker-image dotnet6-glibc:v0.0.1
-=======
->>>>>>> 351d49e7
     - name: Prepare destination
       try:
         - script:
