apiVersion: e2e.tests.odigos.io/v1
kind: TraceTest
description: This test waits for a trace that is generated from the successful instrumented services.
query: |
  { resource.service.name = "nodejs-minimum-version" } ||
  { resource.service.name = "nodejs-latest-version" } ||
  { resource.service.name = "nodejs-dockerfile-env" } ||
  { resource.service.name = "nodejs-manifest-env" } ||
<<<<<<< HEAD
  { resource.service.name = "java-supported-version" } ||
  { resource.service.name = "java-supported-docker-env" } ||
  { resource.service.name = "java-supported-manifest-env" } ||
  { resource.service.name = "java-azul" }
expected:
  count: 8
=======
  { resource.service.name = "language-change" }
expected:
  count: 5
>>>>>>> 5ede4686
<|MERGE_RESOLUTION|>--- conflicted
+++ resolved
@@ -6,15 +6,11 @@
   { resource.service.name = "nodejs-latest-version" } ||
   { resource.service.name = "nodejs-dockerfile-env" } ||
   { resource.service.name = "nodejs-manifest-env" } ||
-<<<<<<< HEAD
+  { resource.service.name = "language-change" }
+  { resource.service.name = "nodejs-manifest-env" } ||
   { resource.service.name = "java-supported-version" } ||
   { resource.service.name = "java-supported-docker-env" } ||
   { resource.service.name = "java-supported-manifest-env" } ||
   { resource.service.name = "java-azul" }
 expected:
-  count: 8
-=======
-  { resource.service.name = "language-change" }
-expected:
-  count: 5
->>>>>>> 5ede4686
+  count: 9