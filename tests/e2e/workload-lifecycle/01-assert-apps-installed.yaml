--- conflicted
+++ resolved
@@ -100,7 +100,21 @@
 kind: Pod
 metadata:
   labels:
-<<<<<<< HEAD
+    app: language-change
+  namespace: default
+status:
+  containerStatuses:
+    - name: language-change
+      ready: true
+      restartCount: 0
+      started: true
+  phase: Running
+---
+
+apiVersion: v1
+kind: Pod
+metadata:
+  labels:
     app: java-supported-version
   namespace: default
 status:
@@ -148,13 +162,6 @@
 status:
   containerStatuses:
     - name: java-supported-manifest-env
-=======
-    app: language-change
-  namespace: default
-status:
-  containerStatuses:
-    - name: language-change
->>>>>>> 5ede4686
       ready: true
       restartCount: 0
       started: true
