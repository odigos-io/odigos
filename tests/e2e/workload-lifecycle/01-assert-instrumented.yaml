--- conflicted
+++ resolved
@@ -176,21 +176,40 @@
 kind: InstrumentedApplication
 metadata:
   namespace: default
-<<<<<<< HEAD
+  name: deployment-language-change
+status:
+  conditions:
+    - message: "Instrumentation device applied successfully"
+      observedGeneration: 1
+      reason: InstrumentationDeviceApplied
+      status: "True"
+      type: AppliedInstrumentationDevice
+---
+apiVersion: odigos.io/v1alpha1
+kind: InstrumentationInstance
+metadata:
+  namespace: default
+  labels:
+    instrumented-app: deployment-language-change
+status:
+  healthy: true
+  # no need to verify all properties, as this is not the intent of this test
+---
+
+apiVersion: odigos.io/v1alpha1
+kind: InstrumentedApplication
+metadata:
+  namespace: default
   name: deployment-java-supported-version
-=======
-  name: deployment-language-change
->>>>>>> 5ede4686
-status:
-  conditions:
-    - message: "Instrumentation device applied successfully"
-      observedGeneration: 1
-      reason: InstrumentationDeviceApplied
-      status: "True"
-      type: AppliedInstrumentationDevice
----
-apiVersion: odigos.io/v1alpha1
-<<<<<<< HEAD
+status:
+  conditions:
+    - message: "Instrumentation device applied successfully"
+      observedGeneration: 1
+      reason: InstrumentationDeviceApplied
+      status: "True"
+      type: AppliedInstrumentationDevice
+---
+apiVersion: odigos.io/v1alpha1
 kind: InstrumentedApplication
 metadata:
   namespace: default
@@ -228,14 +247,4 @@
       reason: InstrumentationDeviceApplied
       status: "True"
       type: AppliedInstrumentationDevice
-=======
-kind: InstrumentationInstance
-metadata:
-  namespace: default
-  labels:
-    instrumented-app: deployment-language-change
-status:
-  healthy: true
-  # no need to verify all properties, as this is not the intent of this test
->>>>>>> 5ede4686
 ---