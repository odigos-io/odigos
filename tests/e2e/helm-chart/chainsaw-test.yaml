apiVersion: chainsaw.kyverno.io/v1alpha1
kind: Test
metadata:
  name: helm-chart
spec:
  description: This e2e test install Odigos via helm chart on custom namespace
  skipDelete: true
  steps:
    - name: Prepare destination
      try:
        - apply:
            file: ../../common/apply/simple-trace-db-deployment.yaml
    - name: Install Odigos
      try:
        - script:
            timeout: 3m
            content: |
              # The pwd is the directory of this file, so we have to walk up to the project root to find the helm chart
              P="../../.."
              if [ "$MODE" = "cross-cloud-tests" ]; then
                helm upgrade --install odigos $P/helm/odigos --create-namespace --namespace odigos-test --set image.tag="$COMMIT_HASH" --set imagePrefix=public.ecr.aws/y2v0v6s7
              else
                helm upgrade --install odigos $P/helm/odigos --create-namespace --namespace odigos-test --set image.tag=e2e-test
              fi
              kubectl label namespace odigos-test odigos.io/system-object="true"

    - name: Verify Odigos Installation
      try:
        - script:
            timeout: 6m
            content: |
              echo "Starting Odigos version check..."
              export ACTUAL_VERSION=$(../../../cli/odigos version --cluster)
              echo "Actual Version: $ACTUAL_VERSION"
              echo "Commit Hash: $COMMIT_HASH"

              if [ "$MODE" = "cross-cloud-tests" ]; then
                if [ "$ACTUAL_VERSION" != "$COMMIT_HASH" ]; then
                  echo "❌ Odigos version is not the expected commit hash, got $ACTUAL_VERSION"
                  exit 1
                fi

                kubectl wait --for=condition=ready pods --all -n odigos-test --timeout=4m

              else
                if [ "$ACTUAL_VERSION" != "e2e-test" ]; then
                  echo "❌ Odigos version is not e2e-test, got $ACTUAL_VERSION"
                  exit 1
                fi
              fi

        - assert:
<<<<<<< HEAD
            file: ../../common/assert/odigos-installed.yaml # ✅ Moved outside `catch`
=======
            timeout: 1m
            file: ../../common/assert/odigos-installed.yaml  # ✅ Moved outside `catch`
>>>>>>> 660a27e4

      catch:
        - script:
            content: |
              echo "🔍 Listing all resources in namespace 'odigos-test'..."
              kubectl get all -n odigos-test

              echo "📝 Describing all resources in namespace 'odigos-test'..."
              kubectl describe all -n odigos-test

    - name: Verify Node Odiglet label has been added
      try:
        - assert:
            file: ../../common/assert/node-odiglet-label.yaml
    - name: Assert Trace DB is up
      try:
        - assert:
            timeout: 1m
            file: ../../common/assert/simple-trace-db-running.yaml

    - name: Install - Simple Demo Apps
      try:
        - apply:
            file: ../../common/apply/install-simple-demo.yaml
        - script:
            timeout: 2m
            content: |
              kubectl wait --for=condition=ready pod -l app=frontend --timeout=120s
              kubectl wait --for=condition=ready pod -l app=coupon --timeout=120s
              kubectl wait --for=condition=ready pod -l app=inventory --timeout=120s
              kubectl wait --for=condition=ready pod -l app=pricing --timeout=120s
              kubectl wait --for=condition=ready pod -l app=membership --timeout=120s
              kubectl wait --for=condition=ready pod -l app=currency --timeout=120s
        - assert:
            file: ../../common/assert/simple-demo-installed.yaml

    - name: Instrument Namespace
      try:
        - apply:
            file: ../../common/apply/instrument-default-ns.yaml

    - name: Assert Runtime Detected
      try:
        - assert:
            timeout: 3m
            file: ../../common/assert/simple-demo-runtime-detected.yaml

    - name: Add Destination
      try:
        - apply:
            file: ../../common/apply/add-simple-trace-db-destination.yaml

    - name: Odigos pipeline ready
      try:
        - assert:
            timeout: 1m
            file: ../../common/assert/pipeline-ready.yaml

    - name: Simple-demo instrumented after destination added
      try:
        - assert:
            file: ../../common/assert/simple-demo-instrumented-full.yaml

    - name: Generate Traffic
      try:
        - apply:
            file: ../../common/apply/generate-traffic-job.yaml
        - script:
            timeout: 1m
            content: |
              kubectl wait --for=condition=complete job/$(kubectl get -f ../../common/apply/generate-traffic-job.yaml -o=jsonpath='{.metadata.name}')
        - delete:
            file: ../../common/apply/generate-traffic-job.yaml

    - name: Wait For Trace
      try:
        - script:
            timeout: 1m
            content: |
              while true; do
                ../../common/simple_trace_db_query_runner.sh ../../common/queries/wait-for-trace.yaml
                if [ $? -eq 0 ]; then
                  break
                fi
                sleep 1
              done

    - name: Verify Trace - Context Propagation
      try:
        - script:
            content: |
              ../../common/simple_trace_db_query_runner.sh ../../common/queries/context-propagation.yaml
      catch:
        - podLogs:
            name: odiglet
            namespace: odigos-test

    - name: Verify Trace - Resource Attributes
      try:
        - script:
            content: |
              ../../common/simple_trace_db_query_runner.sh ../../common/queries/resource-attributes.yaml
      catch:
        - podLogs:
            name: odiglet
            namespace: odigos-test

    - name: Verify Trace - Span Attributes
      try:
        - script:
            content: |
              ../../common/simple_trace_db_query_runner.sh ../../common/queries/span-attributes.yaml
      catch:
        - podLogs:
            name: odiglet
            namespace: odigos-test

    - name: Verify collector metrics are collected by the UI
      try:
        - script:
            timeout: 5m
            content: |
              while true; do
                ../../common/assert_collector_metrics_from_ui.sh odigos-test
                if [ $? -eq 0 ]; then
                  break
                fi
                sleep 5
              done<|MERGE_RESOLUTION|>--- conflicted
+++ resolved
@@ -50,12 +50,8 @@
               fi
 
         - assert:
-<<<<<<< HEAD
+            timeout: 1m
             file: ../../common/assert/odigos-installed.yaml # ✅ Moved outside `catch`
-=======
-            timeout: 1m
-            file: ../../common/assert/odigos-installed.yaml  # ✅ Moved outside `catch`
->>>>>>> 660a27e4
 
       catch:
         - script:
