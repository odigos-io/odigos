apiVersion: odigos.io/v1alpha1
kind: Source
metadata:
  name: 01-source-without-labels
  namespace: default
  labels:
    odigos.io/workload-kind: Deployment
    odigos.io/workload-namespace: default
    odigos.io/workload-name: source-without-labels
<<<<<<< HEAD
    odigos.io/group-default: 'true'
=======
    # TODO: uncomment when Data Streams are ready to use
    # odigos.io/group-default: 'true'
>>>>>>> bee8b652
spec:
  workload:
    name: source-without-labels
    namespace: default
    kind: Deployment<|MERGE_RESOLUTION|>--- conflicted
+++ resolved
@@ -7,12 +7,8 @@
     odigos.io/workload-kind: Deployment
     odigos.io/workload-namespace: default
     odigos.io/workload-name: source-without-labels
-<<<<<<< HEAD
-    odigos.io/group-default: 'true'
-=======
     # TODO: uncomment when Data Streams are ready to use
     # odigos.io/group-default: 'true'
->>>>>>> bee8b652
 spec:
   workload:
     name: source-without-labels
