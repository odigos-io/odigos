--- conflicted
+++ resolved
@@ -16,11 +16,7 @@
     spec:
       containers:
         - name: coupon
-<<<<<<< HEAD
-          image: registry.odigos.io/odigos-demo-coupon:v0.1.15
-=======
           image: registry.odigos.io/odigos-demo-coupon:v0.1.18
->>>>>>> aebc0910
           imagePullPolicy: IfNotPresent
           env:
             - name: MEMBERSHIP_SERVICE_HOST
@@ -59,11 +55,7 @@
     spec:
       containers:
         - name: frontend
-<<<<<<< HEAD
-          image: registry.odigos.io/odigos-demo-frontend:v0.1.15
-=======
           image: registry.odigos.io/odigos-demo-frontend:v0.1.18
->>>>>>> aebc0910
           imagePullPolicy: IfNotPresent
           env:
             - name: INVENTORY_SERVICE_HOST
@@ -108,11 +100,7 @@
     spec:
       containers:
         - name: inventory
-<<<<<<< HEAD
-          image: registry.odigos.io/odigos-demo-inventory:v0.1.15
-=======
           image: registry.odigos.io/odigos-demo-inventory:v0.1.18
->>>>>>> aebc0910
           imagePullPolicy: IfNotPresent
           ports:
             - containerPort: 8080
@@ -148,11 +136,7 @@
     spec:
       containers:
         - name: membership
-<<<<<<< HEAD
-          image: registry.odigos.io/odigos-demo-membership:v0.1.15
-=======
           image: registry.odigos.io/odigos-demo-membership:v0.1.18
->>>>>>> aebc0910
           imagePullPolicy: IfNotPresent
           ports:
             - containerPort: 8080
@@ -188,11 +172,7 @@
     spec:
       containers:
         - name: pricing
-<<<<<<< HEAD
-          image: registry.odigos.io/odigos-demo-pricing:v0.1.15
-=======
           image: registry.odigos.io/odigos-demo-pricing:v0.1.18
->>>>>>> aebc0910
           imagePullPolicy: IfNotPresent
           ports:
             - containerPort: 8080
@@ -228,12 +208,6 @@
     spec:
       containers:
         - name: currency
-<<<<<<< HEAD
-          image: registry.odigos.io/odigos-demo-currency:v0.1.15
-          imagePullPolicy: IfNotPresent
-          ports:
-            - containerPort: 8080
-=======
           image: registry.odigos.io/odigos-demo-currency:v0.1.18
           imagePullPolicy: Always
           ports:
@@ -267,7 +241,6 @@
             fastcgi_param SCRIPT_FILENAME /app/index.php;
         }
     }
->>>>>>> aebc0910
 ---
 kind: Service
 apiVersion: v1
