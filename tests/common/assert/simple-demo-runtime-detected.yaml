apiVersion: odigos.io/v1alpha1
kind: InstrumentationConfig
metadata:
  name: deployment-coupon
  namespace: default
  ownerReferences:
    - apiVersion: apps/v1
      blockOwnerDeletion: true
      controller: true
      kind: Deployment
      name: coupon
status:
  runtimeDetailsByContainer:
    - containerName: coupon
      language: javascript
      runtimeVersion: 18.3.0
---
apiVersion: odigos.io/v1alpha1
kind: InstrumentationConfig
metadata:
  name: deployment-frontend
  namespace: default
  ownerReferences:
    - apiVersion: apps/v1
      blockOwnerDeletion: true
      controller: true
      kind: Deployment
      name: frontend
status:
  runtimeDetailsByContainer:
    - containerName: frontend
      language: java
      runtimeVersion: 17.0.15+6
---
apiVersion: odigos.io/v1alpha1
kind: InstrumentationConfig
metadata:
  name: deployment-inventory
  namespace: default
  ownerReferences:
    - apiVersion: apps/v1
      blockOwnerDeletion: true
      controller: true
      kind: Deployment
      name: inventory
status:
  runtimeDetailsByContainer:
    - containerName: inventory
      envFromContainerRuntime:
        - name: PYTHONPATH
          value: /bar # this env exists in the test image
      language: python
      runtimeVersion: 3.11.12
---
apiVersion: odigos.io/v1alpha1
kind: InstrumentationConfig
metadata:
  name: deployment-membership
  namespace: default
  ownerReferences:
    - apiVersion: apps/v1
      blockOwnerDeletion: true
      controller: true
      kind: Deployment
      name: membership
status:
  runtimeDetailsByContainer:
    - containerName: membership
      language: go
      runtimeVersion: 1.21.4
---
apiVersion: odigos.io/v1alpha1
kind: InstrumentationConfig
metadata:
  name: deployment-pricing
  namespace: default
  ownerReferences:
    - apiVersion: apps/v1
      blockOwnerDeletion: true
      controller: true
      kind: Deployment
      name: pricing
status:
  runtimeDetailsByContainer:
    - containerName: pricing
      language: dotnet
---
apiVersion: odigos.io/v1alpha1
kind: InstrumentationConfig
metadata:
  name: deployment-currency
  namespace: default
  ownerReferences:
    - apiVersion: apps/v1
      blockOwnerDeletion: true
      controller: true
      kind: Deployment
      name: currency
status:
<<<<<<< HEAD
  runtimeDetailsByContainer:
    - containerName: currency
      language: php
      runtimeVersion: 8.2.28
=======
  (runtimeDetailsByContainer[?containerName=='currency']):
    - language: php
      runtimeVersion: 8.2.28
      secureExecutionMode: false
  (runtimeDetailsByContainer[?containerName=='nginx']):
    - language: nginx
      runtimeVersion: 1.27.5
      secureExecutionMode: false
>>>>>>> aebc0910
<|MERGE_RESOLUTION|>--- conflicted
+++ resolved
@@ -97,12 +97,6 @@
       kind: Deployment
       name: currency
 status:
-<<<<<<< HEAD
-  runtimeDetailsByContainer:
-    - containerName: currency
-      language: php
-      runtimeVersion: 8.2.28
-=======
   (runtimeDetailsByContainer[?containerName=='currency']):
     - language: php
       runtimeVersion: 8.2.28
@@ -110,5 +104,4 @@
   (runtimeDetailsByContainer[?containerName=='nginx']):
     - language: nginx
       runtimeVersion: 1.27.5
-      secureExecutionMode: false
->>>>>>> aebc0910
+      secureExecutionMode: false