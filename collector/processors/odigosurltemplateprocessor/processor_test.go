package odigosurltemplateprocessor

import (
	"context"
	"testing"

	"github.com/stretchr/testify/require"
	"go.opentelemetry.io/collector/pdata/ptrace"
	"go.opentelemetry.io/collector/processor/processortest"
	semconv "go.opentelemetry.io/otel/semconv/v1.4.0"
)

func generateTraceData(serviceName, spanName string, kind ptrace.SpanKind, spanAttrs map[string]any) ptrace.Traces {
	td := ptrace.NewTraces()
	rs := td.ResourceSpans().AppendEmpty()
	if serviceName != "" {
		rs.Resource().Attributes().PutStr(string(semconv.ServiceNameKey), serviceName)
		rs.Resource().Attributes().PutStr(string(semconv.K8SNamespaceNameKey), "default")
		rs.Resource().Attributes().PutStr(string(semconv.K8SDeploymentNameKey), serviceName)
	}
	span := rs.ScopeSpans().AppendEmpty().Spans().AppendEmpty()
	span.Attributes().FromRaw(spanAttrs)
	span.SetName(spanName)
	span.SetKind(kind)
	return td
}

func assertSpanNameAndAttribute(t *testing.T, span ptrace.Span, expectedName string, expectedAttrKey string, expectedAttrValue any) {
	require.Equal(t, expectedName, span.Name())
	attrValue, found := span.Attributes().Get(expectedAttrKey)
	if expectedAttrValue == "" {
		require.False(t, found)
	} else {
		require.True(t, found)
		require.Equal(t, expectedAttrValue, attrValue.AsString())
	}
}

type processorTestManifest struct {
	name              string
	spanKind          ptrace.SpanKind
	inputSpanName     string
	inputSpanAttrs    map[string]any
	expectedSpanName  string
	expectedAttrKey   string
	expectedAttrValue string
}

func runProcessorTests(t *testing.T, tt []processorTestManifest, processor *urlTemplateProcessor) {
	for _, tc := range tt {
		t.Run(tc.name, func(t *testing.T) {
			traces := generateTraceData(tc.inputSpanName, tc.inputSpanName, tc.spanKind, tc.inputSpanAttrs)

			ctx := context.Background()
			processedTraces, err := processor.processTraces(ctx, traces)
			require.NoError(t, err)

			processedSpan := processedTraces.ResourceSpans().At(0).ScopeSpans().At(0).Spans().At(0)
			assertSpanNameAndAttribute(t, processedSpan, tc.expectedSpanName, tc.expectedAttrKey, tc.expectedAttrValue)
		})
	}
}

func TestProcessor_Traces(t *testing.T) {
	set := processortest.NewNopSettings(processortest.NopType)

	processor, err := newUrlTemplateProcessor(set, &Config{})
	require.NoError(t, err)

	tt := []processorTestManifest{
		{
			name:          "uuid in url path",
			spanKind:      ptrace.SpanKindServer,
			inputSpanName: "GET",
			inputSpanAttrs: map[string]any{
				"http.request.method": "GET",
				"url.path":            "/user/123e4567-e89b-12d3-a456-426614174000",
			},
			expectedSpanName:  "GET /user/{id}",
			expectedAttrKey:   "http.route",
			expectedAttrValue: "/user/{id}",
		},
		{
			name:          "uuid with any suffix",
			spanKind:      ptrace.SpanKindServer,
			inputSpanName: "GET",
			inputSpanAttrs: map[string]any{
				"http.request.method": "GET",
				"url.path":            "/processes/123e4567-e89b-12d3-a456-426614174000_PROCESS",
			},
			expectedSpanName:  "GET /processes/{id}",
			expectedAttrKey:   "http.route",
			expectedAttrValue: "/processes/{id}",
		},
		{
			name:          "uuid with any prefix",
			spanKind:      ptrace.SpanKindServer,
			inputSpanName: "GET",
			inputSpanAttrs: map[string]any{
				"http.request.method": "GET",
				"url.path":            "/processes/PROCESS_123e4567-e89b-12d3-a456-426614174000",
			},
			expectedSpanName:  "GET /processes/{id}",
			expectedAttrKey:   "http.route",
			expectedAttrValue: "/processes/{id}",
		},
		{
			name:          "multiple numeric ids in url path",
			spanKind:      ptrace.SpanKindServer,
			inputSpanName: "GET",
			inputSpanAttrs: map[string]any{
				"http.request.method": "GET",
				"url.path":            "/user/1234/friends/4567",
			},
			expectedSpanName:  "GET /user/{id}/friends/{id}",
			expectedAttrKey:   "http.route",
			expectedAttrValue: "/user/{id}/friends/{id}",
		},
		{
			name:          "deprecated method attribute",
			spanKind:      ptrace.SpanKindServer,
			inputSpanName: "GET",
			inputSpanAttrs: map[string]any{
				"http.method": "GET",
				"url.path":    "/user/1234",
			},
			expectedSpanName:  "GET /user/{id}",
			expectedAttrKey:   "http.route",
			expectedAttrValue: "/user/{id}",
		},
		{
			name:          "deprecated http.target attribute",
			spanKind:      ptrace.SpanKindServer,
			inputSpanName: "GET",
			inputSpanAttrs: map[string]any{
				"http.request.method": "GET",
				"http.target":         "/user/1234",
			},
			expectedSpanName:  "GET /user/{id}",
			expectedAttrKey:   "http.route",
			expectedAttrValue: "/user/{id}",
		},
		{
			name:          "http.target with query params",
			spanKind:      ptrace.SpanKindServer,
			inputSpanName: "GET",
			inputSpanAttrs: map[string]any{
				"http.request.method": "GET",
				"http.target":         "/user/1234?name=John",
			},
			expectedSpanName:  "GET /user/{id}",
			expectedAttrKey:   "http.route",
			expectedAttrValue: "/user/{id}",
		},
		{
			name:          "with url.full attribute",
			spanKind:      ptrace.SpanKindServer,
			inputSpanName: "GET",
			inputSpanAttrs: map[string]any{
				"http.request.method": "GET",
				"url.full":            "http://example.com/user/1234?name=John",
			},
			expectedSpanName:  "GET /user/{id}",
			expectedAttrKey:   "http.route",
			expectedAttrValue: "/user/{id}",
		},
		{
			name:          "with deprecated http.url attribute",
			spanKind:      ptrace.SpanKindServer,
			inputSpanName: "GET",
			inputSpanAttrs: map[string]any{
				"http.request.method": "GET",
				"http.url":            "http://example.com/user/1234?name=John",
			},
			expectedSpanName:  "GET /user/{id}",
			expectedAttrKey:   "http.route",
			expectedAttrValue: "/user/{id}",
		},
		{
			name:          "client span",
			spanKind:      ptrace.SpanKindClient,
			inputSpanName: "GET",
			inputSpanAttrs: map[string]any{
				"http.request.method": "GET",
				"url.full":            "http://example.com/user/1234?name=John",
			},
			expectedSpanName:  "GET /user/{id}",
			expectedAttrKey:   "url.template",
			expectedAttrValue: "/user/{id}",
		},
		{
			name:          "span name is not the method",
			spanKind:      ptrace.SpanKindServer,
			inputSpanName: "some-other-name",
			inputSpanAttrs: map[string]any{
				"http.request.method": "GET",
				"url.path":            "/user/1234",
			},
			expectedSpanName:  "some-other-name", // should not be modified
			expectedAttrKey:   "http.route",
			expectedAttrValue: "/user/{id}", // should exist
		},
		{
			name:          "ignore internal span",
			spanKind:      ptrace.SpanKindInternal,
			inputSpanName: "GET",
			inputSpanAttrs: map[string]any{
				"http.request.method": "GET",
				"url.path":            "/user/1234",
			},
			expectedSpanName:  "GET", // should not be modified
			expectedAttrKey:   "http.route",
			expectedAttrValue: "", // should not exist
		},
		{
			name:          "ignore span without any path",
			spanKind:      ptrace.SpanKindServer,
			inputSpanName: "GET",
			inputSpanAttrs: map[string]any{
				"http.request.method": "GET",
			},
			expectedSpanName:  "GET",
			expectedAttrKey:   "http.route",
			expectedAttrValue: "", // should not exist
		},
		{
			name:          "ignore span without any method",
			spanKind:      ptrace.SpanKindServer,
			inputSpanName: "GET",
			inputSpanAttrs: map[string]any{
				"url.path": "/user/1234",
			},
			expectedSpanName:  "GET",
			expectedAttrKey:   "http.route",
			expectedAttrValue: "", // should not exist
		},
		{
			name:          "ignore server span with templated attribute",
			spanKind:      ptrace.SpanKindServer,
			inputSpanName: "GET",
			inputSpanAttrs: map[string]any{
				"http.request.method": "GET",
				"url.path":            "/user/1234",
				"http.route":          "/user/<id>",
			},
			expectedSpanName:  "GET", // do not modify span name as the attribute exists
			expectedAttrKey:   "http.route",
			expectedAttrValue: "/user/<id>", // should not be modified
		},
		{
			name:          "ignore client span with templated attribute",
			spanKind:      ptrace.SpanKindClient,
			inputSpanName: "GET",
			inputSpanAttrs: map[string]any{
				"http.request.method": "GET",
				"url.full":            "http://example.com/user/1234?name=John",
				"url.template":        "/user/<id>",
			},
			expectedSpanName:  "GET", // do not modify span name as the attribute exists
			expectedAttrKey:   "url.template",
			expectedAttrValue: "/user/<id>", // should not be modified
		},
		{
			name:          "static url path",
			spanKind:      ptrace.SpanKindServer,
			inputSpanName: "GET",
			inputSpanAttrs: map[string]any{
				"http.request.method": "GET",
				"url.path":            "/products",
			},
			expectedSpanName:  "GET /products",
			expectedAttrKey:   "http.route",
			expectedAttrValue: "/products",
		},
		{
			name:          "mixed-numbers-and-text",
			spanKind:      ptrace.SpanKindServer,
			inputSpanName: "GET",
			inputSpanAttrs: map[string]any{
				"http.request.method": "GET",
				"url.path":            "/api/v1",
			},
			expectedSpanName:  "GET /api/v1",
			expectedAttrKey:   "http.route",
			expectedAttrValue: "/api/v1",
		},
		{
			name:          "long text",
			spanKind:      ptrace.SpanKindServer,
			inputSpanName: "GET",
			inputSpanAttrs: map[string]any{
				"http.request.method": "GET",
				"url.path":            "/user/CamelCaseLongTextThatShouldNotBeTemplated",
			},
			expectedSpanName:  "GET /user/CamelCaseLongTextThatShouldNotBeTemplated", // should not be templated as chars are not hex
			expectedAttrKey:   "http.route",
			expectedAttrValue: "/user/CamelCaseLongTextThatShouldNotBeTemplated",
		},
		{
			name:          "long number with text",
			spanKind:      ptrace.SpanKindServer,
			inputSpanName: "GET",
			inputSpanAttrs: map[string]any{
				"http.request.method": "GET",
				"url.path":            "/user/INC0012686", // contains 7 digits number
			},
			expectedSpanName:  "GET /user/{id}", // should be templated as the number is long
			expectedAttrKey:   "http.route",
			expectedAttrValue: "/user/{id}",
		},
		{
			name: "long number in middle of text",
			// this is a corner case where the number is long, but it is not at the beginning or end of the string
			spanKind:      ptrace.SpanKindServer,
			inputSpanName: "GET",
			inputSpanAttrs: map[string]any{
				"http.request.method": "GET",
				"url.path":            "/user/INC0012637US", // contains 7 digits number
			},
			expectedSpanName:  "GET /user/{id}",
			expectedAttrKey:   "http.route",
			expectedAttrValue: "/user/{id}",
		},
		{
			name: "6 digits number should not be templated",
			// this is a corner case where the number is under the limit of digits (7)
			spanKind:      ptrace.SpanKindServer,
			inputSpanName: "GET",
			inputSpanAttrs: map[string]any{
				"http.request.method": "GET",
				"url.path":            "/user/inc_654321", // contains 6 digits number twice
			},
			expectedSpanName:  "GET /user/inc_654321", // should not be templated as the number is under the limit
			expectedAttrKey:   "http.route",
			expectedAttrValue: "/user/inc_654321",
		},
		{
<<<<<<< HEAD
			name:          "invalid utf-8 char",
=======
			name:          "invalid full url",
>>>>>>> c854ced0
			spanKind:      ptrace.SpanKindServer,
			inputSpanName: "GET",
			inputSpanAttrs: map[string]any{
				"http.request.method": "GET",
<<<<<<< HEAD
				"url.path":            "/foo/this_text_includes_invalid_char�",
			},
			expectedSpanName:  "GET /foo/{id}",
			expectedAttrKey:   "http.route",
			expectedAttrValue: "/foo/{id}",
=======
				"url.full":            "invalidurl/#@%@##%$@%@",
			},
			expectedSpanName:  "GET",
			expectedAttrKey:   "http.route",
			expectedAttrValue: "", // should not exist
		},
	}

	runProcessorTests(t, tt, processor)
}

func TestProcessor_EmptyPath(t *testing.T) {
	tt := []processorTestManifest{
		{
			name:          "empty path",
			spanKind:      ptrace.SpanKindServer,
			inputSpanName: "GET",
			inputSpanAttrs: map[string]any{
				"http.request.method": "GET",
				"url.path":            "",
			},
			expectedSpanName:  "GET /",
			expectedAttrKey:   "http.route",
			expectedAttrValue: "/",
		},
		{
			name:          "path is only slash",
			spanKind:      ptrace.SpanKindServer,
			inputSpanName: "GET",
			inputSpanAttrs: map[string]any{
				"http.request.method": "GET",
				"url.path":            "/",
			},
			expectedSpanName:  "GET /",
			expectedAttrKey:   "http.route",
			expectedAttrValue: "/",
		},
		{
			name:          "route exists and is empty",
			spanKind:      ptrace.SpanKindServer,
			inputSpanName: "GET",
			inputSpanAttrs: map[string]any{
				"http.request.method": "GET",
				"http.route":          "",
			},
			expectedSpanName: "GET /",
		},
		{
			name:          "client span with empty template",
			spanKind:      ptrace.SpanKindClient,
			inputSpanName: "GET",
			inputSpanAttrs: map[string]any{
				"http.request.method": "GET",
				"url.template":        "",
			},
			expectedSpanName: "GET /",
>>>>>>> c854ced0
		},
	}

	set := processortest.NewNopSettings(processortest.NopType)
	processor, err := newUrlTemplateProcessor(set, &Config{})
	require.NoError(t, err)

	runProcessorTests(t, tt, processor)
}

func TestProcessor_HexEncoded(t *testing.T) {
	tt := []processorTestManifest{
		{
			name:          "hexencoded id",
			spanKind:      ptrace.SpanKindServer,
			inputSpanName: "GET",
			inputSpanAttrs: map[string]any{
				"http.request.method": "GET",
				"url.path":            "/user/6f2a9cdeab34f01e",
			},
			expectedSpanName:  "GET /user/{id}",
			expectedAttrKey:   "http.route",
			expectedAttrValue: "/user/{id}",
		},
		{
			name:          "long hexencoded id",
			spanKind:      ptrace.SpanKindServer,
			inputSpanName: "GET",
			inputSpanAttrs: map[string]any{
				"http.request.method": "GET",
				"url.path":            "/user/6f2a9cdeab34f01e1234567890abcdef", // 32 chars
			},
			expectedSpanName:  "GET /user/{id}",
			expectedAttrKey:   "http.route",
			expectedAttrValue: "/user/{id}",
		},
		{
			name:          "short looking like hexencoded id",
			spanKind:      ptrace.SpanKindServer,
			inputSpanName: "GET",
			inputSpanAttrs: map[string]any{
				"http.request.method": "GET",
				"url.path":            "/user/feed12",
			},
			expectedSpanName:  "GET /user/feed12", // should not be templated as the string contains hex chars, but it's too short
			expectedAttrKey:   "http.route",
			expectedAttrValue: "/user/feed12",
		},
		{
			name:          "hex encoded capital letters",
			spanKind:      ptrace.SpanKindServer,
			inputSpanName: "GET",
			inputSpanAttrs: map[string]any{
				"http.request.method": "GET",
				"url.path":            "/user/6F2A9CDEAB34F01E",
			},
			expectedSpanName:  "GET /user/{id}",
			expectedAttrKey:   "http.route",
			expectedAttrValue: "/user/{id}",
		},
		{
			name:          "non-even length hex",
			spanKind:      ptrace.SpanKindServer,
			inputSpanName: "GET",
			inputSpanAttrs: map[string]any{
				"http.request.method": "GET",
				"url.path":            "/user/abcdefabcdefabcde", // contains 17 chars
			},
			expectedSpanName:  "GET /user/abcdefabcdefabcde", // should not be templated as the string contains hex chars, but it's too short
			expectedAttrKey:   "http.route",
			expectedAttrValue: "/user/abcdefabcdefabcde",
		},
	}

	set := processortest.NewNopSettings(processortest.NopType)
	processor, err := newUrlTemplateProcessor(set, &Config{})
	require.NoError(t, err)

	runProcessorTests(t, tt, processor)
}

func TestProcessor_NoLetters(t *testing.T) {
	tt := []processorTestManifest{
		{
			name:          "numeric id in url path",
			spanKind:      ptrace.SpanKindServer,
			inputSpanName: "GET",
			inputSpanAttrs: map[string]any{
				"http.request.method": "GET",
				"url.path":            "/user/1234",
			},
			expectedSpanName:  "GET /user/{id}",
			expectedAttrKey:   "http.route",
			expectedAttrValue: "/user/{id}",
		},
		{
			name:          "id with special chars",
			spanKind:      ptrace.SpanKindServer,
			inputSpanName: "GET",
			inputSpanAttrs: map[string]any{
				"http.request.method": "GET",
				"url.path":            "/user/1234-5678",
			},
			expectedSpanName:  "GET /user/{id}",
			expectedAttrKey:   "http.route",
			expectedAttrValue: "/user/{id}",
		},
		{
			name:          "id with special chars and text",
			spanKind:      ptrace.SpanKindServer,
			inputSpanName: "GET",
			inputSpanAttrs: map[string]any{
				"http.request.method": "GET",
				"url.path":            "/user/v1234-5678",
			},
			expectedSpanName:  "GET /user/v1234-5678",
			expectedAttrKey:   "http.route",
			expectedAttrValue: "/user/v1234-5678",
		},
	}

	set := processortest.NewNopSettings(processortest.NopType)
	processor, err := newUrlTemplateProcessor(set, &Config{})
	require.NoError(t, err)

	runProcessorTests(t, tt, processor)
}

func TestDefaultDateTemplatization(t *testing.T) {
	tt := []processorTestManifest{
		{
			name:          "date in url path",
			spanKind:      ptrace.SpanKindServer,
			inputSpanName: "GET",
			inputSpanAttrs: map[string]any{
				"http.request.method": "GET",
				"url.path":            "/user/2025-12-04T14:55:04+0000",
			},
			expectedSpanName:  "GET /user/{date}",
			expectedAttrKey:   "http.route",
			expectedAttrValue: "/user/{date}",
		},
		{
			name:          "plain date",
			spanKind:      ptrace.SpanKindServer,
			inputSpanName: "GET",
			inputSpanAttrs: map[string]any{
				"http.request.method": "GET",
				"url.path":            "/user/2025-12-04",
			},
			expectedSpanName:  "GET /user/{date}",
			expectedAttrKey:   "http.route",
			expectedAttrValue: "/user/{date}",
		},
		{
			name:          "date with hour minute",
			spanKind:      ptrace.SpanKindServer,
			inputSpanName: "GET",
			inputSpanAttrs: map[string]any{
				"http.request.method": "GET",
				"url.path":            "/user/2025-12-04T14:55",
			},
			expectedSpanName:  "GET /user/{date}",
			expectedAttrKey:   "http.route",
			expectedAttrValue: "/user/{date}",
		},
		{
			name:          "date with hour minute second",
			spanKind:      ptrace.SpanKindServer,
			inputSpanName: "GET",
			inputSpanAttrs: map[string]any{
				"http.request.method": "GET",
				"url.path":            "/user/2025-12-04T14:55:22",
			},
			expectedSpanName:  "GET /user/{date}",
			expectedAttrKey:   "http.route",
			expectedAttrValue: "/user/{date}",
		},
		{
			name:          "date with UCT timezone",
			spanKind:      ptrace.SpanKindServer,
			inputSpanName: "GET",
			inputSpanAttrs: map[string]any{
				"http.request.method": "GET",
				"url.path":            "/user/2025-12-04T14:55:22Z",
			},
			expectedSpanName:  "GET /user/{date}",
			expectedAttrKey:   "http.route",
			expectedAttrValue: "/user/{date}",
		},
		{
			name:          "date with timezone as offset",
			spanKind:      ptrace.SpanKindServer,
			inputSpanName: "GET",
			inputSpanAttrs: map[string]any{
				"http.request.method": "GET",
				"url.path":            "/user/2025-12-04T14:55:22+0000",
			},
			expectedSpanName:  "GET /user/{date}",
			expectedAttrKey:   "http.route",
			expectedAttrValue: "/user/{date}",
		},
		{
			name: "no prefix",
			// this is a corner case where the date is not at the beginning or end of the string
			spanKind:      ptrace.SpanKindServer,
			inputSpanName: "GET",
			inputSpanAttrs: map[string]any{
				"http.request.method": "GET",
				"url.path":            "/user/ent_2025-12-04T14:55:22+0000",
			},
			expectedSpanName:  "GET /user/ent_2025-12-04T14:55:22+0000",
			expectedAttrKey:   "http.route",
			expectedAttrValue: "/user/ent_2025-12-04T14:55:22+0000",
		},
		{
			name: "no suffix",
			// this is a corner case where the date is not at the beginning or end of the string
			spanKind:      ptrace.SpanKindServer,
			inputSpanName: "GET",
			inputSpanAttrs: map[string]any{
				"http.request.method": "GET",
				"url.path":            "/user/2025-12-04T14:55:22+0000_ent",
			},
			expectedSpanName:  "GET /user/2025-12-04T14:55:22+0000_ent",
			expectedAttrKey:   "http.route",
			expectedAttrValue: "/user/2025-12-04T14:55:22+0000_ent",
		},
		{
			name:          "not matching day first",
			spanKind:      ptrace.SpanKindServer,
			inputSpanName: "GET",
			inputSpanAttrs: map[string]any{
				"http.request.method": "GET",
				"url.path":            "04-12-2025T14:15:16",
			},
			expectedSpanName:  "GET /04-12-2025T14:15:16",
			expectedAttrKey:   "http.route",
			expectedAttrValue: "/04-12-2025T14:15:16",
		},
	}

	set := processortest.NewNopSettings(processortest.NopType)
	processor, err := newUrlTemplateProcessor(set, &Config{})
	require.NoError(t, err)

	runProcessorTests(t, tt, processor)
}

func TestProcessor_EmailAddresses(t *testing.T) {
	tt := []processorTestManifest{
		{
			name:          "email in url path",
			spanKind:      ptrace.SpanKindServer,
			inputSpanName: "GET",
			inputSpanAttrs: map[string]any{
				"http.request.method": "GET",
				"url.path":            "/user/abc@def.com",
			},
			expectedSpanName:  "GET /user/{email}",
			expectedAttrKey:   "http.route",
			expectedAttrValue: "/user/{email}",
		},
		{
			name:          "special chars in email address",
			spanKind:      ptrace.SpanKindServer,
			inputSpanName: "GET",
			inputSpanAttrs: map[string]any{
				"http.request.method": "GET",
				"url.path":            "/user/cq2020+authzv2_cee_2@gmail.com",
			},
			expectedSpanName:  "GET /user/{email}",
			expectedAttrKey:   "http.route",
			expectedAttrValue: "/user/{email}",
		},
		{
			name:          "email with subdomain",
			spanKind:      ptrace.SpanKindServer,
			inputSpanName: "GET",
			inputSpanAttrs: map[string]any{
				"http.request.method": "GET",
				"url.path":            "/user/foo@bar.baz.bla.io",
			},
			expectedSpanName:  "GET /user/{email}",
			expectedAttrKey:   "http.route",
			expectedAttrValue: "/user/{email}",
		},
		{
			name:          "exact match no suffix",
			spanKind:      ptrace.SpanKindServer,
			inputSpanName: "GET",
			inputSpanAttrs: map[string]any{
				"http.request.method": "GET",
				"url.path":            "/user/foo@bar.com_1234",
			},
			expectedSpanName:  "GET /user/foo@bar.com_1234",
			expectedAttrKey:   "http.route",
			expectedAttrValue: "/user/foo@bar.com_1234",
		},
		{
			name:          "local part must exist",
			spanKind:      ptrace.SpanKindServer,
			inputSpanName: "GET",
			inputSpanAttrs: map[string]any{
				"http.request.method": "GET",
				"url.path":            "/users/@foo.com", // not an email
			},
			expectedSpanName:  "GET /users/@foo.com",
			expectedAttrKey:   "http.route",
			expectedAttrValue: "/users/@foo.com",
		},
		{
			name:          "no top level domain",
			spanKind:      ptrace.SpanKindServer,
			inputSpanName: "GET",
			inputSpanAttrs: map[string]any{
				"http.request.method": "GET",
				"url.path":            "/users/foo@bar", // not an email
			},
			expectedSpanName:  "GET /users/foo@bar",
			expectedAttrKey:   "http.route",
			expectedAttrValue: "/users/foo@bar",
		},
	}

	set := processortest.NewNopSettings(processortest.NopType)
	processor, err := newUrlTemplateProcessor(set, &Config{})
	require.NoError(t, err)

	runProcessorTests(t, tt, processor)
}

func TestProcessor_TemplatizationRules(t *testing.T) {
	tt := []struct {
		name              string
		rules             []string
		path              string
		expectedName      string
		expectedHttpRoute string
	}{
		{
			name:              "simple-templatization",
			rules:             []string{"/user/{user-name}"},
			path:              "/user/john",
			expectedName:      "GET /user/{user-name}",
			expectedHttpRoute: "/user/{user-name}",
		},
		{
			name:              "multiple-templatization",
			rules:             []string{"/user/{user-id}/friends/{friend-id}"},
			path:              "/user/1234/friends/4567",
			expectedName:      "GET /user/{user-id}/friends/{friend-id}",
			expectedHttpRoute: "/user/{user-id}/friends/{friend-id}",
		},
		{
			name:              "regex-templatization",
			rules:             []string{"/user/{user-id:\\d+}"},
			path:              "/user/1234",
			expectedName:      "GET /user/{user-id}",
			expectedHttpRoute: "/user/{user-id}",
		},
		{
			name:              "regex-templatization-fail",
			rules:             []string{"/user/{user-id:\\d+}"},
			path:              "/user/john",
			expectedName:      "GET /user/john",
			expectedHttpRoute: "/user/john",
		},
		{
			name:              "path-no-leading-slash",
			rules:             []string{"user/{user-id}"},
			path:              "user/1234",
			expectedName:      "GET user/{user-id}",
			expectedHttpRoute: "user/{user-id}",
		},
		{
			name:              "rule-overrides-default-templatization",
			rules:             []string{"/api/1"},
			path:              "/api/1",
			expectedName:      "GET /api/1", // 1 is not templatized because the rule specifies it
			expectedHttpRoute: "/api/1",
		},
		{
			name:              "exact-match",
			rules:             []string{"/user/{user-name}"},
			path:              "/user/john/children",
			expectedName:      "GET /user/john/children", // rule didn't match since we have 3 path segments and rule is for 2
			expectedHttpRoute: "/user/john/children",
		},
		{
			name:              "ignored-on-static-string-mismatch",
			rules:             []string{"/user/{user-name}"},
			path:              "/product/spoon",
			expectedName:      "GET /product/spoon", // rule is on user and path contains product
			expectedHttpRoute: "/product/spoon",
		},
		{
			name: "multi-matching-rules",
			rules: []string{
				"/user/john",
				"/user/{user-name}",
			},
			path:              "/user/john",
			expectedName:      "GET /user/john", // john appears in the path before {user-name} so it is not templatized
			expectedHttpRoute: "/user/john",
		},
		{
			name: "second-rule-matches",
			rules: []string{
				"/user/john",
				"/user/{user-name}",
			},
			path:              "/user/jane",
			expectedName:      "GET /user/{user-name}",
			expectedHttpRoute: "/user/{user-name}",
		},
		{
			name:              "missing-section-name",
			rules:             []string{"/user/{}"},
			path:              "/user/john",
			expectedName:      "GET /user/{id}", // fallback to name "id" when missing
			expectedHttpRoute: "/user/{id}",
		},
		{
			name:              "regexp-no-name",
			rules:             []string{"/user/{:[0-9]+}"},
			path:              "/user/1234",
			expectedName:      "GET /user/{id}", // fallback to name "id" when missing
			expectedHttpRoute: "/user/{id}",
		},
		{
			name:              "segment-rule-with-spaces",
			rules:             []string{"/user/{user-name : [a-zA-Z]+}"},
			path:              "/user/John",
			expectedName:      "GET /user/{user-name}",
			expectedHttpRoute: "/user/{user-name}",
		},
	}

	for _, tc := range tt {
		t.Run(tc.name, func(t *testing.T) {
			spanAttr := map[string]any{
				"http.request.method": "GET",
				"url.path":            tc.path,
			}
			traces := generateTraceData("test-service-name", "GET", ptrace.SpanKindServer, spanAttr)
			// Add the templated rule to the processor
			processor, err := newUrlTemplateProcessor(processortest.NewNopSettings(processortest.NopType), &Config{
				TemplatizationConfig: TemplatizationConfig{
					TemplatizationRules: tc.rules,
				},
			})
			require.NoError(t, err)
			// Process the traces
			ctx := context.Background()
			processedTraces, err := processor.processTraces(ctx, traces)
			require.NoError(t, err)
			// Get the processed span
			processedSpan := processedTraces.ResourceSpans().At(0).ScopeSpans().At(0).Spans().At(0)
			// Assert the span name and http.route attribute
			assertSpanNameAndAttribute(t, processedSpan, tc.expectedName, "http.route", tc.expectedHttpRoute)
		})
	}
}

func TestProcessor_CustomIdsRegexp(t *testing.T) {
	tt := []struct {
		name              string
		customIds         []CustomIdConfig
		path              string
		expectedName      string
		expectedHttpRoute string
	}{
		{
			name:              "custom id",
			customIds:         []CustomIdConfig{{Regexp: "^in_[0-9]+$"}},
			path:              "/product/in_005",
			expectedName:      "GET /product/{id}",
			expectedHttpRoute: "/product/{id}",
		},
		{
			name:              "multiple custom ids",
			customIds:         []CustomIdConfig{{Regexp: "^in_[0-9]+$"}, {Regexp: "^out_[0-9]+$"}},
			path:              "/foo/out_005/bar/in_123",
			expectedName:      "GET /foo/{id}/bar/{id}",
			expectedHttpRoute: "/foo/{id}/bar/{id}",
		},
		{
			name: "custom id with template name",
			customIds: []CustomIdConfig{
				{
					Regexp:       "^in_[0-9]+$",
					TemplateName: "custom-id",
				},
			},
			path:              "/product/in_005",
			expectedName:      "GET /product/{custom-id}",
			expectedHttpRoute: "/product/{custom-id}",
		},
	}

	for _, tc := range tt {
		t.Run(tc.name, func(t *testing.T) {
			spanAttr := map[string]any{
				"http.request.method": "GET",
				"url.path":            tc.path,
			}
			traces := generateTraceData("test-service-name", "GET", ptrace.SpanKindServer, spanAttr)
			// Add the templated rule to the processor
			processor, err := newUrlTemplateProcessor(processortest.NewNopSettings(processortest.NopType), &Config{
				TemplatizationConfig: TemplatizationConfig{
					CustomIds: tc.customIds,
				},
			})
			require.NoError(t, err)
			// Process the traces
			ctx := context.Background()
			processedTraces, err := processor.processTraces(ctx, traces)
			require.NoError(t, err)
			// Get the processed span
			processedSpan := processedTraces.ResourceSpans().At(0).ScopeSpans().At(0).Spans().At(0)
			// Assert the span name and http.route attribute
			assertSpanNameAndAttribute(t, processedSpan, tc.expectedName, "http.route", tc.expectedHttpRoute)
		})
	}
}

func TestProcessor_IncludeExclude(t *testing.T) {
	tt := []struct {
		name                   string
		serviceName            string
		include                *[]K8sWorkload
		exclude                *[]K8sWorkload
		expectedTemplatization bool
	}{
		{
			name:                   "included rule in include list",
			serviceName:            "test-service-name",
			include:                &[]K8sWorkload{{Namespace: "default", Kind: "Deployment", Name: "test-service-name"}},
			expectedTemplatization: true,
		},
		{
			name:                   "not included rule in include list",
			serviceName:            "test-service-name",
			include:                &[]K8sWorkload{{Namespace: "default", Kind: "Deployment", Name: "other-service-name"}},
			expectedTemplatization: false,
		},
		{
			name:                   "in exclude list",
			serviceName:            "test-service-name",
			exclude:                &[]K8sWorkload{{Namespace: "default", Kind: "Deployment", Name: "test-service-name"}},
			expectedTemplatization: false,
		},
		{
			name:                   "not in exclude list",
			serviceName:            "test-service-name",
			exclude:                &[]K8sWorkload{{Namespace: "default", Kind: "Deployment", Name: "other-service-name"}},
			expectedTemplatization: true,
		},
		{
			name:                   "included rule in include list and excluded in exclude list",
			serviceName:            "test-service-name",
			include:                &[]K8sWorkload{{Namespace: "default", Kind: "Deployment", Name: "test-service-name"}},
			exclude:                &[]K8sWorkload{{Namespace: "default", Kind: "Deployment", Name: "test-service-name"}},
			expectedTemplatization: false, // since it's excluded, it should not be templated
		},
		{
			name:                   "no include or exclude rules",
			serviceName:            "test-service-name",
			expectedTemplatization: true, // since there are no rules, it should be templated (no exclude and all included)
		},
		{
			name:                   "included rule exists and workload list is empty",
			serviceName:            "test-service-name",
			include:                &[]K8sWorkload{},
			expectedTemplatization: false, // include section exists but the workload list is empty, so it doesn't match any workload
		},
	}

	for _, tc := range tt {
		t.Run(tc.name, func(t *testing.T) {
			spanAttr := map[string]any{
				"http.request.method": "GET",
				"url.path":            "/user/1234",
			}
			traces := generateTraceData("test-service-name", "GET", ptrace.SpanKindServer, spanAttr)

			var include *MatchProperties
			if tc.include != nil {
				include = &MatchProperties{
					K8sWorkloads: *tc.include,
				}
			}
			var exclude *MatchProperties
			if tc.exclude != nil {
				exclude = &MatchProperties{
					K8sWorkloads: *tc.exclude,
				}
			}

			// Add the templated rule to the processor
			processor, err := newUrlTemplateProcessor(processortest.NewNopSettings(processortest.NopType), &Config{
				MatchConfig: MatchConfig{
					Include: include,
					Exclude: exclude,
				}})
			require.NoError(t, err)
			// Process the traces
			ctx := context.Background()
			processedTraces, err := processor.processTraces(ctx, traces)
			require.NoError(t, err)
			// Get the processed span
			processedSpan := processedTraces.ResourceSpans().At(0).ScopeSpans().At(0).Spans().At(0)
			if tc.expectedTemplatization {
				// Assert the span name and http.route attribute
				tamplatizedName := "GET /user/{id}"
				httpRoute := "/user/{id}"
				assertSpanNameAndAttribute(t, processedSpan, tamplatizedName, "http.route", httpRoute)
			} else {
				// Should not modify the span name or add the http.route attribute
				assertSpanNameAndAttribute(t, processedSpan, "GET", "http.route", "")
			}
		})
	}
}<|MERGE_RESOLUTION|>--- conflicted
+++ resolved
@@ -335,22 +335,23 @@
 			expectedAttrValue: "/user/inc_654321",
 		},
 		{
-<<<<<<< HEAD
 			name:          "invalid utf-8 char",
-=======
+			spanKind:      ptrace.SpanKindServer,
+			inputSpanName: "GET",
+			inputSpanAttrs: map[string]any{
+				"http.request.method": "GET",
+				"url.path":            "/foo/this_text_includes_invalid_char�",
+			},
+			expectedSpanName:  "GET /foo/{id}",
+			expectedAttrKey:   "http.route",
+			expectedAttrValue: "/foo/{id}",
+		},
+		{
 			name:          "invalid full url",
->>>>>>> c854ced0
-			spanKind:      ptrace.SpanKindServer,
-			inputSpanName: "GET",
-			inputSpanAttrs: map[string]any{
-				"http.request.method": "GET",
-<<<<<<< HEAD
-				"url.path":            "/foo/this_text_includes_invalid_char�",
-			},
-			expectedSpanName:  "GET /foo/{id}",
-			expectedAttrKey:   "http.route",
-			expectedAttrValue: "/foo/{id}",
-=======
+			spanKind:      ptrace.SpanKindServer,
+			inputSpanName: "GET",
+			inputSpanAttrs: map[string]any{
+				"http.request.method": "GET",
 				"url.full":            "invalidurl/#@%@##%$@%@",
 			},
 			expectedSpanName:  "GET",
@@ -407,7 +408,6 @@
 				"url.template":        "",
 			},
 			expectedSpanName: "GET /",
->>>>>>> c854ced0
 		},
 	}
 
