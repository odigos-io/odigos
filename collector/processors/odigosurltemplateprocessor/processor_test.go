package odigosurltemplateprocessor

import (
	"context"
	"testing"

	"github.com/stretchr/testify/require"
	"go.opentelemetry.io/collector/pdata/ptrace"
	"go.opentelemetry.io/collector/processor/processortest"
	semconv "go.opentelemetry.io/otel/semconv/v1.4.0"
)

func generateTraceData(serviceName, spanName string, kind ptrace.SpanKind, spanAttrs map[string]any) ptrace.Traces {
	td := ptrace.NewTraces()
	rs := td.ResourceSpans().AppendEmpty()
	if serviceName != "" {
		rs.Resource().Attributes().PutStr(string(semconv.ServiceNameKey), serviceName)
		rs.Resource().Attributes().PutStr(string(semconv.K8SNamespaceNameKey), "default")
		rs.Resource().Attributes().PutStr(string(semconv.K8SDeploymentNameKey), serviceName)
	}
	span := rs.ScopeSpans().AppendEmpty().Spans().AppendEmpty()
	span.Attributes().FromRaw(spanAttrs)
	span.SetName(spanName)
	span.SetKind(kind)
	return td
}

func assertSpanNameAndAttribute(t *testing.T, span ptrace.Span, expectedName string, expectedAttrKey string, expectedAttrValue any) {
	require.Equal(t, expectedName, span.Name())
	attrValue, found := span.Attributes().Get(expectedAttrKey)
	if expectedAttrValue == "" {
		require.False(t, found)
	} else {
		require.True(t, found)
		require.Equal(t, expectedAttrValue, attrValue.AsString())
	}
}

type processorTestManifest struct {
	name              string
	spanKind          ptrace.SpanKind
	inputSpanName     string
	inputSpanAttrs    map[string]any
	expectedSpanName  string
	expectedAttrKey   string
	expectedAttrValue string
}

func runProcessorTests(t *testing.T, tt []processorTestManifest, processor *urlTemplateProcessor) {
	for _, tc := range tt {
		t.Run(tc.name, func(t *testing.T) {
			traces := generateTraceData(tc.inputSpanName, tc.inputSpanName, tc.spanKind, tc.inputSpanAttrs)

			ctx := context.Background()
			processedTraces, err := processor.processTraces(ctx, traces)
			require.NoError(t, err)

			processedSpan := processedTraces.ResourceSpans().At(0).ScopeSpans().At(0).Spans().At(0)
			assertSpanNameAndAttribute(t, processedSpan, tc.expectedSpanName, tc.expectedAttrKey, tc.expectedAttrValue)
		})
	}
}

func TestProcessor_Traces(t *testing.T) {
	set := processortest.NewNopSettings(processortest.NopType)

	processor, err := newUrlTemplateProcessor(set, &Config{})
	require.NoError(t, err)

	tt := []processorTestManifest{
		{
			name:          "uuid in url path",
			spanKind:      ptrace.SpanKindServer,
			inputSpanName: "GET",
			inputSpanAttrs: map[string]any{
				"http.request.method": "GET",
				"url.path":            "/user/123e4567-e89b-12d3-a456-426614174000",
			},
			expectedSpanName:  "GET /user/{id}",
			expectedAttrKey:   "http.route",
			expectedAttrValue: "/user/{id}",
		},
		{
			name:          "uuid with any suffix",
			spanKind:      ptrace.SpanKindServer,
			inputSpanName: "GET",
			inputSpanAttrs: map[string]any{
				"http.request.method": "GET",
				"url.path":            "/processes/123e4567-e89b-12d3-a456-426614174000_PROCESS",
			},
			expectedSpanName:  "GET /processes/{id}",
			expectedAttrKey:   "http.route",
			expectedAttrValue: "/processes/{id}",
		},
		{
			name:          "uuid with any prefix",
			spanKind:      ptrace.SpanKindServer,
			inputSpanName: "GET",
			inputSpanAttrs: map[string]any{
				"http.request.method": "GET",
				"url.path":            "/processes/PROCESS_123e4567-e89b-12d3-a456-426614174000",
			},
			expectedSpanName:  "GET /processes/{id}",
			expectedAttrKey:   "http.route",
			expectedAttrValue: "/processes/{id}",
		},
		{
			name:          "multiple numeric ids in url path",
			spanKind:      ptrace.SpanKindServer,
			inputSpanName: "GET",
			inputSpanAttrs: map[string]any{
				"http.request.method": "GET",
				"url.path":            "/user/1234/friends/4567",
			},
			expectedSpanName:  "GET /user/{id}/friends/{id}",
			expectedAttrKey:   "http.route",
			expectedAttrValue: "/user/{id}/friends/{id}",
		},
		{
			name:          "deprecated method attribute",
			spanKind:      ptrace.SpanKindServer,
			inputSpanName: "GET",
			inputSpanAttrs: map[string]any{
				"http.method": "GET",
				"url.path":    "/user/1234",
			},
			expectedSpanName:  "GET /user/{id}",
			expectedAttrKey:   "http.route",
			expectedAttrValue: "/user/{id}",
		},
		{
			name:          "deprecated http.target attribute",
			spanKind:      ptrace.SpanKindServer,
			inputSpanName: "GET",
			inputSpanAttrs: map[string]any{
				"http.request.method": "GET",
				"http.target":         "/user/1234",
			},
			expectedSpanName:  "GET /user/{id}",
			expectedAttrKey:   "http.route",
			expectedAttrValue: "/user/{id}",
		},
		{
			name:          "http.target with query params",
			spanKind:      ptrace.SpanKindServer,
			inputSpanName: "GET",
			inputSpanAttrs: map[string]any{
				"http.request.method": "GET",
				"http.target":         "/user/1234?name=John",
			},
			expectedSpanName:  "GET /user/{id}",
			expectedAttrKey:   "http.route",
			expectedAttrValue: "/user/{id}",
		},
		{
			name:          "with url.full attribute",
			spanKind:      ptrace.SpanKindServer,
			inputSpanName: "GET",
			inputSpanAttrs: map[string]any{
				"http.request.method": "GET",
				"url.full":            "http://example.com/user/1234?name=John",
			},
			expectedSpanName:  "GET /user/{id}",
			expectedAttrKey:   "http.route",
			expectedAttrValue: "/user/{id}",
		},
		{
			name:          "with deprecated http.url attribute",
			spanKind:      ptrace.SpanKindServer,
			inputSpanName: "GET",
			inputSpanAttrs: map[string]any{
				"http.request.method": "GET",
				"http.url":            "http://example.com/user/1234?name=John",
			},
			expectedSpanName:  "GET /user/{id}",
			expectedAttrKey:   "http.route",
			expectedAttrValue: "/user/{id}",
		},
		{
			name:          "client span",
			spanKind:      ptrace.SpanKindClient,
			inputSpanName: "GET",
			inputSpanAttrs: map[string]any{
				"http.request.method": "GET",
				"url.full":            "http://example.com/user/1234?name=John",
			},
			expectedSpanName:  "GET /user/{id}",
			expectedAttrKey:   "url.template",
			expectedAttrValue: "/user/{id}",
		},
		{
			name:          "span name is not the method",
			spanKind:      ptrace.SpanKindServer,
			inputSpanName: "some-other-name",
			inputSpanAttrs: map[string]any{
				"http.request.method": "GET",
				"url.path":            "/user/1234",
			},
			expectedSpanName:  "some-other-name", // should not be modified
			expectedAttrKey:   "http.route",
			expectedAttrValue: "/user/{id}", // should exist
		},
		{
			name:          "ignore internal span",
			spanKind:      ptrace.SpanKindInternal,
			inputSpanName: "GET",
			inputSpanAttrs: map[string]any{
				"http.request.method": "GET",
				"url.path":            "/user/1234",
			},
			expectedSpanName:  "GET", // should not be modified
			expectedAttrKey:   "http.route",
			expectedAttrValue: "", // should not exist
		},
		{
			name:          "ignore span without any path",
			spanKind:      ptrace.SpanKindServer,
			inputSpanName: "GET",
			inputSpanAttrs: map[string]any{
				"http.request.method": "GET",
			},
			expectedSpanName:  "GET",
			expectedAttrKey:   "http.route",
			expectedAttrValue: "", // should not exist
		},
		{
			name:          "ignore span without any method",
			spanKind:      ptrace.SpanKindServer,
			inputSpanName: "GET",
			inputSpanAttrs: map[string]any{
				"url.path": "/user/1234",
			},
			expectedSpanName:  "GET",
			expectedAttrKey:   "http.route",
			expectedAttrValue: "", // should not exist
		},
		{
			name:          "ignore server span with templated attribute",
			spanKind:      ptrace.SpanKindServer,
			inputSpanName: "GET",
			inputSpanAttrs: map[string]any{
				"http.request.method": "GET",
				"url.path":            "/user/1234",
				"http.route":          "/user/<id>",
			},
			expectedSpanName:  "GET", // do not modify span name as the attribute exists
			expectedAttrKey:   "http.route",
			expectedAttrValue: "/user/<id>", // should not be modified
		},
		{
			name:          "ignore client span with templated attribute",
			spanKind:      ptrace.SpanKindClient,
			inputSpanName: "GET",
			inputSpanAttrs: map[string]any{
				"http.request.method": "GET",
				"url.full":            "http://example.com/user/1234?name=John",
				"url.template":        "/user/<id>",
			},
			expectedSpanName:  "GET", // do not modify span name as the attribute exists
			expectedAttrKey:   "url.template",
			expectedAttrValue: "/user/<id>", // should not be modified
		},
		{
			name:          "static url path",
			spanKind:      ptrace.SpanKindServer,
			inputSpanName: "GET",
			inputSpanAttrs: map[string]any{
				"http.request.method": "GET",
				"url.path":            "/products",
			},
			expectedSpanName:  "GET /products",
			expectedAttrKey:   "http.route",
			expectedAttrValue: "/products",
		},
		{
			name:          "mixed-numbers-and-text",
			spanKind:      ptrace.SpanKindServer,
			inputSpanName: "GET",
			inputSpanAttrs: map[string]any{
				"http.request.method": "GET",
				"url.path":            "/api/v1",
			},
			expectedSpanName:  "GET /api/v1",
			expectedAttrKey:   "http.route",
			expectedAttrValue: "/api/v1",
		},
		{
			name:          "long text",
			spanKind:      ptrace.SpanKindServer,
			inputSpanName: "GET",
			inputSpanAttrs: map[string]any{
				"http.request.method": "GET",
				"url.path":            "/user/CamelCaseLongTextThatShouldNotBeTemplated",
			},
			expectedSpanName:  "GET /user/CamelCaseLongTextThatShouldNotBeTemplated", // should not be templated as chars are not hex
			expectedAttrKey:   "http.route",
			expectedAttrValue: "/user/CamelCaseLongTextThatShouldNotBeTemplated",
		},
		{
			name:          "long number with text",
			spanKind:      ptrace.SpanKindServer,
			inputSpanName: "GET",
			inputSpanAttrs: map[string]any{
				"http.request.method": "GET",
				"url.path":            "/user/INC0012686", // contains 7 digits number
			},
			expectedSpanName:  "GET /user/{id}", // should be templated as the number is long
			expectedAttrKey:   "http.route",
			expectedAttrValue: "/user/{id}",
		},
		{
			name: "long number in middle of text",
			// this is a corner case where the number is long, but it is not at the beginning or end of the string
			spanKind:      ptrace.SpanKindServer,
			inputSpanName: "GET",
			inputSpanAttrs: map[string]any{
				"http.request.method": "GET",
				"url.path":            "/user/INC0012637US", // contains 7 digits number
			},
			expectedSpanName:  "GET /user/{id}",
			expectedAttrKey:   "http.route",
			expectedAttrValue: "/user/{id}",
		},
		{
			name: "6 digits number should not be templated",
			// this is a corner case where the number is under the limit of digits (7)
			spanKind:      ptrace.SpanKindServer,
			inputSpanName: "GET",
			inputSpanAttrs: map[string]any{
				"http.request.method": "GET",
				"url.path":            "/user/inc_654321", // contains 6 digits number twice
			},
			expectedSpanName:  "GET /user/inc_654321", // should not be templated as the number is under the limit
			expectedAttrKey:   "http.route",
			expectedAttrValue: "/user/inc_654321",
		},
<<<<<<< HEAD
=======
		{
			name:          "invalid utf-8 char",
			spanKind:      ptrace.SpanKindServer,
			inputSpanName: "GET",
			inputSpanAttrs: map[string]any{
				"http.request.method": "GET",
				"url.path":            "/foo/this_text_includes_invalid_char�",
			},
			expectedSpanName:  "GET /foo/{id}",
			expectedAttrKey:   "http.route",
			expectedAttrValue: "/foo/{id}",
		},
		{
			name:          "invalid full url",
			spanKind:      ptrace.SpanKindServer,
			inputSpanName: "GET",
			inputSpanAttrs: map[string]any{
				"http.request.method": "GET",
				"url.full":            "invalidurl/#@%@##%$@%@",
			},
			expectedSpanName:  "GET",
			expectedAttrKey:   "http.route",
			expectedAttrValue: "", // should not exist
		},
>>>>>>> aebc0910
	}

	runProcessorTests(t, tt, processor)
}

<<<<<<< HEAD
func TestProcessor_HexEncoded(t *testing.T) {
	tt := []processorTestManifest{
		{
			name:          "hexencoded id",
=======
func TestProcessor_EmptyPath(t *testing.T) {
	tt := []processorTestManifest{
		{
			name:          "empty path",
>>>>>>> aebc0910
			spanKind:      ptrace.SpanKindServer,
			inputSpanName: "GET",
			inputSpanAttrs: map[string]any{
				"http.request.method": "GET",
<<<<<<< HEAD
				"url.path":            "/user/6f2a9cdeab34f01e",
			},
			expectedSpanName:  "GET /user/{id}",
			expectedAttrKey:   "http.route",
			expectedAttrValue: "/user/{id}",
		},
		{
			name:          "long hexencoded id",
=======
				"url.path":            "",
			},
			expectedSpanName:  "GET /",
			expectedAttrKey:   "http.route",
			expectedAttrValue: "/",
		},
		{
			name:          "path is only slash",
>>>>>>> aebc0910
			spanKind:      ptrace.SpanKindServer,
			inputSpanName: "GET",
			inputSpanAttrs: map[string]any{
				"http.request.method": "GET",
<<<<<<< HEAD
				"url.path":            "/user/6f2a9cdeab34f01e1234567890abcdef", // 32 chars
			},
			expectedSpanName:  "GET /user/{id}",
			expectedAttrKey:   "http.route",
			expectedAttrValue: "/user/{id}",
		},
		{
			name:          "short looking like hexencoded id",
=======
				"url.path":            "/",
			},
			expectedSpanName:  "GET /",
			expectedAttrKey:   "http.route",
			expectedAttrValue: "/",
		},
		{
			name:          "route exists and is empty",
>>>>>>> aebc0910
			spanKind:      ptrace.SpanKindServer,
			inputSpanName: "GET",
			inputSpanAttrs: map[string]any{
				"http.request.method": "GET",
<<<<<<< HEAD
				"url.path":            "/user/feed12",
			},
			expectedSpanName:  "GET /user/feed12", // should not be templated as the string contains hex chars, but it's too short
			expectedAttrKey:   "http.route",
			expectedAttrValue: "/user/feed12",
		},
		{
			name:          "hex encoded capital letters",
			spanKind:      ptrace.SpanKindServer,
			inputSpanName: "GET",
			inputSpanAttrs: map[string]any{
				"http.request.method": "GET",
				"url.path":            "/user/6F2A9CDEAB34F01E",
			},
			expectedSpanName:  "GET /user/{id}",
			expectedAttrKey:   "http.route",
			expectedAttrValue: "/user/{id}",
		},
		{
			name:          "non-even length hex",
			spanKind:      ptrace.SpanKindServer,
			inputSpanName: "GET",
			inputSpanAttrs: map[string]any{
				"http.request.method": "GET",
				"url.path":            "/user/abcdefabcdefabcde", // contains 17 chars
			},
			expectedSpanName:  "GET /user/abcdefabcdefabcde", // should not be templated as the string contains hex chars, but it's too short
			expectedAttrKey:   "http.route",
			expectedAttrValue: "/user/abcdefabcdefabcde",
=======
				"http.route":          "",
			},
			expectedSpanName: "GET /",
		},
		{
			name:          "client span with empty template",
			spanKind:      ptrace.SpanKindClient,
			inputSpanName: "GET",
			inputSpanAttrs: map[string]any{
				"http.request.method": "GET",
				"url.template":        "",
			},
			expectedSpanName: "GET /",
>>>>>>> aebc0910
		},
	}

	set := processortest.NewNopSettings(processortest.NopType)
	processor, err := newUrlTemplateProcessor(set, &Config{})
	require.NoError(t, err)

	runProcessorTests(t, tt, processor)
}

<<<<<<< HEAD
func TestProcessor_NoLetters(t *testing.T) {
	tt := []processorTestManifest{
		{
			name:          "numeric id in url path",
=======
func TestProcessor_HexEncoded(t *testing.T) {
	tt := []processorTestManifest{
		{
			name:          "hexencoded id",
>>>>>>> aebc0910
			spanKind:      ptrace.SpanKindServer,
			inputSpanName: "GET",
			inputSpanAttrs: map[string]any{
				"http.request.method": "GET",
<<<<<<< HEAD
				"url.path":            "/user/1234",
=======
				"url.path":            "/user/6f2a9cdeab34f01e",
>>>>>>> aebc0910
			},
			expectedSpanName:  "GET /user/{id}",
			expectedAttrKey:   "http.route",
			expectedAttrValue: "/user/{id}",
		},
		{
<<<<<<< HEAD
			name:          "id with special chars",
=======
			name:          "long hexencoded id",
>>>>>>> aebc0910
			spanKind:      ptrace.SpanKindServer,
			inputSpanName: "GET",
			inputSpanAttrs: map[string]any{
				"http.request.method": "GET",
<<<<<<< HEAD
				"url.path":            "/user/1234-5678",
=======
				"url.path":            "/user/6f2a9cdeab34f01e1234567890abcdef", // 32 chars
>>>>>>> aebc0910
			},
			expectedSpanName:  "GET /user/{id}",
			expectedAttrKey:   "http.route",
			expectedAttrValue: "/user/{id}",
		},
		{
<<<<<<< HEAD
			name:          "id with special chars and text",
=======
			name:          "short looking like hexencoded id",
>>>>>>> aebc0910
			spanKind:      ptrace.SpanKindServer,
			inputSpanName: "GET",
			inputSpanAttrs: map[string]any{
				"http.request.method": "GET",
<<<<<<< HEAD
				"url.path":            "/user/v1234-5678",
			},
			expectedSpanName:  "GET /user/v1234-5678",
			expectedAttrKey:   "http.route",
			expectedAttrValue: "/user/v1234-5678",
=======
				"url.path":            "/user/feed12",
			},
			expectedSpanName:  "GET /user/feed12", // should not be templated as the string contains hex chars, but it's too short
			expectedAttrKey:   "http.route",
			expectedAttrValue: "/user/feed12",
		},
		{
			name:          "hex encoded capital letters",
			spanKind:      ptrace.SpanKindServer,
			inputSpanName: "GET",
			inputSpanAttrs: map[string]any{
				"http.request.method": "GET",
				"url.path":            "/user/6F2A9CDEAB34F01E",
			},
			expectedSpanName:  "GET /user/{id}",
			expectedAttrKey:   "http.route",
			expectedAttrValue: "/user/{id}",
		},
		{
			name:          "non-even length hex",
			spanKind:      ptrace.SpanKindServer,
			inputSpanName: "GET",
			inputSpanAttrs: map[string]any{
				"http.request.method": "GET",
				"url.path":            "/user/abcdefabcdefabcde", // contains 17 chars
			},
			expectedSpanName:  "GET /user/abcdefabcdefabcde", // should not be templated as the string contains hex chars, but it's too short
			expectedAttrKey:   "http.route",
			expectedAttrValue: "/user/abcdefabcdefabcde",
>>>>>>> aebc0910
		},
	}

	set := processortest.NewNopSettings(processortest.NopType)
	processor, err := newUrlTemplateProcessor(set, &Config{})
	require.NoError(t, err)

	runProcessorTests(t, tt, processor)
}

<<<<<<< HEAD
=======
func TestProcessor_NoLetters(t *testing.T) {
	tt := []processorTestManifest{
		{
			name:          "numeric id in url path",
			spanKind:      ptrace.SpanKindServer,
			inputSpanName: "GET",
			inputSpanAttrs: map[string]any{
				"http.request.method": "GET",
				"url.path":            "/user/1234",
			},
			expectedSpanName:  "GET /user/{id}",
			expectedAttrKey:   "http.route",
			expectedAttrValue: "/user/{id}",
		},
		{
			name:          "id with special chars",
			spanKind:      ptrace.SpanKindServer,
			inputSpanName: "GET",
			inputSpanAttrs: map[string]any{
				"http.request.method": "GET",
				"url.path":            "/user/1234-5678",
			},
			expectedSpanName:  "GET /user/{id}",
			expectedAttrKey:   "http.route",
			expectedAttrValue: "/user/{id}",
		},
		{
			name:          "id with special chars and text",
			spanKind:      ptrace.SpanKindServer,
			inputSpanName: "GET",
			inputSpanAttrs: map[string]any{
				"http.request.method": "GET",
				"url.path":            "/user/v1234-5678",
			},
			expectedSpanName:  "GET /user/v1234-5678",
			expectedAttrKey:   "http.route",
			expectedAttrValue: "/user/v1234-5678",
		},
	}

	set := processortest.NewNopSettings(processortest.NopType)
	processor, err := newUrlTemplateProcessor(set, &Config{})
	require.NoError(t, err)

	runProcessorTests(t, tt, processor)
}

>>>>>>> aebc0910
func TestDefaultDateTemplatization(t *testing.T) {
	tt := []processorTestManifest{
		{
			name:          "date in url path",
			spanKind:      ptrace.SpanKindServer,
			inputSpanName: "GET",
			inputSpanAttrs: map[string]any{
				"http.request.method": "GET",
				"url.path":            "/user/2025-12-04T14:55:04+0000",
			},
			expectedSpanName:  "GET /user/{date}",
			expectedAttrKey:   "http.route",
			expectedAttrValue: "/user/{date}",
		},
		{
			name:          "plain date",
			spanKind:      ptrace.SpanKindServer,
			inputSpanName: "GET",
			inputSpanAttrs: map[string]any{
				"http.request.method": "GET",
				"url.path":            "/user/2025-12-04",
			},
			expectedSpanName:  "GET /user/{date}",
			expectedAttrKey:   "http.route",
			expectedAttrValue: "/user/{date}",
		},
		{
			name:          "date with hour minute",
			spanKind:      ptrace.SpanKindServer,
			inputSpanName: "GET",
			inputSpanAttrs: map[string]any{
				"http.request.method": "GET",
				"url.path":            "/user/2025-12-04T14:55",
			},
			expectedSpanName:  "GET /user/{date}",
			expectedAttrKey:   "http.route",
			expectedAttrValue: "/user/{date}",
		},
		{
			name:          "date with hour minute second",
			spanKind:      ptrace.SpanKindServer,
			inputSpanName: "GET",
			inputSpanAttrs: map[string]any{
				"http.request.method": "GET",
				"url.path":            "/user/2025-12-04T14:55:22",
			},
			expectedSpanName:  "GET /user/{date}",
			expectedAttrKey:   "http.route",
			expectedAttrValue: "/user/{date}",
		},
		{
			name:          "date with UCT timezone",
			spanKind:      ptrace.SpanKindServer,
			inputSpanName: "GET",
			inputSpanAttrs: map[string]any{
				"http.request.method": "GET",
				"url.path":            "/user/2025-12-04T14:55:22Z",
			},
			expectedSpanName:  "GET /user/{date}",
			expectedAttrKey:   "http.route",
			expectedAttrValue: "/user/{date}",
		},
		{
			name:          "date with timezone as offset",
			spanKind:      ptrace.SpanKindServer,
			inputSpanName: "GET",
			inputSpanAttrs: map[string]any{
				"http.request.method": "GET",
				"url.path":            "/user/2025-12-04T14:55:22+0000",
			},
			expectedSpanName:  "GET /user/{date}",
			expectedAttrKey:   "http.route",
			expectedAttrValue: "/user/{date}",
		},
		{
			name: "no prefix",
			// this is a corner case where the date is not at the beginning or end of the string
			spanKind:      ptrace.SpanKindServer,
			inputSpanName: "GET",
			inputSpanAttrs: map[string]any{
				"http.request.method": "GET",
				"url.path":            "/user/ent_2025-12-04T14:55:22+0000",
			},
			expectedSpanName:  "GET /user/ent_2025-12-04T14:55:22+0000",
			expectedAttrKey:   "http.route",
			expectedAttrValue: "/user/ent_2025-12-04T14:55:22+0000",
		},
		{
			name: "no suffix",
			// this is a corner case where the date is not at the beginning or end of the string
			spanKind:      ptrace.SpanKindServer,
			inputSpanName: "GET",
			inputSpanAttrs: map[string]any{
				"http.request.method": "GET",
				"url.path":            "/user/2025-12-04T14:55:22+0000_ent",
			},
			expectedSpanName:  "GET /user/2025-12-04T14:55:22+0000_ent",
			expectedAttrKey:   "http.route",
			expectedAttrValue: "/user/2025-12-04T14:55:22+0000_ent",
		},
		{
			name:          "not matching day first",
			spanKind:      ptrace.SpanKindServer,
			inputSpanName: "GET",
			inputSpanAttrs: map[string]any{
				"http.request.method": "GET",
				"url.path":            "04-12-2025T14:15:16",
			},
<<<<<<< HEAD
			expectedSpanName:  "GET 04-12-2025T14:15:16",
			expectedAttrKey:   "http.route",
			expectedAttrValue: "04-12-2025T14:15:16",
=======
			expectedSpanName:  "GET /04-12-2025T14:15:16",
			expectedAttrKey:   "http.route",
			expectedAttrValue: "/04-12-2025T14:15:16",
>>>>>>> aebc0910
		},
	}

	set := processortest.NewNopSettings(processortest.NopType)
	processor, err := newUrlTemplateProcessor(set, &Config{})
	require.NoError(t, err)

	runProcessorTests(t, tt, processor)
}

func TestProcessor_EmailAddresses(t *testing.T) {
	tt := []processorTestManifest{
		{
			name:          "email in url path",
			spanKind:      ptrace.SpanKindServer,
			inputSpanName: "GET",
			inputSpanAttrs: map[string]any{
				"http.request.method": "GET",
				"url.path":            "/user/abc@def.com",
			},
			expectedSpanName:  "GET /user/{email}",
			expectedAttrKey:   "http.route",
			expectedAttrValue: "/user/{email}",
		},
		{
			name:          "special chars in email address",
			spanKind:      ptrace.SpanKindServer,
			inputSpanName: "GET",
			inputSpanAttrs: map[string]any{
				"http.request.method": "GET",
				"url.path":            "/user/cq2020+authzv2_cee_2@gmail.com",
			},
			expectedSpanName:  "GET /user/{email}",
			expectedAttrKey:   "http.route",
			expectedAttrValue: "/user/{email}",
		},
		{
			name:          "email with subdomain",
			spanKind:      ptrace.SpanKindServer,
			inputSpanName: "GET",
			inputSpanAttrs: map[string]any{
				"http.request.method": "GET",
				"url.path":            "/user/foo@bar.baz.bla.io",
			},
			expectedSpanName:  "GET /user/{email}",
			expectedAttrKey:   "http.route",
			expectedAttrValue: "/user/{email}",
		},
		{
			name:          "exact match no suffix",
			spanKind:      ptrace.SpanKindServer,
			inputSpanName: "GET",
			inputSpanAttrs: map[string]any{
				"http.request.method": "GET",
				"url.path":            "/user/foo@bar.com_1234",
			},
			expectedSpanName:  "GET /user/foo@bar.com_1234",
			expectedAttrKey:   "http.route",
			expectedAttrValue: "/user/foo@bar.com_1234",
		},
		{
			name:          "local part must exist",
			spanKind:      ptrace.SpanKindServer,
			inputSpanName: "GET",
			inputSpanAttrs: map[string]any{
				"http.request.method": "GET",
				"url.path":            "/users/@foo.com", // not an email
			},
			expectedSpanName:  "GET /users/@foo.com",
			expectedAttrKey:   "http.route",
			expectedAttrValue: "/users/@foo.com",
		},
		{
			name:          "no top level domain",
			spanKind:      ptrace.SpanKindServer,
			inputSpanName: "GET",
			inputSpanAttrs: map[string]any{
				"http.request.method": "GET",
				"url.path":            "/users/foo@bar", // not an email
			},
			expectedSpanName:  "GET /users/foo@bar",
			expectedAttrKey:   "http.route",
			expectedAttrValue: "/users/foo@bar",
		},
	}

	set := processortest.NewNopSettings(processortest.NopType)
	processor, err := newUrlTemplateProcessor(set, &Config{})
	require.NoError(t, err)

	runProcessorTests(t, tt, processor)
}

func TestProcessor_TemplatizationRules(t *testing.T) {
	tt := []struct {
		name              string
		rules             []string
		path              string
		expectedName      string
		expectedHttpRoute string
	}{
		{
			name:              "simple-templatization",
			rules:             []string{"/user/{user-name}"},
			path:              "/user/john",
			expectedName:      "GET /user/{user-name}",
			expectedHttpRoute: "/user/{user-name}",
		},
		{
			name:              "multiple-templatization",
			rules:             []string{"/user/{user-id}/friends/{friend-id}"},
			path:              "/user/1234/friends/4567",
			expectedName:      "GET /user/{user-id}/friends/{friend-id}",
			expectedHttpRoute: "/user/{user-id}/friends/{friend-id}",
		},
		{
			name:              "regex-templatization",
			rules:             []string{"/user/{user-id:\\d+}"},
			path:              "/user/1234",
			expectedName:      "GET /user/{user-id}",
			expectedHttpRoute: "/user/{user-id}",
		},
		{
			name:              "regex-templatization-fail",
			rules:             []string{"/user/{user-id:\\d+}"},
			path:              "/user/john",
			expectedName:      "GET /user/john",
			expectedHttpRoute: "/user/john",
		},
		{
			name:              "path-no-leading-slash",
			rules:             []string{"user/{user-id}"},
			path:              "user/1234",
			expectedName:      "GET user/{user-id}",
			expectedHttpRoute: "user/{user-id}",
		},
		{
			name:              "rule-overrides-default-templatization",
			rules:             []string{"/api/1"},
			path:              "/api/1",
			expectedName:      "GET /api/1", // 1 is not templatized because the rule specifies it
			expectedHttpRoute: "/api/1",
		},
		{
			name:              "exact-match",
			rules:             []string{"/user/{user-name}"},
			path:              "/user/john/children",
			expectedName:      "GET /user/john/children", // rule didn't match since we have 3 path segments and rule is for 2
			expectedHttpRoute: "/user/john/children",
		},
		{
			name:              "ignored-on-static-string-mismatch",
			rules:             []string{"/user/{user-name}"},
			path:              "/product/spoon",
			expectedName:      "GET /product/spoon", // rule is on user and path contains product
			expectedHttpRoute: "/product/spoon",
		},
		{
			name: "multi-matching-rules",
			rules: []string{
				"/user/john",
				"/user/{user-name}",
			},
			path:              "/user/john",
			expectedName:      "GET /user/john", // john appears in the path before {user-name} so it is not templatized
			expectedHttpRoute: "/user/john",
		},
		{
			name: "second-rule-matches",
			rules: []string{
				"/user/john",
				"/user/{user-name}",
			},
			path:              "/user/jane",
			expectedName:      "GET /user/{user-name}",
			expectedHttpRoute: "/user/{user-name}",
		},
		{
			name:              "missing-section-name",
			rules:             []string{"/user/{}"},
			path:              "/user/john",
			expectedName:      "GET /user/{id}", // fallback to name "id" when missing
			expectedHttpRoute: "/user/{id}",
		},
		{
			name:              "regexp-no-name",
			rules:             []string{"/user/{:[0-9]+}"},
			path:              "/user/1234",
			expectedName:      "GET /user/{id}", // fallback to name "id" when missing
			expectedHttpRoute: "/user/{id}",
		},
		{
			name:              "segment-rule-with-spaces",
			rules:             []string{"/user/{user-name : [a-zA-Z]+}"},
			path:              "/user/John",
			expectedName:      "GET /user/{user-name}",
			expectedHttpRoute: "/user/{user-name}",
		},
	}

	for _, tc := range tt {
		t.Run(tc.name, func(t *testing.T) {
			spanAttr := map[string]any{
				"http.request.method": "GET",
				"url.path":            tc.path,
			}
			traces := generateTraceData("test-service-name", "GET", ptrace.SpanKindServer, spanAttr)
			// Add the templated rule to the processor
			processor, err := newUrlTemplateProcessor(processortest.NewNopSettings(processortest.NopType), &Config{
				TemplatizationConfig: TemplatizationConfig{
					TemplatizationRules: tc.rules,
				},
			})
			require.NoError(t, err)
			// Process the traces
			ctx := context.Background()
			processedTraces, err := processor.processTraces(ctx, traces)
			require.NoError(t, err)
			// Get the processed span
			processedSpan := processedTraces.ResourceSpans().At(0).ScopeSpans().At(0).Spans().At(0)
			// Assert the span name and http.route attribute
			assertSpanNameAndAttribute(t, processedSpan, tc.expectedName, "http.route", tc.expectedHttpRoute)
		})
	}
}

func TestProcessor_CustomIdsRegexp(t *testing.T) {
	tt := []struct {
		name              string
		customIds         []CustomIdConfig
		path              string
		expectedName      string
		expectedHttpRoute string
	}{
		{
			name:              "custom id",
			customIds:         []CustomIdConfig{{Regexp: "^in_[0-9]+$"}},
			path:              "/product/in_005",
			expectedName:      "GET /product/{id}",
			expectedHttpRoute: "/product/{id}",
		},
		{
			name:              "multiple custom ids",
			customIds:         []CustomIdConfig{{Regexp: "^in_[0-9]+$"}, {Regexp: "^out_[0-9]+$"}},
			path:              "/foo/out_005/bar/in_123",
			expectedName:      "GET /foo/{id}/bar/{id}",
			expectedHttpRoute: "/foo/{id}/bar/{id}",
		},
		{
			name: "custom id with template name",
			customIds: []CustomIdConfig{
				{
					Regexp:       "^in_[0-9]+$",
					TemplateName: "custom-id",
				},
			},
			path:              "/product/in_005",
			expectedName:      "GET /product/{custom-id}",
			expectedHttpRoute: "/product/{custom-id}",
		},
	}

	for _, tc := range tt {
		t.Run(tc.name, func(t *testing.T) {
			spanAttr := map[string]any{
				"http.request.method": "GET",
				"url.path":            tc.path,
			}
			traces := generateTraceData("test-service-name", "GET", ptrace.SpanKindServer, spanAttr)
			// Add the templated rule to the processor
			processor, err := newUrlTemplateProcessor(processortest.NewNopSettings(processortest.NopType), &Config{
				TemplatizationConfig: TemplatizationConfig{
					CustomIds: tc.customIds,
				},
			})
			require.NoError(t, err)
			// Process the traces
			ctx := context.Background()
			processedTraces, err := processor.processTraces(ctx, traces)
			require.NoError(t, err)
			// Get the processed span
			processedSpan := processedTraces.ResourceSpans().At(0).ScopeSpans().At(0).Spans().At(0)
			// Assert the span name and http.route attribute
			assertSpanNameAndAttribute(t, processedSpan, tc.expectedName, "http.route", tc.expectedHttpRoute)
		})
	}
}

func TestProcessor_IncludeExclude(t *testing.T) {
	tt := []struct {
		name                   string
		serviceName            string
		include                *[]K8sWorkload
		exclude                *[]K8sWorkload
		expectedTemplatization bool
	}{
		{
			name:                   "included rule in include list",
			serviceName:            "test-service-name",
			include:                &[]K8sWorkload{{Namespace: "default", Kind: "Deployment", Name: "test-service-name"}},
			expectedTemplatization: true,
		},
		{
			name:                   "not included rule in include list",
			serviceName:            "test-service-name",
			include:                &[]K8sWorkload{{Namespace: "default", Kind: "Deployment", Name: "other-service-name"}},
			expectedTemplatization: false,
		},
		{
			name:                   "in exclude list",
			serviceName:            "test-service-name",
			exclude:                &[]K8sWorkload{{Namespace: "default", Kind: "Deployment", Name: "test-service-name"}},
			expectedTemplatization: false,
		},
		{
			name:                   "not in exclude list",
			serviceName:            "test-service-name",
			exclude:                &[]K8sWorkload{{Namespace: "default", Kind: "Deployment", Name: "other-service-name"}},
			expectedTemplatization: true,
		},
		{
			name:                   "included rule in include list and excluded in exclude list",
			serviceName:            "test-service-name",
			include:                &[]K8sWorkload{{Namespace: "default", Kind: "Deployment", Name: "test-service-name"}},
			exclude:                &[]K8sWorkload{{Namespace: "default", Kind: "Deployment", Name: "test-service-name"}},
			expectedTemplatization: false, // since it's excluded, it should not be templated
		},
		{
			name:                   "no include or exclude rules",
			serviceName:            "test-service-name",
			expectedTemplatization: true, // since there are no rules, it should be templated (no exclude and all included)
		},
		{
			name:                   "included rule exists and workload list is empty",
			serviceName:            "test-service-name",
			include:                &[]K8sWorkload{},
			expectedTemplatization: false, // include section exists but the workload list is empty, so it doesn't match any workload
		},
	}

	for _, tc := range tt {
		t.Run(tc.name, func(t *testing.T) {
			spanAttr := map[string]any{
				"http.request.method": "GET",
				"url.path":            "/user/1234",
			}
			traces := generateTraceData("test-service-name", "GET", ptrace.SpanKindServer, spanAttr)

			var include *MatchProperties
			if tc.include != nil {
				include = &MatchProperties{
					K8sWorkloads: *tc.include,
				}
			}
			var exclude *MatchProperties
			if tc.exclude != nil {
				exclude = &MatchProperties{
					K8sWorkloads: *tc.exclude,
				}
			}

			// Add the templated rule to the processor
			processor, err := newUrlTemplateProcessor(processortest.NewNopSettings(processortest.NopType), &Config{
				MatchConfig: MatchConfig{
					Include: include,
					Exclude: exclude,
				}})
			require.NoError(t, err)
			// Process the traces
			ctx := context.Background()
			processedTraces, err := processor.processTraces(ctx, traces)
			require.NoError(t, err)
			// Get the processed span
			processedSpan := processedTraces.ResourceSpans().At(0).ScopeSpans().At(0).Spans().At(0)
			if tc.expectedTemplatization {
				// Assert the span name and http.route attribute
				tamplatizedName := "GET /user/{id}"
				httpRoute := "/user/{id}"
				assertSpanNameAndAttribute(t, processedSpan, tamplatizedName, "http.route", httpRoute)
			} else {
				// Should not modify the span name or add the http.route attribute
				assertSpanNameAndAttribute(t, processedSpan, "GET", "http.route", "")
			}
		})
	}
}<|MERGE_RESOLUTION|>--- conflicted
+++ resolved
@@ -334,8 +334,6 @@
 			expectedAttrKey:   "http.route",
 			expectedAttrValue: "/user/inc_654321",
 		},
-<<<<<<< HEAD
-=======
 		{
 			name:          "invalid utf-8 char",
 			spanKind:      ptrace.SpanKindServer,
@@ -360,37 +358,19 @@
 			expectedAttrKey:   "http.route",
 			expectedAttrValue: "", // should not exist
 		},
->>>>>>> aebc0910
 	}
 
 	runProcessorTests(t, tt, processor)
 }
 
-<<<<<<< HEAD
-func TestProcessor_HexEncoded(t *testing.T) {
-	tt := []processorTestManifest{
-		{
-			name:          "hexencoded id",
-=======
 func TestProcessor_EmptyPath(t *testing.T) {
 	tt := []processorTestManifest{
 		{
 			name:          "empty path",
->>>>>>> aebc0910
-			spanKind:      ptrace.SpanKindServer,
-			inputSpanName: "GET",
-			inputSpanAttrs: map[string]any{
-				"http.request.method": "GET",
-<<<<<<< HEAD
-				"url.path":            "/user/6f2a9cdeab34f01e",
-			},
-			expectedSpanName:  "GET /user/{id}",
-			expectedAttrKey:   "http.route",
-			expectedAttrValue: "/user/{id}",
-		},
-		{
-			name:          "long hexencoded id",
-=======
+			spanKind:      ptrace.SpanKindServer,
+			inputSpanName: "GET",
+			inputSpanAttrs: map[string]any{
+				"http.request.method": "GET",
 				"url.path":            "",
 			},
 			expectedSpanName:  "GET /",
@@ -399,21 +379,10 @@
 		},
 		{
 			name:          "path is only slash",
->>>>>>> aebc0910
-			spanKind:      ptrace.SpanKindServer,
-			inputSpanName: "GET",
-			inputSpanAttrs: map[string]any{
-				"http.request.method": "GET",
-<<<<<<< HEAD
-				"url.path":            "/user/6f2a9cdeab34f01e1234567890abcdef", // 32 chars
-			},
-			expectedSpanName:  "GET /user/{id}",
-			expectedAttrKey:   "http.route",
-			expectedAttrValue: "/user/{id}",
-		},
-		{
-			name:          "short looking like hexencoded id",
-=======
+			spanKind:      ptrace.SpanKindServer,
+			inputSpanName: "GET",
+			inputSpanAttrs: map[string]any{
+				"http.request.method": "GET",
 				"url.path":            "/",
 			},
 			expectedSpanName:  "GET /",
@@ -422,42 +391,10 @@
 		},
 		{
 			name:          "route exists and is empty",
->>>>>>> aebc0910
-			spanKind:      ptrace.SpanKindServer,
-			inputSpanName: "GET",
-			inputSpanAttrs: map[string]any{
-				"http.request.method": "GET",
-<<<<<<< HEAD
-				"url.path":            "/user/feed12",
-			},
-			expectedSpanName:  "GET /user/feed12", // should not be templated as the string contains hex chars, but it's too short
-			expectedAttrKey:   "http.route",
-			expectedAttrValue: "/user/feed12",
-		},
-		{
-			name:          "hex encoded capital letters",
-			spanKind:      ptrace.SpanKindServer,
-			inputSpanName: "GET",
-			inputSpanAttrs: map[string]any{
-				"http.request.method": "GET",
-				"url.path":            "/user/6F2A9CDEAB34F01E",
-			},
-			expectedSpanName:  "GET /user/{id}",
-			expectedAttrKey:   "http.route",
-			expectedAttrValue: "/user/{id}",
-		},
-		{
-			name:          "non-even length hex",
-			spanKind:      ptrace.SpanKindServer,
-			inputSpanName: "GET",
-			inputSpanAttrs: map[string]any{
-				"http.request.method": "GET",
-				"url.path":            "/user/abcdefabcdefabcde", // contains 17 chars
-			},
-			expectedSpanName:  "GET /user/abcdefabcdefabcde", // should not be templated as the string contains hex chars, but it's too short
-			expectedAttrKey:   "http.route",
-			expectedAttrValue: "/user/abcdefabcdefabcde",
-=======
+			spanKind:      ptrace.SpanKindServer,
+			inputSpanName: "GET",
+			inputSpanAttrs: map[string]any{
+				"http.request.method": "GET",
 				"http.route":          "",
 			},
 			expectedSpanName: "GET /",
@@ -471,7 +408,6 @@
 				"url.template":        "",
 			},
 			expectedSpanName: "GET /",
->>>>>>> aebc0910
 		},
 	}
 
@@ -482,68 +418,38 @@
 	runProcessorTests(t, tt, processor)
 }
 
-<<<<<<< HEAD
-func TestProcessor_NoLetters(t *testing.T) {
-	tt := []processorTestManifest{
-		{
-			name:          "numeric id in url path",
-=======
 func TestProcessor_HexEncoded(t *testing.T) {
 	tt := []processorTestManifest{
 		{
 			name:          "hexencoded id",
->>>>>>> aebc0910
-			spanKind:      ptrace.SpanKindServer,
-			inputSpanName: "GET",
-			inputSpanAttrs: map[string]any{
-				"http.request.method": "GET",
-<<<<<<< HEAD
-				"url.path":            "/user/1234",
-=======
+			spanKind:      ptrace.SpanKindServer,
+			inputSpanName: "GET",
+			inputSpanAttrs: map[string]any{
+				"http.request.method": "GET",
 				"url.path":            "/user/6f2a9cdeab34f01e",
->>>>>>> aebc0910
-			},
-			expectedSpanName:  "GET /user/{id}",
-			expectedAttrKey:   "http.route",
-			expectedAttrValue: "/user/{id}",
-		},
-		{
-<<<<<<< HEAD
-			name:          "id with special chars",
-=======
+			},
+			expectedSpanName:  "GET /user/{id}",
+			expectedAttrKey:   "http.route",
+			expectedAttrValue: "/user/{id}",
+		},
+		{
 			name:          "long hexencoded id",
->>>>>>> aebc0910
-			spanKind:      ptrace.SpanKindServer,
-			inputSpanName: "GET",
-			inputSpanAttrs: map[string]any{
-				"http.request.method": "GET",
-<<<<<<< HEAD
-				"url.path":            "/user/1234-5678",
-=======
+			spanKind:      ptrace.SpanKindServer,
+			inputSpanName: "GET",
+			inputSpanAttrs: map[string]any{
+				"http.request.method": "GET",
 				"url.path":            "/user/6f2a9cdeab34f01e1234567890abcdef", // 32 chars
->>>>>>> aebc0910
-			},
-			expectedSpanName:  "GET /user/{id}",
-			expectedAttrKey:   "http.route",
-			expectedAttrValue: "/user/{id}",
-		},
-		{
-<<<<<<< HEAD
-			name:          "id with special chars and text",
-=======
+			},
+			expectedSpanName:  "GET /user/{id}",
+			expectedAttrKey:   "http.route",
+			expectedAttrValue: "/user/{id}",
+		},
+		{
 			name:          "short looking like hexencoded id",
->>>>>>> aebc0910
-			spanKind:      ptrace.SpanKindServer,
-			inputSpanName: "GET",
-			inputSpanAttrs: map[string]any{
-				"http.request.method": "GET",
-<<<<<<< HEAD
-				"url.path":            "/user/v1234-5678",
-			},
-			expectedSpanName:  "GET /user/v1234-5678",
-			expectedAttrKey:   "http.route",
-			expectedAttrValue: "/user/v1234-5678",
-=======
+			spanKind:      ptrace.SpanKindServer,
+			inputSpanName: "GET",
+			inputSpanAttrs: map[string]any{
+				"http.request.method": "GET",
 				"url.path":            "/user/feed12",
 			},
 			expectedSpanName:  "GET /user/feed12", // should not be templated as the string contains hex chars, but it's too short
@@ -573,7 +479,6 @@
 			expectedSpanName:  "GET /user/abcdefabcdefabcde", // should not be templated as the string contains hex chars, but it's too short
 			expectedAttrKey:   "http.route",
 			expectedAttrValue: "/user/abcdefabcdefabcde",
->>>>>>> aebc0910
 		},
 	}
 
@@ -584,8 +489,6 @@
 	runProcessorTests(t, tt, processor)
 }
 
-<<<<<<< HEAD
-=======
 func TestProcessor_NoLetters(t *testing.T) {
 	tt := []processorTestManifest{
 		{
@@ -633,7 +536,6 @@
 	runProcessorTests(t, tt, processor)
 }
 
->>>>>>> aebc0910
 func TestDefaultDateTemplatization(t *testing.T) {
 	tt := []processorTestManifest{
 		{
@@ -742,15 +644,9 @@
 				"http.request.method": "GET",
 				"url.path":            "04-12-2025T14:15:16",
 			},
-<<<<<<< HEAD
-			expectedSpanName:  "GET 04-12-2025T14:15:16",
-			expectedAttrKey:   "http.route",
-			expectedAttrValue: "04-12-2025T14:15:16",
-=======
 			expectedSpanName:  "GET /04-12-2025T14:15:16",
 			expectedAttrKey:   "http.route",
 			expectedAttrValue: "/04-12-2025T14:15:16",
->>>>>>> aebc0910
 		},
 	}
 
